[package]
name = "libp2p-kad"
edition = "2018"
description = "Kademlia protocol for libp2p"
<<<<<<< HEAD
version = "0.17.0"
=======
version = "0.18.0"
>>>>>>> f187fd4d
authors = ["Parity Technologies <admin@parity.io>"]
license = "MIT"
repository = "https://github.com/libp2p/rust-libp2p"
keywords = ["peer-to-peer", "libp2p", "networking"]
categories = ["network-programming", "asynchronous"]

[dependencies]
arrayvec = "0.5.1"
bytes = "0.5"
either = "1.5"
fnv = "1.0"
futures_codec = "0.3.4"
futures = "0.3.1"
log = "0.4"
<<<<<<< HEAD
libp2p-core = { version = "0.17.0", path = "../../core" }
libp2p-swarm = { version = "0.17.0", path = "../../swarm" }
=======
libp2p-core = { version = "0.18.0", path = "../../core" }
libp2p-swarm = { version = "0.18.0", path = "../../swarm" }
>>>>>>> f187fd4d
multihash = "0.10"
prost = "0.6.1"
rand = "0.7.2"
sha2 = "0.8.0"
smallvec = "1.0"
wasm-timer = "0.2"
uint = "0.8"
unsigned-varint = { version = "0.3", features = ["futures-codec"] }
void = "1.0"
bs58 = "0.3.0"
derivative = "2.0.2"

trust-graph = { git = "ssh://git@github.com/fluencelabs/arqada.git", branch = "master" }

[dev-dependencies]
<<<<<<< HEAD
libp2p-secio = { version = "0.17.0", path = "../secio" }
libp2p-yamux = { version = "0.17.0", path = "../../muxers/yamux" }
=======
libp2p-secio = { version = "0.18.0", path = "../secio" }
libp2p-yamux = { version = "0.18.0", path = "../../muxers/yamux" }
>>>>>>> f187fd4d
quickcheck = "0.9.0"

[build-dependencies]
prost-build = "0.6"
<|MERGE_RESOLUTION|>--- conflicted
+++ resolved
@@ -2,11 +2,7 @@
 name = "libp2p-kad"
 edition = "2018"
 description = "Kademlia protocol for libp2p"
-<<<<<<< HEAD
-version = "0.17.0"
-=======
 version = "0.18.0"
->>>>>>> f187fd4d
 authors = ["Parity Technologies <admin@parity.io>"]
 license = "MIT"
 repository = "https://github.com/libp2p/rust-libp2p"
@@ -21,13 +17,8 @@
 futures_codec = "0.3.4"
 futures = "0.3.1"
 log = "0.4"
-<<<<<<< HEAD
-libp2p-core = { version = "0.17.0", path = "../../core" }
-libp2p-swarm = { version = "0.17.0", path = "../../swarm" }
-=======
 libp2p-core = { version = "0.18.0", path = "../../core" }
 libp2p-swarm = { version = "0.18.0", path = "../../swarm" }
->>>>>>> f187fd4d
 multihash = "0.10"
 prost = "0.6.1"
 rand = "0.7.2"
@@ -43,13 +34,8 @@
 trust-graph = { git = "ssh://git@github.com/fluencelabs/arqada.git", branch = "master" }
 
 [dev-dependencies]
-<<<<<<< HEAD
-libp2p-secio = { version = "0.17.0", path = "../secio" }
-libp2p-yamux = { version = "0.17.0", path = "../../muxers/yamux" }
-=======
 libp2p-secio = { version = "0.18.0", path = "../secio" }
 libp2p-yamux = { version = "0.18.0", path = "../../muxers/yamux" }
->>>>>>> f187fd4d
 quickcheck = "0.9.0"
 
 [build-dependencies]
