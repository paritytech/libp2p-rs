[package]
name = "libp2p-identify"
edition = "2018"
description = "Nodes identifcation protocol for libp2p"
version = "0.14.0-alpha.1"
authors = ["Parity Technologies <admin@parity.io>"]
license = "MIT"
repository = "https://github.com/libp2p/rust-libp2p"
keywords = ["peer-to-peer", "libp2p", "networking"]
categories = ["network-programming", "asynchronous"]

[dependencies]
futures = "0.3.1"
libp2p-core = { version = "0.14.0-alpha.1", path = "../../core" }
libp2p-swarm = { version = "0.4.0-alpha.1", path = "../../swarm" }
log = "0.4.1"
<<<<<<< HEAD
protobuf = "=2.8.1" # note: see https://github.com/libp2p/rust-libp2p/issues/1363
=======
prost = "0.6"
>>>>>>> 3405fc8b
smallvec = "1.0"
wasm-timer = "0.2"

[dev-dependencies]
async-std = "1.0"
libp2p-mplex = { version = "0.14.0-alpha.1", path = "../../muxers/mplex" }
libp2p-secio = { version = "0.14.0-alpha.1", path = "../../protocols/secio" }
<<<<<<< HEAD
libp2p-tcp = { version = "0.14.0-alpha.1", path = "../../transports/tcp" }
=======
libp2p-tcp = { version = "0.14.0-alpha.1", path = "../../transports/tcp" }

[build-dependencies]
prost-build = "0.6"
>>>>>>> 3405fc8b
<|MERGE_RESOLUTION|>--- conflicted
+++ resolved
@@ -14,11 +14,7 @@
 libp2p-core = { version = "0.14.0-alpha.1", path = "../../core" }
 libp2p-swarm = { version = "0.4.0-alpha.1", path = "../../swarm" }
 log = "0.4.1"
-<<<<<<< HEAD
-protobuf = "=2.8.1" # note: see https://github.com/libp2p/rust-libp2p/issues/1363
-=======
 prost = "0.6"
->>>>>>> 3405fc8b
 smallvec = "1.0"
 wasm-timer = "0.2"
 
@@ -26,11 +22,7 @@
 async-std = "1.0"
 libp2p-mplex = { version = "0.14.0-alpha.1", path = "../../muxers/mplex" }
 libp2p-secio = { version = "0.14.0-alpha.1", path = "../../protocols/secio" }
-<<<<<<< HEAD
-libp2p-tcp = { version = "0.14.0-alpha.1", path = "../../transports/tcp" }
-=======
 libp2p-tcp = { version = "0.14.0-alpha.1", path = "../../transports/tcp" }
 
 [build-dependencies]
 prost-build = "0.6"
->>>>>>> 3405fc8b
