// Copyright 2017 Parity Technologies (UK) Ltd.
//
// Permission is hereby granted, free of charge, to any person obtaining a
// copy of this software and associated documentation files (the "Software"),
// to deal in the Software without restriction, including without limitation
// the rights to use, copy, modify, merge, publish, distribute, sublicense,
// and/or sell copies of the Software, and to permit persons to whom the
// Software is furnished to do so, subject to the following conditions:
//
// The above copyright notice and this permission notice shall be included in
// all copies or substantial portions of the Software.
//
// THE SOFTWARE IS PROVIDED "AS IS", WITHOUT WARRANTY OF ANY KIND, EXPRESS
// OR IMPLIED, INCLUDING BUT NOT LIMITED TO THE WARRANTIES OF MERCHANTABILITY,
// FITNESS FOR A PARTICULAR PURPOSE AND NONINFRINGEMENT. IN NO EVENT SHALL THE
// AUTHORS OR COPYRIGHT HOLDERS BE LIABLE FOR ANY CLAIM, DAMAGES OR OTHER
// LIABILITY, WHETHER IN AN ACTION OF CONTRACT, TORT OR OTHERWISE, ARISING
// FROM, OUT OF OR IN CONNECTION WITH THE SOFTWARE OR THE USE OR OTHER
// DEALINGS IN THE SOFTWARE.

use futures::{Async, Future, Poll, Stream};
use futures::stream::Then as StreamThen;
use futures::sync::{mpsc, oneshot};
use multiaddr::{AddrComponent, Multiaddr};
use rw_stream_sink::RwStreamSink;
use std::io::{Error as IoError, ErrorKind as IoErrorKind};
use std::io::{Read, Write};
use std::iter;
use std::sync::{Arc, Mutex};
use stdweb::{self, Reference};
use stdweb::web::TypedArray;
use swarm::Transport;
use tokio_io::{AsyncRead, AsyncWrite};

/// Represents the configuration for a websocket transport capability for libp2p.
///
/// This implementation of `Transport` accepts any address that looks like
/// `/ip4/.../tcp/.../ws` or `/ip6/.../tcp/.../ws`, and connect to the corresponding IP and port.
#[derive(Debug, Clone)]
pub struct BrowserWsConfig;

impl BrowserWsConfig {
    /// Creates a new configuration object for websocket.
    #[inline]
    pub fn new() -> BrowserWsConfig {
        BrowserWsConfig
    }
}

impl Transport for BrowserWsConfig {
<<<<<<< HEAD
	type RawConn = BrowserWsConn;
	type Listener = Box<Stream<Item = Self::ListenerUpgrade, Error = IoError>>; // TODO: use `!`
	type ListenerUpgrade = Box<Future<Item = (Self::RawConn, Multiaddr), Error = IoError>>; // TODO: use `!`
	type Dial = Box<Future<Item = (Self::RawConn, Multiaddr), Error = IoError>>;

	#[inline]
	fn listen_on(self, a: Multiaddr) -> Result<(Self::Listener, Multiaddr), (Self, Multiaddr)> {
		// Listening is never supported.
		Err((self, a))
	}

	fn dial(self, original_addr: Multiaddr) -> Result<Self::Dial, (Self, Multiaddr)> {
		// Making sure we are initialized before we dial. Initialization is protected by a simple
		// boolean static variable, so it's not a problem to call it multiple times and the cost
		// is negligible.
		stdweb::initialize();

		// Tries to interpret the multiaddr, and returns a corresponding `ws://x.x.x.x/` URL (as
		// a string) on success.
		let inner_addr = match multiaddr_to_target(&original_addr) {
			Ok(a) => a,
			Err(_) => return Err((self, original_addr)),
		};

		// Create the JS `WebSocket` object.
		let websocket = {
			let val = js! {
				try {
					return new WebSocket(@{inner_addr});
				} catch(e) {
					return false;
				}
			};
			match val.into_reference() {
				Some(ws) => ws,
				None => return Err((self, original_addr)), // `false` was returned by `js!`
			}
		};

		// Create a `message` channel that will be used for both bytes messages and errors, and a
		// `message_cb` used for the `message` event on the WebSocket.
		// `message_tx` is grabbed by `message_cb` and `close_cb`, and `message_rx` is grabbed
		// by `open_cb`.
		let (message_tx, message_rx) = mpsc::unbounded::<Result<Vec<u8>, IoError>>();
		let message_tx = Arc::new(message_tx);
		let mut message_rx = Some(message_rx);
		let message_cb = {
			let message_tx = message_tx.clone();
			move |message_data: Reference| {
				if let Some(buffer) = message_data.downcast::<TypedArray<u8>>() {
					let _ = message_tx.unbounded_send(Ok(buffer.to_vec()));
				} else {
					let _ = message_tx.unbounded_send(Err(IoError::new(
						IoErrorKind::InvalidData,
						"received ws message of unknown type",
					)));
				}
			}
		};

		// Create a `open` channel that will be used to communicate the `BrowserWsConn` that represents
		// the open dialing websocket. Also create a `open_cb` callback that will be used for the
		// `open` message of the websocket.
		let (open_tx, open_rx) = oneshot::channel::<Result<BrowserWsConn, IoError>>();
		let open_tx = Arc::new(Mutex::new(Some(open_tx)));
		let websocket_clone = websocket.clone();
		let open_cb = {
			let open_tx = open_tx.clone();
			move || {
				// Note that `open_tx` can be empty (and a panic happens) if the `open` event
				// is triggered twice, or is triggered after the `close` event. We never reuse the
				// same websocket twice, so this is not supposed to happen.
				let tx = open_tx
					.lock()
					.unwrap()
					.take()
					.expect("the websocket can only open once");
				// `message_rx` can be empty if the `open` event is triggered twice, which again
				// is not supposed to happen.
				let message_rx = message_rx.take().expect("the websocket can only open once");

				// Send a `BrowserWsConn` to the future that was returned by `dial`. Ignoring errors that
				// would happen the future has been dropped by the user.
				let _ = tx.send(Ok(BrowserWsConn {
					websocket: websocket_clone.clone(),
					incoming_data: RwStreamSink::new(message_rx.then(|result| {
						// An `Err` happens here if `message_tx` has been dropped. However
						// `message_tx` is grabbed by the websocket, which stays alive for as
						// long as the `BrowserWsConn` is alive.
						match result {
							Ok(r) => r,
							Err(_) => {
								unreachable!("the message channel outlives the BrowserWsConn")
							}
						}
					})),
				}));
			}
		};

		// Used for the `close` message of the websocket.
		// The websocket can be closed either before or after being opened, so we send an error
		// to both the `open` and `message` channels if that happens.
		let close_cb = move || {
			if let Some(tx) = open_tx.lock().unwrap().take() {
				let _ = tx.send(Err(IoError::new(
					IoErrorKind::ConnectionRefused,
					"close event on the websocket",
				)));
			}

			let _ = message_tx.unbounded_send(Err(IoError::new(
				IoErrorKind::ConnectionRefused,
				"close event on the websocket",
			)));
		};

		js! {
			var socket = @{websocket};
			var open_cb = @{open_cb};
			var message_cb = @{message_cb};
			var close_cb = @{close_cb};
			socket.addEventListener("open", function(event) {
				open_cb();
			});
			socket.addEventListener("message", function(event) {
				var reader = new FileReader();
				reader.addEventListener("loadend", function() {
					var typed = new Uint8Array(reader.result);
					message_cb(typed);
				});
				reader.readAsArrayBuffer(event.data);
			});
			socket.addEventListener("close", function(event) {
				close_cb();
			});
		};

		Ok(Box::new(open_rx.then(|result| {
			match result {
				Ok(Ok(r)) => Ok((r, original_addr)),
				Ok(Err(e)) => Err(e),
				// `Err` would happen here if `open_tx` is destroyed. `open_tx` is captured by
				// the `WebSocket`, and the `WebSocket` is captured by `open_cb`, which is itself
				// captured by the `WebSocket`. Due to this cyclic dependency, `open_tx` should
				// never be destroyed.
				// TODO: how do we break this cyclic dependency? difficult question
				Err(_) => unreachable!("the sending side will only close when we drop the future"),
			}
		})) as Box<_>)
	}

	fn nat_traversal(&self, server: &Multiaddr, observed: &Multiaddr) -> Option<Multiaddr> {
		let mut server_protocols = server.iter();
		let server_proto0 = server_protocols.next()?;
		let server_proto1 = server_protocols.next()?;
		let server_proto2 = server_protocols.next()?;
		if server_protocols.next().is_some() {
			return None;
		}

		let mut observed_protocols = observed.iter();
		let obs_proto0 = observed_protocols.next()?;
		let obs_proto1 = observed_protocols.next()?;
		let obs_proto2 = observed_protocols.next()?;
		if observed_protocols.next().is_some() {
			return None;
		}

		// Check that `server` is a valid TCP/IP address.
		match (&server_proto0, &server_proto1, &server_proto2) {
			(&AddrComponent::IP4(_), &AddrComponent::TCP(_), &AddrComponent::WS) |
			(&AddrComponent::IP6(_), &AddrComponent::TCP(_), &AddrComponent::WS) |
			(&AddrComponent::IP4(_), &AddrComponent::TCP(_), &AddrComponent::WSS) |
			(&AddrComponent::IP6(_), &AddrComponent::TCP(_), &AddrComponent::WSS) => {}
			_ => return None,
		}

		// Check that `observed` is a valid TCP/IP address.
		match (&obs_proto0, &obs_proto1, &obs_proto2) {
			(&AddrComponent::IP4(_), &AddrComponent::TCP(_), &AddrComponent::WS) |
			(&AddrComponent::IP6(_), &AddrComponent::TCP(_), &AddrComponent::WS) |
			(&AddrComponent::IP4(_), &AddrComponent::TCP(_), &AddrComponent::WSS) |
			(&AddrComponent::IP6(_), &AddrComponent::TCP(_), &AddrComponent::WSS) => {}
			_ => return None,
		}

		// Note that it will still work if the server uses WSS while the client uses WS,
		// or vice-versa.

		let result = iter::once(obs_proto0)
			.chain(iter::once(server_proto1))
			.chain(iter::once(server_proto2))
			.collect();

		Some(result)
	}

    fn nat_traversal(&self, server: &Multiaddr, observed: &Multiaddr) -> Option<Multiaddr> {
        let server_protocols: Vec<_> = server.iter().collect();
        let observed_protocols: Vec<_> = observed.iter().collect();

        if server_protocols.len() != 3 || observed_protocols.len() != 3 {
=======
    type RawConn = BrowserWsConn;
    type Listener = Box<Stream<Item = Self::ListenerUpgrade, Error = IoError>>; // TODO: use `!`
    type ListenerUpgrade = Box<Future<Item = (Self::RawConn, Multiaddr), Error = IoError>>; // TODO: use `!`
    type Dial = Box<Future<Item = (Self::RawConn, Multiaddr), Error = IoError>>;

    #[inline]
    fn listen_on(self, a: Multiaddr) -> Result<(Self::Listener, Multiaddr), (Self, Multiaddr)> {
        // Listening is never supported.
        Err((self, a))
    }

    fn dial(self, original_addr: Multiaddr) -> Result<Self::Dial, (Self, Multiaddr)> {
        // Making sure we are initialized before we dial. Initialization is protected by a simple
        // boolean static variable, so it's not a problem to call it multiple times and the cost
        // is negligible.
        stdweb::initialize();

        // Tries to interpret the multiaddr, and returns a corresponding `ws://x.x.x.x/` URL (as
        // a string) on success.
        let inner_addr = match multiaddr_to_target(&original_addr) {
            Ok(a) => a,
            Err(_) => return Err((self, original_addr)),
        };

        // Create the JS `WebSocket` object.
        let websocket = {
            let val = js! {
                try {
                    return new WebSocket(@{inner_addr});
                } catch(e) {
                    return false;
                }
            };
            match val.into_reference() {
                Some(ws) => ws,
                None => return Err((self, original_addr)), // `false` was returned by `js!`
            }
        };

        // Create a `message` channel that will be used for both bytes messages and errors, and a
        // `message_cb` used for the `message` event on the WebSocket.
        // `message_tx` is grabbed by `message_cb` and `close_cb`, and `message_rx` is grabbed
        // by `open_cb`.
        let (message_tx, message_rx) = mpsc::unbounded::<Result<Vec<u8>, IoError>>();
        let message_tx = Arc::new(message_tx);
        let mut message_rx = Some(message_rx);
        let message_cb = {
            let message_tx = message_tx.clone();
            move |message_data: Reference| {
                if let Some(buffer) = message_data.downcast::<TypedArray<u8>>() {
                    let _ = message_tx.unbounded_send(Ok(buffer.to_vec()));
                } else {
                    let _ = message_tx.unbounded_send(Err(IoError::new(
                        IoErrorKind::InvalidData,
                        "received ws message of unknown type",
                    )));
                }
            }
        };

        // Create a `open` channel that will be used to communicate the `BrowserWsConn` that represents
        // the open dialing websocket. Also create a `open_cb` callback that will be used for the
        // `open` message of the websocket.
        let (open_tx, open_rx) = oneshot::channel::<Result<BrowserWsConn, IoError>>();
        let open_tx = Arc::new(Mutex::new(Some(open_tx)));
        let websocket_clone = websocket.clone();
        let open_cb = {
            let open_tx = open_tx.clone();
            move || {
                // Note that `open_tx` can be empty (and a panic happens) if the `open` event
                // is triggered twice, or is triggered after the `close` event. We never reuse the
                // same websocket twice, so this is not supposed to happen.
                let tx = open_tx
                    .lock()
                    .unwrap()
                    .take()
                    .expect("the websocket can only open once");
                // `message_rx` can be empty if the `open` event is triggered twice, which again
                // is not supposed to happen.
                let message_rx = message_rx.take().expect("the websocket can only open once");

                // Send a `BrowserWsConn` to the future that was returned by `dial`. Ignoring errors that
                // would happen the future has been dropped by the user.
                let _ = tx.send(Ok(BrowserWsConn {
                    websocket: websocket_clone.clone(),
                    incoming_data: RwStreamSink::new(message_rx.then(|result| {
                        // An `Err` happens here if `message_tx` has been dropped. However
                        // `message_tx` is grabbed by the websocket, which stays alive for as
                        // long as the `BrowserWsConn` is alive.
                        match result {
                            Ok(r) => r,
                            Err(_) => {
                                unreachable!("the message channel outlives the BrowserWsConn")
                            }
                        }
                    })),
                }));
            }
        };

        // Used for the `close` message of the websocket.
        // The websocket can be closed either before or after being opened, so we send an error
        // to both the `open` and `message` channels if that happens.
        let close_cb = move || {
            if let Some(tx) = open_tx.lock().unwrap().take() {
                let _ = tx.send(Err(IoError::new(
                    IoErrorKind::ConnectionRefused,
                    "close event on the websocket",
                )));
            }

            let _ = message_tx.unbounded_send(Err(IoError::new(
                IoErrorKind::ConnectionRefused,
                "close event on the websocket",
            )));
        };

        js! {
            var socket = @{websocket};
            var open_cb = @{open_cb};
            var message_cb = @{message_cb};
            var close_cb = @{close_cb};
            socket.addEventListener("open", function(event) {
                open_cb();
            });
            socket.addEventListener("message", function(event) {
                var reader = new FileReader();
                reader.addEventListener("loadend", function() {
                    var typed = new Uint8Array(reader.result);
                    message_cb(typed);
                });
                reader.readAsArrayBuffer(event.data);
            });
            socket.addEventListener("close", function(event) {
                close_cb();
            });
        };

        Ok(Box::new(open_rx.then(|result| {
            match result {
                Ok(Ok(r)) => Ok((r, original_addr)),
                Ok(Err(e)) => Err(e),
                // `Err` would happen here if `open_tx` is destroyed. `open_tx` is captured by
                // the `WebSocket`, and the `WebSocket` is captured by `open_cb`, which is itself
                // captured by the `WebSocket`. Due to this cyclic dependency, `open_tx` should
                // never be destroyed.
                // TODO: how do we break this cyclic dependency? difficult question
                Err(_) => unreachable!("the sending side will only close when we drop the future"),
            }
        })) as Box<_>)
    }

    fn nat_traversal(&self, server: &Multiaddr, observed: &Multiaddr) -> Option<Multiaddr> {
        let mut server_protocols = server.iter();
        let server_proto0 = server_protocols.next()?;
        let server_proto1 = server_protocols.next()?;
        let server_proto2 = server_protocols.next()?;
        if server_protocols.next().is_some() {
            return None;
        }

        let mut observed_protocols = observed.iter();
        let obs_proto0 = observed_protocols.next()?;
        let obs_proto1 = observed_protocols.next()?;
        let obs_proto2 = observed_protocols.next()?;
        if observed_protocols.next().is_some() {
>>>>>>> 5217e29f
            return None;
        }

        // Check that `server` is a valid TCP/IP address.
<<<<<<< HEAD
        match (&server_protocols[0], &server_protocols[1]) {
            (&AddrComponent::IP4(_), &AddrComponent::TCP(_)) |
            (&AddrComponent::IP6(_), &AddrComponent::TCP(_)) => {}
            _ => return None,
        }
		match &server_protocols[0] {
			&AddrComponent::WS | &AddrComponent::WSS => (),
			_ => return None,
		}

        // Check that `observed` is a valid TCP/IP address.
        match (&observed_protocols[0], &observed_protocols[1]) {
            (&AddrComponent::IP4(_), &AddrComponent::TCP(_)) |
            (&AddrComponent::IP6(_), &AddrComponent::TCP(_)) => {}
            _ => return None,
        }
		match &observed_protocols[0] {
			&AddrComponent::WS | &AddrComponent::WSS => (),
			_ => return None,
		}

		// Note that it will still work if the server uses WSS while the client uses WS,
		// or vice-versa.

        let result = iter::once(observed_protocols[0].clone())
            .chain(iter::once(server_protocols[1].clone()))
            .chain(iter::once(server_protocols[2].clone()))
=======
        match (&server_proto0, &server_proto1, &server_proto2) {
            (&AddrComponent::IP4(_), &AddrComponent::TCP(_), &AddrComponent::WS)
            | (&AddrComponent::IP6(_), &AddrComponent::TCP(_), &AddrComponent::WS)
            | (&AddrComponent::IP4(_), &AddrComponent::TCP(_), &AddrComponent::WSS)
            | (&AddrComponent::IP6(_), &AddrComponent::TCP(_), &AddrComponent::WSS) => {}
            _ => return None,
        }

        // Check that `observed` is a valid TCP/IP address.
        match (&obs_proto0, &obs_proto1, &obs_proto2) {
            (&AddrComponent::IP4(_), &AddrComponent::TCP(_), &AddrComponent::WS)
            | (&AddrComponent::IP6(_), &AddrComponent::TCP(_), &AddrComponent::WS)
            | (&AddrComponent::IP4(_), &AddrComponent::TCP(_), &AddrComponent::WSS)
            | (&AddrComponent::IP6(_), &AddrComponent::TCP(_), &AddrComponent::WSS) => {}
            _ => return None,
        }

        // Note that it will still work if the server uses WSS while the client uses WS,
        // or vice-versa.

        let result = iter::once(obs_proto0)
            .chain(iter::once(server_proto1))
            .chain(iter::once(server_proto2))
>>>>>>> 5217e29f
            .collect();

        Some(result)
    }
}

pub struct BrowserWsConn {
    websocket: Reference,
    // Stream of messages that goes through a `RwStreamSink` in order to become a `AsyncRead`.
    incoming_data: RwStreamSink<
        StreamThen<
            mpsc::UnboundedReceiver<Result<Vec<u8>, IoError>>,
            fn(Result<Result<Vec<u8>, IoError>, ()>) -> Result<Vec<u8>, IoError>,
            Result<Vec<u8>, IoError>,
        >,
    >,
}

impl Drop for BrowserWsConn {
    #[inline]
    fn drop(&mut self) {
        // TODO: apparently there's a memory leak related to callbacks?
        js! { @{&self.websocket}.close(); }
    }
}

impl AsyncRead for BrowserWsConn {}

impl Read for BrowserWsConn {
    #[inline]
    fn read(&mut self, buf: &mut [u8]) -> Result<usize, IoError> {
        self.incoming_data.read(buf)
    }
}

impl AsyncWrite for BrowserWsConn {
    #[inline]
    fn shutdown(&mut self) -> Poll<(), IoError> {
        Ok(Async::Ready(()))
    }
}

impl Write for BrowserWsConn {
    fn write(&mut self, buf: &[u8]) -> Result<usize, IoError> {
        let typed_array = TypedArray::from(buf);

        // `send` can throw if the websocket isn't open (which can happen if it was closed by the
        // remote).
        let returned = js! {
            try {
                @{&self.websocket}.send(@{typed_array.buffer()});
                return true;
            } catch(e) {
                return false;
            }
        };

        match returned {
            stdweb::Value::Bool(true) => Ok(buf.len()),
            stdweb::Value::Bool(false) => Err(IoError::new(
                IoErrorKind::BrokenPipe,
                "websocket has been closed by the remote",
            )),
            _ => unreachable!(),
        }
    }

    #[inline]
    fn flush(&mut self) -> Result<(), IoError> {
        // Everything is always considered flushed.
        Ok(())
    }
}

// Tries to interpret the `Multiaddr` as a `/ipN/.../tcp/.../ws` multiaddress, and if so returns
// the corresponding `ws://.../` URL.
fn multiaddr_to_target(addr: &Multiaddr) -> Result<String, ()> {
    let protocols: Vec<_> = addr.iter().collect();

    if protocols.len() != 3 {
        return Err(());
    }

    match (&protocols[0], &protocols[1], &protocols[2]) {
        (&AddrComponent::IP4(ref ip), &AddrComponent::TCP(port), &AddrComponent::WS) => {
            Ok(format!("ws://{}:{}/", ip, port))
        }
        (&AddrComponent::IP6(ref ip), &AddrComponent::TCP(port), &AddrComponent::WS) => {
            Ok(format!("ws://[{}]:{}/", ip, port))
        }
        (&AddrComponent::IP4(ref ip), &AddrComponent::TCP(port), &AddrComponent::WSS) => {
            Ok(format!("wss://{}:{}/", ip, port))
        }
        (&AddrComponent::IP6(ref ip), &AddrComponent::TCP(port), &AddrComponent::WSS) => {
            Ok(format!("wss://[{}]:{}/", ip, port))
        }
        _ => Err(()),
    }
}

// TODO: write tests (tests are very difficult to write with emscripten)
// - remote refuses connection
// - remote closes connection before we receive
// - remote closes connection before we send
// - remote sends text data instead of binary<|MERGE_RESOLUTION|>--- conflicted
+++ resolved
@@ -48,211 +48,6 @@
 }
 
 impl Transport for BrowserWsConfig {
-<<<<<<< HEAD
-	type RawConn = BrowserWsConn;
-	type Listener = Box<Stream<Item = Self::ListenerUpgrade, Error = IoError>>; // TODO: use `!`
-	type ListenerUpgrade = Box<Future<Item = (Self::RawConn, Multiaddr), Error = IoError>>; // TODO: use `!`
-	type Dial = Box<Future<Item = (Self::RawConn, Multiaddr), Error = IoError>>;
-
-	#[inline]
-	fn listen_on(self, a: Multiaddr) -> Result<(Self::Listener, Multiaddr), (Self, Multiaddr)> {
-		// Listening is never supported.
-		Err((self, a))
-	}
-
-	fn dial(self, original_addr: Multiaddr) -> Result<Self::Dial, (Self, Multiaddr)> {
-		// Making sure we are initialized before we dial. Initialization is protected by a simple
-		// boolean static variable, so it's not a problem to call it multiple times and the cost
-		// is negligible.
-		stdweb::initialize();
-
-		// Tries to interpret the multiaddr, and returns a corresponding `ws://x.x.x.x/` URL (as
-		// a string) on success.
-		let inner_addr = match multiaddr_to_target(&original_addr) {
-			Ok(a) => a,
-			Err(_) => return Err((self, original_addr)),
-		};
-
-		// Create the JS `WebSocket` object.
-		let websocket = {
-			let val = js! {
-				try {
-					return new WebSocket(@{inner_addr});
-				} catch(e) {
-					return false;
-				}
-			};
-			match val.into_reference() {
-				Some(ws) => ws,
-				None => return Err((self, original_addr)), // `false` was returned by `js!`
-			}
-		};
-
-		// Create a `message` channel that will be used for both bytes messages and errors, and a
-		// `message_cb` used for the `message` event on the WebSocket.
-		// `message_tx` is grabbed by `message_cb` and `close_cb`, and `message_rx` is grabbed
-		// by `open_cb`.
-		let (message_tx, message_rx) = mpsc::unbounded::<Result<Vec<u8>, IoError>>();
-		let message_tx = Arc::new(message_tx);
-		let mut message_rx = Some(message_rx);
-		let message_cb = {
-			let message_tx = message_tx.clone();
-			move |message_data: Reference| {
-				if let Some(buffer) = message_data.downcast::<TypedArray<u8>>() {
-					let _ = message_tx.unbounded_send(Ok(buffer.to_vec()));
-				} else {
-					let _ = message_tx.unbounded_send(Err(IoError::new(
-						IoErrorKind::InvalidData,
-						"received ws message of unknown type",
-					)));
-				}
-			}
-		};
-
-		// Create a `open` channel that will be used to communicate the `BrowserWsConn` that represents
-		// the open dialing websocket. Also create a `open_cb` callback that will be used for the
-		// `open` message of the websocket.
-		let (open_tx, open_rx) = oneshot::channel::<Result<BrowserWsConn, IoError>>();
-		let open_tx = Arc::new(Mutex::new(Some(open_tx)));
-		let websocket_clone = websocket.clone();
-		let open_cb = {
-			let open_tx = open_tx.clone();
-			move || {
-				// Note that `open_tx` can be empty (and a panic happens) if the `open` event
-				// is triggered twice, or is triggered after the `close` event. We never reuse the
-				// same websocket twice, so this is not supposed to happen.
-				let tx = open_tx
-					.lock()
-					.unwrap()
-					.take()
-					.expect("the websocket can only open once");
-				// `message_rx` can be empty if the `open` event is triggered twice, which again
-				// is not supposed to happen.
-				let message_rx = message_rx.take().expect("the websocket can only open once");
-
-				// Send a `BrowserWsConn` to the future that was returned by `dial`. Ignoring errors that
-				// would happen the future has been dropped by the user.
-				let _ = tx.send(Ok(BrowserWsConn {
-					websocket: websocket_clone.clone(),
-					incoming_data: RwStreamSink::new(message_rx.then(|result| {
-						// An `Err` happens here if `message_tx` has been dropped. However
-						// `message_tx` is grabbed by the websocket, which stays alive for as
-						// long as the `BrowserWsConn` is alive.
-						match result {
-							Ok(r) => r,
-							Err(_) => {
-								unreachable!("the message channel outlives the BrowserWsConn")
-							}
-						}
-					})),
-				}));
-			}
-		};
-
-		// Used for the `close` message of the websocket.
-		// The websocket can be closed either before or after being opened, so we send an error
-		// to both the `open` and `message` channels if that happens.
-		let close_cb = move || {
-			if let Some(tx) = open_tx.lock().unwrap().take() {
-				let _ = tx.send(Err(IoError::new(
-					IoErrorKind::ConnectionRefused,
-					"close event on the websocket",
-				)));
-			}
-
-			let _ = message_tx.unbounded_send(Err(IoError::new(
-				IoErrorKind::ConnectionRefused,
-				"close event on the websocket",
-			)));
-		};
-
-		js! {
-			var socket = @{websocket};
-			var open_cb = @{open_cb};
-			var message_cb = @{message_cb};
-			var close_cb = @{close_cb};
-			socket.addEventListener("open", function(event) {
-				open_cb();
-			});
-			socket.addEventListener("message", function(event) {
-				var reader = new FileReader();
-				reader.addEventListener("loadend", function() {
-					var typed = new Uint8Array(reader.result);
-					message_cb(typed);
-				});
-				reader.readAsArrayBuffer(event.data);
-			});
-			socket.addEventListener("close", function(event) {
-				close_cb();
-			});
-		};
-
-		Ok(Box::new(open_rx.then(|result| {
-			match result {
-				Ok(Ok(r)) => Ok((r, original_addr)),
-				Ok(Err(e)) => Err(e),
-				// `Err` would happen here if `open_tx` is destroyed. `open_tx` is captured by
-				// the `WebSocket`, and the `WebSocket` is captured by `open_cb`, which is itself
-				// captured by the `WebSocket`. Due to this cyclic dependency, `open_tx` should
-				// never be destroyed.
-				// TODO: how do we break this cyclic dependency? difficult question
-				Err(_) => unreachable!("the sending side will only close when we drop the future"),
-			}
-		})) as Box<_>)
-	}
-
-	fn nat_traversal(&self, server: &Multiaddr, observed: &Multiaddr) -> Option<Multiaddr> {
-		let mut server_protocols = server.iter();
-		let server_proto0 = server_protocols.next()?;
-		let server_proto1 = server_protocols.next()?;
-		let server_proto2 = server_protocols.next()?;
-		if server_protocols.next().is_some() {
-			return None;
-		}
-
-		let mut observed_protocols = observed.iter();
-		let obs_proto0 = observed_protocols.next()?;
-		let obs_proto1 = observed_protocols.next()?;
-		let obs_proto2 = observed_protocols.next()?;
-		if observed_protocols.next().is_some() {
-			return None;
-		}
-
-		// Check that `server` is a valid TCP/IP address.
-		match (&server_proto0, &server_proto1, &server_proto2) {
-			(&AddrComponent::IP4(_), &AddrComponent::TCP(_), &AddrComponent::WS) |
-			(&AddrComponent::IP6(_), &AddrComponent::TCP(_), &AddrComponent::WS) |
-			(&AddrComponent::IP4(_), &AddrComponent::TCP(_), &AddrComponent::WSS) |
-			(&AddrComponent::IP6(_), &AddrComponent::TCP(_), &AddrComponent::WSS) => {}
-			_ => return None,
-		}
-
-		// Check that `observed` is a valid TCP/IP address.
-		match (&obs_proto0, &obs_proto1, &obs_proto2) {
-			(&AddrComponent::IP4(_), &AddrComponent::TCP(_), &AddrComponent::WS) |
-			(&AddrComponent::IP6(_), &AddrComponent::TCP(_), &AddrComponent::WS) |
-			(&AddrComponent::IP4(_), &AddrComponent::TCP(_), &AddrComponent::WSS) |
-			(&AddrComponent::IP6(_), &AddrComponent::TCP(_), &AddrComponent::WSS) => {}
-			_ => return None,
-		}
-
-		// Note that it will still work if the server uses WSS while the client uses WS,
-		// or vice-versa.
-
-		let result = iter::once(obs_proto0)
-			.chain(iter::once(server_proto1))
-			.chain(iter::once(server_proto2))
-			.collect();
-
-		Some(result)
-	}
-
-    fn nat_traversal(&self, server: &Multiaddr, observed: &Multiaddr) -> Option<Multiaddr> {
-        let server_protocols: Vec<_> = server.iter().collect();
-        let observed_protocols: Vec<_> = observed.iter().collect();
-
-        if server_protocols.len() != 3 || observed_protocols.len() != 3 {
-=======
     type RawConn = BrowserWsConn;
     type Listener = Box<Stream<Item = Self::ListenerUpgrade, Error = IoError>>; // TODO: use `!`
     type ListenerUpgrade = Box<Future<Item = (Self::RawConn, Multiaddr), Error = IoError>>; // TODO: use `!`
@@ -419,40 +214,10 @@
         let obs_proto1 = observed_protocols.next()?;
         let obs_proto2 = observed_protocols.next()?;
         if observed_protocols.next().is_some() {
->>>>>>> 5217e29f
             return None;
         }
 
         // Check that `server` is a valid TCP/IP address.
-<<<<<<< HEAD
-        match (&server_protocols[0], &server_protocols[1]) {
-            (&AddrComponent::IP4(_), &AddrComponent::TCP(_)) |
-            (&AddrComponent::IP6(_), &AddrComponent::TCP(_)) => {}
-            _ => return None,
-        }
-		match &server_protocols[0] {
-			&AddrComponent::WS | &AddrComponent::WSS => (),
-			_ => return None,
-		}
-
-        // Check that `observed` is a valid TCP/IP address.
-        match (&observed_protocols[0], &observed_protocols[1]) {
-            (&AddrComponent::IP4(_), &AddrComponent::TCP(_)) |
-            (&AddrComponent::IP6(_), &AddrComponent::TCP(_)) => {}
-            _ => return None,
-        }
-		match &observed_protocols[0] {
-			&AddrComponent::WS | &AddrComponent::WSS => (),
-			_ => return None,
-		}
-
-		// Note that it will still work if the server uses WSS while the client uses WS,
-		// or vice-versa.
-
-        let result = iter::once(observed_protocols[0].clone())
-            .chain(iter::once(server_protocols[1].clone()))
-            .chain(iter::once(server_protocols[2].clone()))
-=======
         match (&server_proto0, &server_proto1, &server_proto2) {
             (&AddrComponent::IP4(_), &AddrComponent::TCP(_), &AddrComponent::WS)
             | (&AddrComponent::IP6(_), &AddrComponent::TCP(_), &AddrComponent::WS)
@@ -476,7 +241,6 @@
         let result = iter::once(obs_proto0)
             .chain(iter::once(server_proto1))
             .chain(iter::once(server_proto2))
->>>>>>> 5217e29f
             .collect();
 
         Some(result)
