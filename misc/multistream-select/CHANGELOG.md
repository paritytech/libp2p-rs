<<<<<<< HEAD
# 0.9.0 [unreleased]

- Fix the encoding and decoding of `ls` responses to
  be spec-compliant and interoperable with other implementations.
  For a clean upgrade, `0.8.4` must already be deployed.
=======
# 0.8.5 [2020-11-09]

- During negotiation do not interpret EOF error as an IO error, but instead as a
  negotiation error. See https://github.com/libp2p/rust-libp2p/pull/1823.
>>>>>>> 3f38c1c8

# 0.8.4 [2020-10-20]

- Temporarily disable the internal selection of "parallel" protocol
  negotiation for the dialer to later change the response format of the "ls"
  message for spec compliance. See https://github.com/libp2p/rust-libp2p/issues/1795.

# 0.8.3 [2020-10-16]

- Fix a regression resulting in a panic with the `V1Lazy` protocol.
  [PR 1783](https://github.com/libp2p/rust-libp2p/pull/1783).

- Fix a potential deadlock during protocol negotiation due
  to a missing flush, potentially resulting in sporadic protocol
  upgrade timeouts.
  [PR 1781](https://github.com/libp2p/rust-libp2p/pull/1781).

- Update dependencies.

# 0.8.2 [2020-06-22]

- Updated dependencies.<|MERGE_RESOLUTION|>--- conflicted
+++ resolved
@@ -1,15 +1,13 @@
-<<<<<<< HEAD
 # 0.9.0 [unreleased]
 
 - Fix the encoding and decoding of `ls` responses to
   be spec-compliant and interoperable with other implementations.
   For a clean upgrade, `0.8.4` must already be deployed.
-=======
+
 # 0.8.5 [2020-11-09]
 
 - During negotiation do not interpret EOF error as an IO error, but instead as a
   negotiation error. See https://github.com/libp2p/rust-libp2p/pull/1823.
->>>>>>> 3f38c1c8
 
 # 0.8.4 [2020-10-20]
 
