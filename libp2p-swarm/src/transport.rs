// Copyright 2017 Parity Technologies (UK) Ltd.
//
// Permission is hereby granted, free of charge, to any person obtaining a
// copy of this software and associated documentation files (the "Software"),
// to deal in the Software without restriction, including without limitation
// the rights to use, copy, modify, merge, publish, distribute, sublicense,
// and/or sell copies of the Software, and to permit persons to whom the
// Software is furnished to do so, subject to the following conditions:
//
// The above copyright notice and this permission notice shall be included in
// all copies or substantial portions of the Software.
//
// THE SOFTWARE IS PROVIDED "AS IS", WITHOUT WARRANTY OF ANY KIND, EXPRESS
// OR IMPLIED, INCLUDING BUT NOT LIMITED TO THE WARRANTIES OF MERCHANTABILITY,
// FITNESS FOR A PARTICULAR PURPOSE AND NONINFRINGEMENT. IN NO EVENT SHALL THE
// AUTHORS OR COPYRIGHT HOLDERS BE LIABLE FOR ANY CLAIM, DAMAGES OR OTHER
// LIABILITY, WHETHER IN AN ACTION OF CONTRACT, TORT OR OTHERWISE, ARISING
// FROM, OUT OF OR IN CONNECTION WITH THE SOFTWARE OR THE USE OR OTHER
// DEALINGS IN THE SOFTWARE.

//! Handles entering a connection with a peer.
//!
//! The two main elements of this module are the `Transport` and `ConnectionUpgrade` traits.
//! `Transport` is implemented on objects that allow dialing and listening. `ConnectionUpgrade` is
//! implemented on objects that make it possible to upgrade a connection (for example by adding an
//! encryption middleware to the connection).
//!
//! Thanks to the `Transport::or_transport`, `Transport::with_upgrade` and
//! `UpgradedNode::or_upgrade` methods, you can combine multiple transports and/or upgrades
//! together in a complex chain of protocols negotiation.

use bytes::Bytes;
use connection_reuse::ConnectionReuse;
use futures::{Async, Poll, stream, Stream};
use futures::future::{self, FromErr, Future, FutureResult, IntoFuture};
use multiaddr::Multiaddr;
use multistream_select;
use muxing::StreamMuxer;
use std::io::{Cursor, Error as IoError, ErrorKind as IoErrorKind, Read, Write};
use std::iter;
use std::sync::Arc;
use tokio_io::{AsyncRead, AsyncWrite};

/// A transport is an object that can be used to produce connections by listening or dialing a
/// peer.
///
/// This trait is implemented on concrete transports (eg. TCP, UDP, etc.), but also on wrappers
/// around them.
///
/// > **Note**: The methods of this trait use `self` and not `&self` or `&mut self`. In other
/// >           words, listening or dialing consumes the transport object. This has been designed
/// >           so that you would implement this trait on `&Foo` or `&mut Foo` instead of directly
/// >           on `Foo`.
pub trait Transport {
	/// The raw connection to a peer.
	type RawConn: AsyncRead + AsyncWrite;

	/// The listener produces incoming connections.
	/// 
	/// An item should be produced whenever a connection is received at the lowest level of the
	/// transport stack. The item is a `Future` that is signalled once some pre-processing has
	/// taken place, and that connection has been upgraded to the wanted protocols.
	type Listener: Stream<Item = (Self::ListenerUpgrade, Multiaddr), Error = IoError>;

	/// After a connection has been received, we may need to do some asynchronous pre-processing
	/// on it (eg. an intermediary protocol negotiation). While this pre-processing takes place, we
	/// want to be able to continue polling on the listener.
	type ListenerUpgrade: Future<Item = Self::RawConn, Error = IoError>;

	/// A future which indicates that we are currently dialing to a peer.
	type Dial: IntoFuture<Item = Self::RawConn, Error = IoError>;

	/// Listen on the given multiaddr. Returns a stream of incoming connections, plus a modified
	/// version of the `Multiaddr`. This new `Multiaddr` is the one that that should be advertised
	/// to other nodes, instead of the one passed as parameter.
	///
	/// Returns the address back if it isn't supported.
	///
	/// > **Note**: The reason why we need to change the `Multiaddr` on success is to handle
	/// >             situations such as turning `/ip4/127.0.0.1/tcp/0` into
	/// >             `/ip4/127.0.0.1/tcp/<actual port>`.
	fn listen_on(self, addr: Multiaddr) -> Result<(Self::Listener, Multiaddr), (Self, Multiaddr)>
	where
		Self: Sized;

	/// Dial to the given multi-addr.
	///
	/// Returns either a future which may resolve to a connection, or gives back the multiaddress.
	fn dial(self, addr: Multiaddr) -> Result<Self::Dial, (Self, Multiaddr)>
	where
		Self: Sized;

	/// Builds a new struct that implements `Transport` that contains both `self` and `other`.
	///
	/// The returned object will redirect its calls to `self`, except that if `listen_on` or `dial`
	/// return an error then `other` will be tried.
	#[inline]
	fn or_transport<T>(self, other: T) -> OrTransport<Self, T>
	where
		Self: Sized,
	{
		OrTransport(self, other)
	}

	/// Wraps this transport inside an upgrade. Whenever a connection that uses this transport
	/// is established, it is wrapped inside the upgrade.
	///
	/// > **Note**: The concept of an *upgrade* for example includes middlewares such *secio*
	/// >           (communication encryption), *multiplex*, but also a protocol handler.
	#[inline]
	fn with_upgrade<U>(self, upgrade: U) -> UpgradedNode<Self, U>
	where
		Self: Sized,
		U: ConnectionUpgrade<Self::RawConn>,
	{
		UpgradedNode {
			transports: self,
			upgrade: upgrade,
		}
	}

	/// Builds a dummy implementation of `MuxedTransport` that uses this transport.
	/// 
	/// The resulting object will not actually use muxing. This means that dialing the same node
	/// twice will result in two different connections instead of two substreams on the same
	/// connection.
	#[inline]
	fn with_dummy_muxing(self) -> DummyMuxing<Self>
		where Self: Sized
	{
		DummyMuxing { inner: self }
	}
}

/// Extension trait for `Transport`. Implemented on structs that provide a `Transport` on which
/// the dialed node can dial you back.
pub trait MuxedTransport: Transport {
	/// Future resolving to a future that will resolve to an incoming connection.
	type Incoming: Future<Item = (Self::IncomingUpgrade, Multiaddr), Error = IoError>;
	/// Future resolving to an incoming connection.
	type IncomingUpgrade: Future<Item = Self::RawConn, Error = IoError>;

	/// Returns the next incoming substream opened by a node that we dialed ourselves.
	/// 
	/// > **Note**: Doesn't produce incoming substreams coming from addresses we are listening on.
	/// >			This only concerns nodes that we dialed with `dial()`.
	fn next_incoming(self) -> Self::Incoming
		where Self: Sized;

	/// Returns a stream of incoming connections.
	#[inline]
	fn incoming(self) -> stream::AndThen<stream::Repeat<Self, IoError>, fn(Self) -> Self::Incoming,
										 Self::Incoming>
		where Self: Sized + Clone
	{
		stream::repeat(self).and_then(|me| me.next_incoming())
	}
}

/// Dummy implementation of `Transport` that just denies every single attempt.
#[derive(Debug, Copy, Clone)]
pub struct DeniedTransport;

impl Transport for DeniedTransport {
	// TODO: could use `!` for associated types once stable
	type RawConn = Cursor<Vec<u8>>;
	type Listener = Box<Stream<Item = (Self::ListenerUpgrade, Multiaddr), Error = IoError>>;
	type ListenerUpgrade = Box<Future<Item = Self::RawConn, Error = IoError>>;
	type Dial = Box<Future<Item = Self::RawConn, Error = IoError>>;

	#[inline]
	fn listen_on(self, addr: Multiaddr) -> Result<(Self::Listener, Multiaddr), (Self, Multiaddr)> {
		Err((DeniedTransport, addr))
	}

	#[inline]
	fn dial(self, addr: Multiaddr) -> Result<Self::Dial, (Self, Multiaddr)> {
		Err((DeniedTransport, addr))
	}
}

impl MuxedTransport for DeniedTransport {
	type Incoming = future::Empty<(Self::IncomingUpgrade, Multiaddr), IoError>;
	type IncomingUpgrade = future::Empty<Self::RawConn, IoError>;

	#[inline]
	fn next_incoming(self) -> Self::Incoming {
		future::empty()
	}
}

/// Struct returned by `or_transport()`.
#[derive(Debug, Copy, Clone)]
pub struct OrTransport<A, B>(A, B);

impl<A, B> Transport for OrTransport<A, B>
where
	A: Transport,
	B: Transport,
{
	type RawConn = EitherSocket<A::RawConn, B::RawConn>;
	type Listener = EitherListenStream<A::Listener, B::Listener>;
	type ListenerUpgrade = EitherTransportFuture<A::ListenerUpgrade, B::ListenerUpgrade>;
	type Dial =
		EitherTransportFuture<<A::Dial as IntoFuture>::Future, <B::Dial as IntoFuture>::Future>;

	fn listen_on(self, addr: Multiaddr) -> Result<(Self::Listener, Multiaddr), (Self, Multiaddr)> {
		let (first, addr) = match self.0.listen_on(addr) {
			Ok((connec, addr)) => return Ok((EitherListenStream::First(connec), addr)),
			Err(err) => err,
		};

		match self.1.listen_on(addr) {
			Ok((connec, addr)) => Ok((EitherListenStream::Second(connec), addr)),
			Err((second, addr)) => Err((OrTransport(first, second), addr)),
		}
	}

	fn dial(self, addr: Multiaddr) -> Result<Self::Dial, (Self, Multiaddr)> {
		let (first, addr) = match self.0.dial(addr) {
			Ok(connec) => return Ok(EitherTransportFuture::First(connec.into_future())),
			Err(err) => err,
		};

		match self.1.dial(addr) {
			Ok(connec) => Ok(EitherTransportFuture::Second(connec.into_future())),
			Err((second, addr)) => Err((OrTransport(first, second), addr)),
		}
	}
}

/// Implementation of `ConnectionUpgrade`. Convenient to use with small protocols.
#[derive(Debug)]
pub struct SimpleProtocol<F> {
	name: Bytes,
	// Note: we put the closure `F` in an `Arc` because Rust closures aren't automatically clonable
	// yet.
	upgrade: Arc<F>,
}

impl<F> SimpleProtocol<F> {
	/// Builds a `SimpleProtocol`.
	#[inline]
	pub fn new<N>(name: N, upgrade: F) -> SimpleProtocol<F>
	where
		N: Into<Bytes>,
	{
		SimpleProtocol {
			name: name.into(),
			upgrade: Arc::new(upgrade),
		}
	}
}

impl<F> Clone for SimpleProtocol<F> {
	#[inline]
	fn clone(&self) -> Self {
		SimpleProtocol {
			name: self.name.clone(),
			upgrade: self.upgrade.clone(),
		}
	}
}

impl<A, B> MuxedTransport for OrTransport<A, B>
where
	A: MuxedTransport,
	B: MuxedTransport,
	A::Incoming: 'static,		// TODO: meh :-/
	B::Incoming: 'static,		// TODO: meh :-/
	A::IncomingUpgrade: 'static,		// TODO: meh :-/
	B::IncomingUpgrade: 'static,		// TODO: meh :-/
	A::RawConn: 'static,		// TODO: meh :-/
	B::RawConn: 'static,		// TODO: meh :-/
{
	type Incoming = Box<Future<Item = (Self::IncomingUpgrade, Multiaddr), Error = IoError>>;
	type IncomingUpgrade = Box<Future<Item = EitherSocket<A::RawConn, B::RawConn>, Error = IoError>>;

	#[inline]
	fn next_incoming(self) -> Self::Incoming {
		let first = self.0.next_incoming().map(|(out, addr)| {
			let fut = out.map(EitherSocket::First);
			(Box::new(fut) as Box<Future<Item = _, Error = _>>, addr)
		});
		let second = self.1.next_incoming().map(|(out, addr)| {
			let fut = out.map(EitherSocket::Second);
			(Box::new(fut) as Box<Future<Item = _, Error = _>>, addr)
		});
		let future = first.select(second)
			.map(|(i, _)| i)
			.map_err(|(e, _)| e);
		Box::new(future) as Box<_>
	}
}

impl<C, F, O> ConnectionUpgrade<C> for SimpleProtocol<F>
where
	C: AsyncRead + AsyncWrite,
	F: Fn(C) -> O,
	O: IntoFuture<Error = IoError>,
{
	type NamesIter = iter::Once<(Bytes, ())>;
	type UpgradeIdentifier = ();

	#[inline]
	fn protocol_names(&self) -> Self::NamesIter {
		iter::once((self.name.clone(), ()))
	}

	type Output = O::Item;
	type Future = FromErr<O::Future, IoError>;

	#[inline]
	fn upgrade(self, socket: C, _: (), _: Endpoint, _: &Multiaddr) -> Self::Future {
		let upgrade = &self.upgrade;
		upgrade(socket).into_future().from_err()
	}
}

/// Implements `Stream` and dispatches all method calls to either `First` or `Second`.
#[derive(Debug, Copy, Clone)]
pub enum EitherListenStream<A, B> {
	First(A),
	Second(B),
}

impl<AStream, BStream, AInner, BInner> Stream for EitherListenStream<AStream, BStream>
where
	AStream: Stream<Item = (AInner, Multiaddr), Error = IoError>,
	BStream: Stream<Item = (BInner, Multiaddr), Error = IoError>,
{
	type Item = (EitherTransportFuture<AInner, BInner>, Multiaddr);
	type Error = IoError;

	#[inline]
	fn poll(&mut self) -> Poll<Option<Self::Item>, Self::Error> {
		match self {
			&mut EitherListenStream::First(ref mut a) => a.poll()
				.map(|i| i.map(|v| v.map(|(s, a)| (EitherTransportFuture::First(s), a)))),
			&mut EitherListenStream::Second(ref mut a) => a.poll()
				.map(|i| i.map(|v| v.map(|(s, a)| (EitherTransportFuture::Second(s), a)))),
		}
	}
}

/// Implements `Stream` and dispatches all method calls to either `First` or `Second`.
#[derive(Debug, Copy, Clone)]
pub enum EitherIncomingStream<A, B> {
	First(A),
	Second(B),
}

impl<A, B, Sa, Sb> Stream for EitherIncomingStream<A, B>
where
	A: Stream<Item = Sa, Error = IoError>,
	B: Stream<Item = Sb, Error = IoError>,
{
	type Item = EitherSocket<Sa, Sb>;
	type Error = IoError;

	#[inline]
	fn poll(&mut self) -> Poll<Option<Self::Item>, Self::Error> {
		match self {
			&mut EitherIncomingStream::First(ref mut a) => {
				a.poll().map(|i| i.map(|v| v.map(EitherSocket::First)))
			}
			&mut EitherIncomingStream::Second(ref mut a) => {
				a.poll().map(|i| i.map(|v| v.map(EitherSocket::Second)))
			}
		}
	}
}

/// Implements `Future` and redirects calls to either `First` or `Second`.
///
/// Additionally, the output will be wrapped inside a `EitherSocket`.
///
/// > **Note**: This type is needed because of the lack of `-> impl Trait` in Rust. It can be
/// >           removed eventually.
#[derive(Debug, Copy, Clone)]
pub enum EitherTransportFuture<A, B> {
	First(A),
	Second(B),
}

impl<A, B> Future for EitherTransportFuture<A, B>
where
	A: Future<Error = IoError>,
	B: Future<Error = IoError>,
{
	type Item = EitherSocket<A::Item, B::Item>;
	type Error = IoError;

	#[inline]
	fn poll(&mut self) -> Poll<Self::Item, Self::Error> {
		match self {
			&mut EitherTransportFuture::First(ref mut a) => {
				let item = try_ready!(a.poll());
				Ok(Async::Ready(EitherSocket::First(item)))
			}
			&mut EitherTransportFuture::Second(ref mut b) => {
				let item = try_ready!(b.poll());
				Ok(Async::Ready(EitherSocket::Second(item)))
			}
		}
	}
}

/// Implements `AsyncRead` and `AsyncWrite` and dispatches all method calls to either `First` or
/// `Second`.
#[derive(Debug, Copy, Clone)]
pub enum EitherSocket<A, B> {
	First(A),
	Second(B),
}

impl<A, B> AsyncRead for EitherSocket<A, B>
where
	A: AsyncRead,
	B: AsyncRead,
{
	#[inline]
	unsafe fn prepare_uninitialized_buffer(&self, buf: &mut [u8]) -> bool {
		match self {
			&EitherSocket::First(ref a) => a.prepare_uninitialized_buffer(buf),
			&EitherSocket::Second(ref b) => b.prepare_uninitialized_buffer(buf),
		}
	}
}

impl<A, B> Read for EitherSocket<A, B>
where
	A: Read,
	B: Read,
{
	#[inline]
	fn read(&mut self, buf: &mut [u8]) -> Result<usize, IoError> {
		match self {
			&mut EitherSocket::First(ref mut a) => a.read(buf),
			&mut EitherSocket::Second(ref mut b) => b.read(buf),
		}
	}
}

impl<A, B> AsyncWrite for EitherSocket<A, B>
where
	A: AsyncWrite,
	B: AsyncWrite,
{
	#[inline]
	fn shutdown(&mut self) -> Poll<(), IoError> {
		match self {
			&mut EitherSocket::First(ref mut a) => a.shutdown(),
			&mut EitherSocket::Second(ref mut b) => b.shutdown(),
		}
	}
}

impl<A, B> Write for EitherSocket<A, B>
where
	A: Write,
	B: Write,
{
	#[inline]
	fn write(&mut self, buf: &[u8]) -> Result<usize, IoError> {
		match self {
			&mut EitherSocket::First(ref mut a) => a.write(buf),
			&mut EitherSocket::Second(ref mut b) => b.write(buf),
		}
	}

	#[inline]
	fn flush(&mut self) -> Result<(), IoError> {
		match self {
			&mut EitherSocket::First(ref mut a) => a.flush(),
			&mut EitherSocket::Second(ref mut b) => b.flush(),
		}
	}
}

impl<A, B> StreamMuxer for EitherSocket<A, B>
where
	A: StreamMuxer,
	B: StreamMuxer,
{
	type Substream = EitherSocket<A::Substream, B::Substream>;
	type InboundSubstream = EitherTransportFuture<A::InboundSubstream, B::InboundSubstream>;
	type OutboundSubstream = EitherTransportFuture<A::OutboundSubstream, B::OutboundSubstream>;

	#[inline]
	fn inbound(self) -> Self::InboundSubstream {
		match self {
			EitherSocket::First(a) => EitherTransportFuture::First(a.inbound()),
			EitherSocket::Second(b) => EitherTransportFuture::Second(b.inbound()),
		}
	}

	#[inline]
	fn outbound(self) -> Self::OutboundSubstream {
		match self {
			EitherSocket::First(a) => EitherTransportFuture::First(a.outbound()),
			EitherSocket::Second(b) => EitherTransportFuture::Second(b.outbound()),
		}
	}
}

/// Implemented on structs that describe a possible upgrade to a connection between two peers.
///
/// The generic `C` is the type of the incoming connection before it is upgraded.
///
/// > **Note**: The `upgrade` method of this trait uses `self` and not `&self` or `&mut self`.
/// >           This has been designed so that you would implement this trait on `&Foo` or
/// >           `&mut Foo` instead of directly on `Foo`.
pub trait ConnectionUpgrade<C: AsyncRead + AsyncWrite> {
	/// Iterator returned by `protocol_names`.
	type NamesIter: Iterator<Item = (Bytes, Self::UpgradeIdentifier)>;
	/// Type that serves as an identifier for the protocol. This type only exists to be returned
	/// by the `NamesIter` and then be passed to `upgrade`.
	///
	/// This is only useful on implementations that dispatch between multiple possible upgrades.
	/// Any basic implementation will probably just use the `()` type.
	type UpgradeIdentifier;

	/// Returns the name of the protocols to advertise to the remote.
	fn protocol_names(&self) -> Self::NamesIter;

	/// Type of the stream that has been upgraded. Generally wraps around `C` and `Self`.
	///
	/// > **Note**: For upgrades that add an intermediary layer (such as `secio` or `multiplex`),
	/// >           this associated type must implement `AsyncRead + AsyncWrite`.
	type Output;
	/// Type of the future that will resolve to `Self::Output`.
	type Future: Future<Item = Self::Output, Error = IoError>;

	/// This method is called after protocol negotiation has been performed.
	///
	/// Because performing the upgrade may not be instantaneous (eg. it may require a handshake),
	/// this function returns a future instead of the direct output.
	fn upgrade(self, socket: C, id: Self::UpgradeIdentifier, ty: Endpoint,
			   remote_addr: &Multiaddr) -> Self::Future;
}

/// Type of connection for the upgrade.
#[derive(Debug, Copy, Clone, PartialEq, Eq)]
pub enum Endpoint {
	/// The socket comes from a dialer.
	Dialer,
	/// The socket comes from a listener.
	Listener,
}

/// Implementation of `ConnectionUpgrade` that always fails to negotiate.
#[derive(Debug, Copy, Clone)]
pub struct DeniedConnectionUpgrade;

impl<C> ConnectionUpgrade<C> for DeniedConnectionUpgrade
	where C: AsyncRead + AsyncWrite
{
	type NamesIter = iter::Empty<(Bytes, ())>;
	type UpgradeIdentifier = ();		// TODO: could use `!`
	type Output = ();		// TODO: could use `!`
	type Future = Box<Future<Item = (), Error = IoError>>;		// TODO: could use `!`

	#[inline]
	fn protocol_names(&self) -> Self::NamesIter {
		iter::empty()
	}

	#[inline]
	fn upgrade(self, _: C, _: Self::UpgradeIdentifier, _: Endpoint, _: &Multiaddr) -> Self::Future {
		unreachable!("the denied connection upgrade always fails to negotiate")
	}
}

/// Maps a connection upgrade output to something else.
#[derive(Debug, Copy, Clone)]
pub struct ConnectionUpgradeMap<U, F> {
	inner: U,
	map: F,
}

impl<C, U, F, O> ConnectionUpgrade<C> for ConnectionUpgradeMap<U, F>
	where C: AsyncRead + AsyncWrite,
		  U: ConnectionUpgrade<C>,
		  F: FnOnce(U::Output) -> O,
{
	type NamesIter = U::NamesIter;
	type UpgradeIdentifier = U::UpgradeIdentifier;
	type Output = O;
	type Future = future::Map<U::Future, F>;

	#[inline]
	fn protocol_names(&self) -> Self::NamesIter {
		self.inner.protocol_names()
	}

	#[inline]
	fn upgrade(self, connec: C, ident: Self::UpgradeIdentifier, endpoint: Endpoint,
			   addr: &Multiaddr) -> Self::Future
	{
		self.inner
			.upgrade(connec, ident, endpoint, addr)
			.map(self.map)
	}
}

/// Extension trait for `ConnectionUpgrade`. Automatically implemented on everything.
pub trait UpgradeExt {
	/// Builds a struct that will choose an upgrade between `self` and `other`, depending on what
	/// the remote supports.
    fn or_upgrade<T>(self, other: T) -> OrUpgrade<Self, T>
		where Self: Sized;

	/// Maps the output of this connection upgrade to something else.
	#[inline]
	fn map_upgrade<F>(self, map: F) -> ConnectionUpgradeMap<Self, F>
		where Self: Sized
	{
		ConnectionUpgradeMap {
			inner: self,
			map: map,
		}
	}
}

impl<T> UpgradeExt for T {
	#[inline]
    fn or_upgrade<U>(self, other: U) -> OrUpgrade<Self, U> {
        OrUpgrade(self, other)
    }
}

/// See `or_upgrade()`.
#[derive(Debug, Copy, Clone)]
pub struct OrUpgrade<A, B>(A, B);

impl<C, A, B> ConnectionUpgrade<C> for OrUpgrade<A, B>
where
	C: AsyncRead + AsyncWrite,
	A: ConnectionUpgrade<C>,
	B: ConnectionUpgrade<C>,
{
	type NamesIter = NamesIterChain<A::NamesIter, B::NamesIter>;
	type UpgradeIdentifier = EitherUpgradeIdentifier<A::UpgradeIdentifier, B::UpgradeIdentifier>;

	#[inline]
	fn protocol_names(&self) -> Self::NamesIter {
		NamesIterChain {
			first: self.0.protocol_names(),
			second: self.1.protocol_names(),
		}
	}

	type Output = EitherSocket<A::Output, B::Output>;
	type Future = EitherConnUpgrFuture<A::Future, B::Future>;

	#[inline]
	fn upgrade(self, socket: C, id: Self::UpgradeIdentifier, ty: Endpoint,
			   remote_addr: &Multiaddr) -> Self::Future
	{
		match id {
			EitherUpgradeIdentifier::First(id) => {
				EitherConnUpgrFuture::First(self.0.upgrade(socket, id, ty, remote_addr))
			}
			EitherUpgradeIdentifier::Second(id) => {
				EitherConnUpgrFuture::Second(self.1.upgrade(socket, id, ty, remote_addr))
			}
		}
	}
}

/// Internal struct used by the `OrUpgrade` trait.
#[derive(Debug, Copy, Clone)]
pub enum EitherUpgradeIdentifier<A, B> {
	First(A),
	Second(B),
}

/// Implements `Future` and redirects calls to either `First` or `Second`.
///
/// Additionally, the output will be wrapped inside a `EitherSocket`.
///
/// > **Note**: This type is needed because of the lack of `-> impl Trait` in Rust. It can be
/// >           removed eventually.
#[derive(Debug, Copy, Clone)]
pub enum EitherConnUpgrFuture<A, B> {
	First(A),
	Second(B),
}

impl<A, B> Future for EitherConnUpgrFuture<A, B>
where
	A: Future<Error = IoError>,
	B: Future<Error = IoError>,
{
	type Item = EitherSocket<A::Item, B::Item>;
	type Error = IoError;

	#[inline]
	fn poll(&mut self) -> Poll<Self::Item, Self::Error> {
		match self {
			&mut EitherConnUpgrFuture::First(ref mut a) => {
				let item = try_ready!(a.poll());
				Ok(Async::Ready(EitherSocket::First(item)))
			}
			&mut EitherConnUpgrFuture::Second(ref mut b) => {
				let item = try_ready!(b.poll());
				Ok(Async::Ready(EitherSocket::Second(item)))
			}
		}
	}
}

/// Internal type used by the `OrUpgrade` struct.
///
/// > **Note**: This type is needed because of the lack of `-> impl Trait` in Rust. It can be
/// >           removed eventually.
#[derive(Debug, Copy, Clone)]
pub struct NamesIterChain<A, B> {
	first: A,
	second: B,
}

impl<A, B, AId, BId> Iterator for NamesIterChain<A, B>
where
	A: Iterator<Item = (Bytes, AId)>,
	B: Iterator<Item = (Bytes, BId)>,
{
	type Item = (Bytes, EitherUpgradeIdentifier<AId, BId>);

	#[inline]
	fn next(&mut self) -> Option<Self::Item> {
		if let Some((name, id)) = self.first.next() {
			return Some((name, EitherUpgradeIdentifier::First(id)));
		}
		if let Some((name, id)) = self.second.next() {
			return Some((name, EitherUpgradeIdentifier::Second(id)));
		}
		None
	}

	#[inline]
	fn size_hint(&self) -> (usize, Option<usize>) {
		let (min1, max1) = self.first.size_hint();
		let (min2, max2) = self.second.size_hint();
		let max = match (max1, max2) {
			(Some(max1), Some(max2)) => max1.checked_add(max2),
			_ => None,
		};
		(min1.saturating_add(min2), max)
	}
}

/// Implementation of the `ConnectionUpgrade` that negotiates the `/plaintext/1.0.0` protocol and
/// simply passes communications through without doing anything more.
///
/// > **Note**: Generally used as an alternative to `secio` if a security layer is not desirable.
// TODO: move `PlainTextConfig` to a separate crate?
#[derive(Debug, Copy, Clone)]
pub struct PlainTextConfig;

impl<C> ConnectionUpgrade<C> for PlainTextConfig
where
	C: AsyncRead + AsyncWrite,
{
	type Output = C;
	type Future = FutureResult<C, IoError>;
	type UpgradeIdentifier = ();
	type NamesIter = iter::Once<(Bytes, ())>;

	#[inline]
	fn upgrade(self, i: C, _: (), _: Endpoint, _: &Multiaddr) -> Self::Future {
		future::ok(i)
	}

	#[inline]
	fn protocol_names(&self) -> Self::NamesIter {
		iter::once((Bytes::from("/plaintext/1.0.0"), ()))
	}
}

/// Dummy implementation of `MuxedTransport` that uses an inner `Transport`.
#[derive(Debug, Copy, Clone)]
pub struct DummyMuxing<T> {
	inner: T,
}

impl<T> MuxedTransport for DummyMuxing<T>
	where T: Transport
{
	type Incoming = future::Empty<(Self::IncomingUpgrade, Multiaddr), IoError>;
	type IncomingUpgrade = future::Empty<T::RawConn, IoError>;

	fn next_incoming(self) -> Self::Incoming
		where Self: Sized
	{
		future::empty()
	}
}

impl<T> Transport for DummyMuxing<T>
	where T: Transport
{
	type RawConn = T::RawConn;
	type Listener = T::Listener;
	type ListenerUpgrade = T::ListenerUpgrade;
	type Dial = T::Dial;

	#[inline]
	fn listen_on(self, addr: Multiaddr) -> Result<(Self::Listener, Multiaddr), (Self, Multiaddr)>
	where
		Self: Sized
	{
		self.inner.listen_on(addr).map_err(|(inner, addr)| {
			(DummyMuxing { inner }, addr)
		})
	}

	#[inline]
	fn dial(self, addr: Multiaddr) -> Result<Self::Dial, (Self, Multiaddr)>
	where
		Self: Sized
	{
		self.inner.dial(addr).map_err(|(inner, addr)| {
			(DummyMuxing { inner }, addr)
		})
	}
}

/// Implements the `Transport` trait. Dials or listens, then upgrades any dialed or received
/// connection.
///
/// See the `Transport::with_upgrade` method.
#[derive(Debug, Clone)]
pub struct UpgradedNode<T, C> {
	transports: T,
	upgrade: C,
}

impl<'a, T, C> UpgradedNode<T, C>
where
	T: Transport + 'a,
	C: ConnectionUpgrade<T::RawConn> + 'a,
{
	/// Turns this upgraded node into a `ConnectionReuse`. If the `Output` implements the
	/// `StreamMuxer` trait, the returned object will implement `Transport` and `MuxedTransport`.
	#[inline]
	pub fn into_connection_reuse(self) -> ConnectionReuse<T, C>
		where C::Output: StreamMuxer
	{
		From::from(self)
	}

	/// Tries to dial on the `Multiaddr` using the transport that was passed to `new`, then upgrade
	/// the connection.
	///
	/// Note that this does the same as `Transport::dial`, but with less restrictions on the trait
	/// requirements.
	#[inline]
	pub fn dial(
		self,
		addr: Multiaddr,
	) -> Result<Box<Future<Item = C::Output, Error = IoError> + 'a>, (Self, Multiaddr)> {
		let upgrade = self.upgrade;

		let dialed_fut = match self.transports.dial(addr.clone()) {
			Ok(f) => f.into_future(),
			Err((trans, addr)) => {
				let builder = UpgradedNode {
					transports: trans,
					upgrade: upgrade,
				};

				return Err((builder, addr));
			}
		};

		let future = dialed_fut
            // Try to negotiate the protocol.
            .and_then(move |connection| {
                let iter = upgrade.protocol_names()
                    .map(|(name, id)| (name, <Bytes as PartialEq>::eq, id));
                let negotiated = multistream_select::dialer_select_proto(connection, iter)
                    .map_err(|err| IoError::new(IoErrorKind::Other, err));
                negotiated.map(|(upgrade_id, conn)| (upgrade_id, conn, upgrade))
            })
            .and_then(move |(upgrade_id, connection, upgrade)| {
                upgrade.upgrade(connection, upgrade_id, Endpoint::Dialer, &addr)
            });

		Ok(Box::new(future))
	}

	/// If the underlying transport is a `MuxedTransport`, then after calling `dial` we may receive
	/// substreams opened by the dialed nodes.
	/// 
	/// This function returns the next incoming substream. You are strongly encouraged to call it
	/// if you have a muxed transport.
	pub fn next_incoming(self) -> Box<Future<Item = (Box<Future<Item = C::Output, Error = IoError> + 'a>, Multiaddr), Error = IoError> + 'a>
		where T: MuxedTransport,
			  C::NamesIter: Clone, // TODO: not elegant
			  C: Clone,
	{
		let upgrade = self.upgrade;

		let future = self.transports.next_incoming()
<<<<<<< HEAD
            // Try to negotiate the protocol.
            .and_then(move |(connection, addr)| {
				println!("got an incoming connec attempt from {:?}", addr);
                let iter = upgrade.protocol_names()
                    .map::<_, fn(_) -> _>(|(name, id)| (name, <Bytes as PartialEq>::eq, id));
                let negotiated = multistream_select::listener_select_proto(connection, iter)
                    .map_err(|err| { println!("err upgrading incoming: {:?}", err); IoError::new(IoErrorKind::Other, err) });
                negotiated.map(|(upgrade_id, conn)| (upgrade_id, conn, upgrade, addr))
            })
            .and_then(|(upgrade_id, connection, upgrade, addr)| {
				println!("incoming upgrade success for {:?}", addr);
                upgrade.upgrade(connection, upgrade_id, Endpoint::Dialer, &addr)
					.map(|u| (u, addr))
            });
=======
			.map(|(future, addr)| {
				// Try to negotiate the protocol.
				let addr2 = addr.clone();
				let future = future
					.and_then(move |connection| {
						let iter = upgrade.protocol_names()
							.map::<_, fn(_) -> _>(|(name, id)| (name, <Bytes as PartialEq>::eq, id));
						let negotiated = multistream_select::listener_select_proto(connection, iter)
							.map_err(|err| IoError::new(IoErrorKind::Other, err));
						negotiated.map(|(upgrade_id, conn)| (upgrade_id, conn, upgrade))
					})
					.and_then(move |(upgrade_id, connection, upgrade)| {
						upgrade.upgrade(connection, upgrade_id, Endpoint::Dialer, &addr2)
					});

				(Box::new(future) as Box<Future<Item = _, Error = _>>, addr)
			});
>>>>>>> f669efb6

		Box::new(future) as Box<_>
	}

	/// Start listening on the multiaddr using the transport that was passed to `new`.
	/// Then whenever a connection is opened, it is upgraded.
	///
	/// Note that this does the same as `Transport::listen_on`, but with less restrictions on the
	/// trait requirements.
	#[inline]
	pub fn listen_on(
		self,
		addr: Multiaddr,
	) -> Result<
		(Box<Stream<Item = (Box<Future<Item = C::Output, Error = IoError> + 'a>, Multiaddr), Error = IoError> + 'a>, Multiaddr),
		(Self, Multiaddr),
	>
	where
		C::NamesIter: Clone, // TODO: not elegant
		C: Clone,
	{
		let upgrade = self.upgrade;

		let (listening_stream, new_addr) = match self.transports.listen_on(addr) {
			Ok((l, new_addr)) => (l, new_addr),
			Err((trans, addr)) => {
				let builder = UpgradedNode {
					transports: trans,
					upgrade: upgrade,
				};

				return Err((builder, addr));
			}
		};

		// Try to negotiate the protocol.
		// Note that failing to negotiate a protocol will never produce a future with an error.
		// Instead the `stream` will produce `Ok(Err(...))`.
		// `stream` can only produce an `Err` if `listening_stream` produces an `Err`.
		let stream = listening_stream
			.map(move |(connection, client_addr)| {
				let upgrade = upgrade.clone();
				let remote_addr = client_addr.clone();
				let connection = connection
					// Try to negotiate the protocol
					.and_then(move |connection| {
						let iter = upgrade.protocol_names()
							.map::<_, fn(_) -> _>(|(n, t)| (n, <Bytes as PartialEq>::eq, t));
						multistream_select::listener_select_proto(connection, iter)
							.map_err(|err| IoError::new(IoErrorKind::Other, err))
							.and_then(move |(upgrade_id, connection)| {
								upgrade.upgrade(connection, upgrade_id, Endpoint::Listener,
												&remote_addr)
							})
							.into_future()
					});

				(Box::new(connection) as Box<_>, client_addr)
			});

		Ok((Box::new(stream), new_addr))
	}
}

impl<T, C> Transport for UpgradedNode<T, C>
where
	T: Transport + 'static,
	C: ConnectionUpgrade<T::RawConn> + 'static,
	C::Output: AsyncRead + AsyncWrite,
	C::NamesIter: Clone, // TODO: not elegant
	C: Clone,
{
	type RawConn = C::Output;
	type Listener = Box<Stream<Item = (Self::ListenerUpgrade, Multiaddr), Error = IoError>>;
	type ListenerUpgrade = Box<Future<Item = C::Output, Error = IoError>>;
	type Dial = Box<Future<Item = C::Output, Error = IoError>>;

	#[inline]
	fn listen_on(self, addr: Multiaddr) -> Result<(Self::Listener, Multiaddr), (Self, Multiaddr)> {
		self.listen_on(addr)
	}

	#[inline]
	fn dial(self, addr: Multiaddr) -> Result<Self::Dial, (Self, Multiaddr)> {
		self.dial(addr)
	}
}

impl<T, C> MuxedTransport for UpgradedNode<T, C>
where
	T: MuxedTransport + 'static,
	C: ConnectionUpgrade<T::RawConn> + 'static,
	C::Output: AsyncRead + AsyncWrite,
	C::NamesIter: Clone, // TODO: not elegant
	C: Clone,
{
	type Incoming = Box<Future<Item = (Self::IncomingUpgrade, Multiaddr), Error = IoError>>;
	type IncomingUpgrade = Box<Future<Item = C::Output, Error = IoError>>;

	#[inline]
	fn next_incoming(self) -> Self::Incoming {
		self.next_incoming()
	}
}<|MERGE_RESOLUTION|>--- conflicted
+++ resolved
@@ -904,22 +904,6 @@
 		let upgrade = self.upgrade;
 
 		let future = self.transports.next_incoming()
-<<<<<<< HEAD
-            // Try to negotiate the protocol.
-            .and_then(move |(connection, addr)| {
-				println!("got an incoming connec attempt from {:?}", addr);
-                let iter = upgrade.protocol_names()
-                    .map::<_, fn(_) -> _>(|(name, id)| (name, <Bytes as PartialEq>::eq, id));
-                let negotiated = multistream_select::listener_select_proto(connection, iter)
-                    .map_err(|err| { println!("err upgrading incoming: {:?}", err); IoError::new(IoErrorKind::Other, err) });
-                negotiated.map(|(upgrade_id, conn)| (upgrade_id, conn, upgrade, addr))
-            })
-            .and_then(|(upgrade_id, connection, upgrade, addr)| {
-				println!("incoming upgrade success for {:?}", addr);
-                upgrade.upgrade(connection, upgrade_id, Endpoint::Dialer, &addr)
-					.map(|u| (u, addr))
-            });
-=======
 			.map(|(future, addr)| {
 				// Try to negotiate the protocol.
 				let addr2 = addr.clone();
@@ -937,7 +921,6 @@
 
 				(Box::new(future) as Box<Future<Item = _, Error = _>>, addr)
 			});
->>>>>>> f669efb6
 
 		Box::new(future) as Box<_>
 	}
