--- conflicted
+++ resolved
@@ -3,11 +3,8 @@
     "multistream-select",
     "datastore",
     "example",
-<<<<<<< HEAD
+    "libp2p-dns",
     "libp2p-floodsub",
-=======
-    "libp2p-dns",
->>>>>>> 22a7159c
     "libp2p-identify",
     "libp2p-peerstore",
     "libp2p-ping",
