
use data_encoding::HEXUPPER;
use multihash::Multihash;
use parity_multiaddr::*;
use quickcheck::{Arbitrary, Gen, QuickCheck};
use rand::Rng;
use std::{
    borrow::Cow,
    convert::TryFrom,
    iter::FromIterator,
    net::{Ipv4Addr, Ipv6Addr},
    str::FromStr
};

// Property tests

#[test]
fn to_from_bytes_identity() {
    fn prop(a: Ma) -> bool {
        let b = a.0.to_vec();
        Some(a) == Multiaddr::try_from(b).ok().map(Ma)
    }
    QuickCheck::new().quickcheck(prop as fn(Ma) -> bool)
}

#[test]
fn to_from_str_identity() {
    fn prop(a: Ma) -> bool {
        let b = a.0.to_string();
        Some(a) == Multiaddr::from_str(&b).ok().map(Ma)
    }
    QuickCheck::new().quickcheck(prop as fn(Ma) -> bool)
}

#[test]
fn byteswriter() {
    fn prop(a: Ma, b: Ma) -> bool {
        let mut x = a.0.clone();
        for p in b.0.iter() {
            x = x.with(p)
        }
        x.iter().zip(a.0.iter().chain(b.0.iter())).all(|(x, y)| x == y)
    }
    QuickCheck::new().quickcheck(prop as fn(Ma, Ma) -> bool)
}

#[test]
fn push_pop_identity() {
    fn prop(a: Ma, p: Proto) -> bool {
        let mut b = a.clone();
        let q = p.clone();
        b.0.push(q.0);
        assert_ne!(a.0, b.0);
        Some(p.0) == b.0.pop() && a.0 == b.0
    }
    QuickCheck::new().quickcheck(prop as fn(Ma, Proto) -> bool)
}


// Arbitrary impls


#[derive(PartialEq, Eq, Clone, Hash, Debug)]
struct Ma(Multiaddr);

impl Arbitrary for Ma {
    fn arbitrary<G: Gen>(g: &mut G) -> Self {
        let iter = (0 .. g.next_u32() % 128).map(|_| Proto::arbitrary(g).0);
        Ma(Multiaddr::from_iter(iter))
    }
}

#[derive(PartialEq, Eq, Clone, Debug)]
struct Proto(Protocol<'static>);

impl Arbitrary for Proto {
    fn arbitrary<G: Gen>(g: &mut G) -> Self {
        use Protocol::*;
        match g.gen_range(0, 24) { // TODO: Add Protocol::Quic
             0 => Proto(Dccp(g.gen())),
             1 => Proto(Dns4(Cow::Owned(SubString::arbitrary(g).0))),
             2 => Proto(Dns6(Cow::Owned(SubString::arbitrary(g).0))),
             3 => Proto(Http),
             4 => Proto(Https),
             5 => Proto(Ip4(Ipv4Addr::arbitrary(g))),
             6 => Proto(Ip6(Ipv6Addr::arbitrary(g))),
             7 => Proto(P2pWebRtcDirect),
             8 => Proto(P2pWebRtcStar),
             9 => Proto(P2pWebSocketStar),
            10 => Proto(Memory(g.gen())),
            // TODO: impl Arbitrary for Multihash:
            11 => Proto(P2p(multihash("QmcgpsyWgH8Y8ajJz1Cu72KnS5uo2Aa2LpzU7kinSupNKC"))),
            12 => Proto(P2pCircuit),
            13 => Proto(Quic),
            14 => Proto(Sctp(g.gen())),
            15 => Proto(Tcp(g.gen())),
            16 => Proto(Udp(g.gen())),
            17 => Proto(Udt),
            18 => Proto(Unix(Cow::Owned(SubString::arbitrary(g).0))),
            19 => Proto(Utp),
            20 => Proto(Ws("/".into())),
            21 => Proto(Wss("/".into())),
            22 => {
                let mut a = [0; 10];
                g.fill(&mut a);
                Proto(Onion(Cow::Owned(a), g.gen()))
            },
            23 => {
                let mut a = [0; 35];
                g.fill_bytes(&mut a);
                Proto(Onion3((a, g.gen()).into()))
            },
             _ => panic!("outside range")
        }
    }
}

#[derive(PartialEq, Eq, Clone, Debug)]
struct SubString(String); // ASCII string without '/'

impl Arbitrary for SubString {
    fn arbitrary<G: Gen>(g: &mut G) -> Self {
        let mut s = String::arbitrary(g);
        s.retain(|c| c.is_ascii() && c != '/');
        SubString(s)
    }
}


// other unit tests


fn ma_valid(source: &str, target: &str, protocols: Vec<Protocol<'_>>) {
    let parsed = source.parse::<Multiaddr>().unwrap();
    assert_eq!(HEXUPPER.encode(&parsed.to_vec()[..]), target);
    assert_eq!(parsed.iter().collect::<Vec<_>>(), protocols);
    assert_eq!(source.parse::<Multiaddr>().unwrap().to_string(), source);
    assert_eq!(Multiaddr::try_from(HEXUPPER.decode(target.as_bytes()).unwrap()).unwrap(), parsed);
}

fn multihash(s: &str) -> Multihash {
    Multihash::from_bytes(bs58::decode(s).into_vec().unwrap()).unwrap()
}

#[test]
fn multiaddr_eq() {
    let m1 = "/ip4/127.0.0.1/udp/1234".parse::<Multiaddr>().unwrap();
    let m2 = "/ip4/127.0.0.1/tcp/1234".parse::<Multiaddr>().unwrap();
    let m3 = "/ip4/127.0.0.1/tcp/1234".parse::<Multiaddr>().unwrap();

    assert_ne!(m1, m2);
    assert_ne!(m2, m1);
    assert_eq!(m2, m3);
    assert_eq!(m1, m1);
}

#[test]
fn construct_success() {
    use Protocol::*;

    let local: Ipv4Addr = "127.0.0.1".parse().unwrap();
    let addr6: Ipv6Addr = "2001:8a0:7ac5:4201:3ac9:86ff:fe31:7095".parse().unwrap();

    ma_valid("/ip4/1.2.3.4", "0401020304", vec![Ip4("1.2.3.4".parse().unwrap())]);
    ma_valid("/ip4/0.0.0.0", "0400000000", vec![Ip4("0.0.0.0".parse().unwrap())]);
    ma_valid("/ip6/::1", "2900000000000000000000000000000001", vec![Ip6("::1".parse().unwrap())]);
    ma_valid("/ip6/2601:9:4f81:9700:803e:ca65:66e8:c21",
             "29260100094F819700803ECA6566E80C21",
             vec![Ip6("2601:9:4f81:9700:803e:ca65:66e8:c21".parse().unwrap())]);
    ma_valid("/udp/0", "91020000", vec![Udp(0)]);
    ma_valid("/tcp/0", "060000", vec![Tcp(0)]);
    ma_valid("/sctp/0", "84010000", vec![Sctp(0)]);
    ma_valid("/udp/1234", "910204D2", vec![Udp(1234)]);
    ma_valid("/tcp/1234", "0604D2", vec![Tcp(1234)]);
    ma_valid("/sctp/1234", "840104D2", vec![Sctp(1234)]);
    ma_valid("/udp/65535", "9102FFFF", vec![Udp(65535)]);
    ma_valid("/tcp/65535", "06FFFF", vec![Tcp(65535)]);
    ma_valid("/p2p/QmcgpsyWgH8Y8ajJz1Cu72KnS5uo2Aa2LpzU7kinSupNKC",
             "A503221220D52EBB89D85B02A284948203A62FF28389C57C9F42BEEC4EC20DB76A68911C0B",
             vec![P2p(multihash("QmcgpsyWgH8Y8ajJz1Cu72KnS5uo2Aa2LpzU7kinSupNKC"))]);
    ma_valid("/udp/1234/sctp/1234", "910204D2840104D2", vec![Udp(1234), Sctp(1234)]);
    ma_valid("/udp/1234/udt", "910204D2AD02", vec![Udp(1234), Udt]);
    ma_valid("/udp/1234/utp", "910204D2AE02", vec![Udp(1234), Utp]);
    ma_valid("/tcp/1234/http", "0604D2E003", vec![Tcp(1234), Http]);
    ma_valid("/tcp/1234/https", "0604D2BB03", vec![Tcp(1234), Https]);
    ma_valid("/p2p/QmcgpsyWgH8Y8ajJz1Cu72KnS5uo2Aa2LpzU7kinSupNKC/tcp/1234",
             "A503221220D52EBB89D85B02A284948203A62FF28389C57C9F42BEEC4EC20DB76A68911C0B0604D2",
             vec![P2p(multihash("QmcgpsyWgH8Y8ajJz1Cu72KnS5uo2Aa2LpzU7kinSupNKC")), Tcp(1234)]);
    ma_valid("/ip4/127.0.0.1/udp/1234", "047F000001910204D2", vec![Ip4(local.clone()), Udp(1234)]);
    ma_valid("/ip4/127.0.0.1/udp/0", "047F00000191020000", vec![Ip4(local.clone()), Udp(0)]);
    ma_valid("/ip4/127.0.0.1/tcp/1234", "047F0000010604D2", vec![Ip4(local.clone()), Tcp(1234)]);
    ma_valid("/ip4/127.0.0.1/p2p/QmcgpsyWgH8Y8ajJz1Cu72KnS5uo2Aa2LpzU7kinSupNKC",
             "047F000001A503221220D52EBB89D85B02A284948203A62FF28389C57C9F42BEEC4EC20DB76A68911C0B",
             vec![Ip4(local.clone()), P2p(multihash("QmcgpsyWgH8Y8ajJz1Cu72KnS5uo2Aa2LpzU7kinSupNKC"))]);
    ma_valid("/ip4/127.0.0.1/p2p/QmcgpsyWgH8Y8ajJz1Cu72KnS5uo2Aa2LpzU7kinSupNKC/tcp/1234",
             "047F000001A503221220D52EBB89D85B02A284948203A62FF28389C57C9F42BEEC4EC20DB76A68911C0B0604D2",
             vec![Ip4(local.clone()), P2p(multihash("QmcgpsyWgH8Y8ajJz1Cu72KnS5uo2Aa2LpzU7kinSupNKC")), Tcp(1234)]);
    // /unix/a/b/c/d/e,
    // /unix/stdio,
    // /ip4/1.2.3.4/tcp/80/unix/a/b/c/d/e/f,
    // /ip4/127.0.0.1/p2p/QmcgpsyWgH8Y8ajJz1Cu72KnS5uo2Aa2LpzU7kinSupNKC/tcp/1234/unix/stdio
    ma_valid("/ip6/2001:8a0:7ac5:4201:3ac9:86ff:fe31:7095/tcp/8000/ws/p2p/QmcgpsyWgH8Y8ajJz1Cu72KnS5uo2Aa2LpzU7kinSupNKC",
             "29200108A07AC542013AC986FFFE317095061F40DD03A503221220D52EBB89D85B02A284948203A62FF28389C57C9F42BEEC4EC20DB76A68911C0B",
             vec![Ip6(addr6.clone()), Tcp(8000), Ws("/".into()), P2p(multihash("QmcgpsyWgH8Y8ajJz1Cu72KnS5uo2Aa2LpzU7kinSupNKC"))
             ]);
    ma_valid("/p2p-webrtc-star/ip4/127.0.0.1/tcp/9090/ws/p2p/QmcgpsyWgH8Y8ajJz1Cu72KnS5uo2Aa2LpzU7kinSupNKC",
             "9302047F000001062382DD03A503221220D52EBB89D85B02A284948203A62FF28389C57C9F42BEEC4EC20DB76A68911C0B",
             vec![P2pWebRtcStar, Ip4(local.clone()), Tcp(9090), Ws("/".into()), P2p(multihash("QmcgpsyWgH8Y8ajJz1Cu72KnS5uo2Aa2LpzU7kinSupNKC"))
             ]);
    ma_valid("/ip6/2001:8a0:7ac5:4201:3ac9:86ff:fe31:7095/tcp/8000/wss/p2p/QmcgpsyWgH8Y8ajJz1Cu72KnS5uo2Aa2LpzU7kinSupNKC",
             "29200108A07AC542013AC986FFFE317095061F40DE03A503221220D52EBB89D85B02A284948203A62FF28389C57C9F42BEEC4EC20DB76A68911C0B",
             vec![Ip6(addr6.clone()), Tcp(8000), Wss("/".into()), P2p(multihash("QmcgpsyWgH8Y8ajJz1Cu72KnS5uo2Aa2LpzU7kinSupNKC"))]);
    ma_valid("/ip4/127.0.0.1/tcp/9090/p2p-circuit/p2p/QmcgpsyWgH8Y8ajJz1Cu72KnS5uo2Aa2LpzU7kinSupNKC",
             "047F000001062382A202A503221220D52EBB89D85B02A284948203A62FF28389C57C9F42BEEC4EC20DB76A68911C0B",
             vec![Ip4(local.clone()), Tcp(9090), P2pCircuit, P2p(multihash("QmcgpsyWgH8Y8ajJz1Cu72KnS5uo2Aa2LpzU7kinSupNKC"))]);
<<<<<<< HEAD
    ma_valid(
        "/dnsaddr/sjc-1.bootstrap.libp2p.io",
        "3819736A632D312E626F6F7473747261702E6C69627032702E696F",
        vec![Dnsaddr(Cow::Borrowed("sjc-1.bootstrap.libp2p.io"))]
    );
    ma_valid(
        "/dnsaddr/sjc-1.bootstrap.libp2p.io/tcp/1234/p2p/QmNnooDu7bfjPFoTZYxMNLWUQJyrVwtbZg5gBMjTezGAJN",
        "3819736A632D312E626F6F7473747261702E6C69627032702E696F0604D2A50322122006B3608AA000274049EB28AD8E793A26FF6FAB281A7D3BD77CD18EB745DFAABB",
        vec![Dnsaddr(Cow::Borrowed("sjc-1.bootstrap.libp2p.io")), Tcp(1234), P2p(multihash("QmNnooDu7bfjPFoTZYxMNLWUQJyrVwtbZg5gBMjTezGAJN"))]
=======

    ma_valid(
        "/onion/aaimaq4ygg2iegci:80",
        "BC030010C0439831B48218480050",
        vec![Onion(Cow::Owned([0, 16, 192, 67, 152, 49, 180, 130, 24, 72]), 80)],
    );
    ma_valid(
        "/onion3/vww6ybal4bd7szmgncyruucpgfkqahzddi37ktceo3ah7ngmcopnpyyd:1234",
        "BD03ADADEC040BE047F9658668B11A504F3155001F231A37F54C4476C07FB4CC139ED7E30304D2",
        vec![Onion3(([173, 173, 236, 4, 11, 224, 71, 249, 101, 134, 104, 177, 26, 80, 79, 49, 85, 0, 31, 35, 26, 55, 245, 76, 68, 118, 192, 127, 180, 204, 19, 158, 215, 227, 3], 1234).into())],
>>>>>>> c73a1759
    );
}

#[test]
fn construct_fail() {
    let addresses = [
        "/ip4",
        "/ip4/::1",
        "/ip4/fdpsofodsajfdoisa",
        "/ip6",
        "/udp",
        "/tcp",
        "/sctp",
        "/udp/65536",
        "/tcp/65536",
        "/onion/9imaq4ygg2iegci7:80",
        "/onion/aaimaq4ygg2iegci7:80",
        "/onion/timaq4ygg2iegci7:0",
        "/onion/timaq4ygg2iegci7:-1",
        "/onion/timaq4ygg2iegci7",
        "/onion/timaq4ygg2iegci@:666",
        "/onion3/9ww6ybal4bd7szmgncyruucpgfkqahzddi37ktceo3ah7ngmcopnpyyd:80",
        "/onion3/vww6ybal4bd7szmgncyruucpgfkqahzddi37ktceo3ah7ngmcopnpyyd7:80",
        "/onion3/vww6ybal4bd7szmgncyruucpgfkqahzddi37ktceo3ah7ngmcopnpyyd:0",
        "/onion3/vww6ybal4bd7szmgncyruucpgfkqahzddi37ktceo3ah7ngmcopnpyyd:-1",
        "/onion3/vww6ybal4bd7szmgncyruucpgfkqahzddi37ktceo3ah7ngmcopnpyyd",
        "/onion3/vww6ybal4bd7szmgncyruucpgfkqahzddi37ktceo3ah7ngmcopnpyy@:666",
        "/udp/1234/sctp",
        "/udp/1234/udt/1234",
        "/udp/1234/utp/1234",
        "/ip4/127.0.0.1/udp/jfodsajfidosajfoidsa",
        "/ip4/127.0.0.1/udp",
        "/ip4/127.0.0.1/tcp/jfodsajfidosajfoidsa",
        "/ip4/127.0.0.1/tcp",
        "/ip4/127.0.0.1/p2p",
        "/ip4/127.0.0.1/p2p/tcp",
        "/p2p-circuit/50"
    ];

    for address in &addresses {
        assert!(address.parse::<Multiaddr>().is_err(), address.to_string());
    }
}


#[test]
fn to_multiaddr() {
    assert_eq!(Multiaddr::from(Ipv4Addr::new(127, 0, 0, 1)), "/ip4/127.0.0.1".parse().unwrap());
    assert_eq!(Multiaddr::from(Ipv6Addr::new(0x2601, 0x9, 0x4f81, 0x9700, 0x803e, 0xca65, 0x66e8, 0xc21)),
               "/ip6/2601:9:4f81:9700:803e:ca65:66e8:c21".parse().unwrap());
    assert_eq!(Multiaddr::try_from("/ip4/127.0.0.1/tcp/1234".to_string()).unwrap(),
               "/ip4/127.0.0.1/tcp/1234".parse::<Multiaddr>().unwrap());
    assert_eq!(Multiaddr::try_from("/ip6/2601:9:4f81:9700:803e:ca65:66e8:c21").unwrap(),
               "/ip6/2601:9:4f81:9700:803e:ca65:66e8:c21".parse::<Multiaddr>().unwrap());
    assert_eq!(Multiaddr::from(Ipv4Addr::new(127, 0, 0, 1)).with(Protocol::Tcp(1234)),
               "/ip4/127.0.0.1/tcp/1234".parse::<Multiaddr>().unwrap());
    assert_eq!(Multiaddr::from(Ipv6Addr::new(0x2601, 0x9, 0x4f81, 0x9700, 0x803e, 0xca65, 0x66e8, 0xc21))
                   .with(Protocol::Tcp(1234)),
               "/ip6/2601:9:4f81:9700:803e:ca65:66e8:c21/tcp/1234".parse::<Multiaddr>().unwrap());
}

#[test]
fn from_bytes_fail() {
    let bytes = vec![1, 2, 3, 4];
    assert!(Multiaddr::try_from(bytes).is_err());
}


#[test]
fn ser_and_deser_json() {
    let addr : Multiaddr = "/ip4/0.0.0.0/tcp/0".parse::<Multiaddr>().unwrap();
    let serialized = serde_json::to_string(&addr).unwrap();
    assert_eq!(serialized, "\"/ip4/0.0.0.0/tcp/0\"");
    let deserialized: Multiaddr = serde_json::from_str(&serialized).unwrap();
    assert_eq!(addr, deserialized);
}


#[test]
fn ser_and_deser_bincode() {
    let addr : Multiaddr = "/ip4/0.0.0.0/tcp/0".parse::<Multiaddr>().unwrap();
    let serialized = bincode::serialize(&addr).unwrap();
    // compact addressing
    assert_eq!(serialized, vec![8, 0, 0, 0, 0, 0, 0, 0, 4, 0, 0, 0, 0, 6, 0, 0]);
    let deserialized: Multiaddr = bincode::deserialize(&serialized).unwrap();
    assert_eq!(addr, deserialized);
}

#[test]
fn append() {
    let mut a: Multiaddr = Protocol::Ip4(Ipv4Addr::new(1, 2, 3, 4)).into();
    a.push(Protocol::Tcp(80));
    a.push(Protocol::Http);

    let mut i = a.iter();
    assert_eq!(Some(Protocol::Ip4(Ipv4Addr::new(1, 2, 3, 4))), i.next());
    assert_eq!(Some(Protocol::Tcp(80)), i.next());
    assert_eq!(Some(Protocol::Http), i.next());
    assert_eq!(None, i.next())
}

fn replace_ip_addr(a: &Multiaddr, p: Protocol) -> Option<Multiaddr> {
    a.replace(0, move |x| match x {
        Protocol::Ip4(_) | Protocol::Ip6(_) => Some(p),
        _ => None
    })
}

#[test]
fn replace_ip4_with_ip4() {
    let server = multiaddr!(Ip4(Ipv4Addr::LOCALHOST), Tcp(10000u16));
    let result = replace_ip_addr(&server, Protocol::Ip4([80, 81, 82, 83].into())).unwrap();
    assert_eq!(result, multiaddr!(Ip4([80, 81, 82, 83]), Tcp(10000u16)))
}

#[test]
fn replace_ip6_with_ip4() {
    let server = multiaddr!(Ip6(Ipv6Addr::LOCALHOST), Tcp(10000u16));
    let result = replace_ip_addr(&server, Protocol::Ip4([80, 81, 82, 83].into())).unwrap();
    assert_eq!(result, multiaddr!(Ip4([80, 81, 82, 83]), Tcp(10000u16)))
}

#[test]
fn replace_ip4_with_ip6() {
    let server = multiaddr!(Ip4(Ipv4Addr::LOCALHOST), Tcp(10000u16));
    let result = replace_ip_addr(&server, "2001:db8::1".parse::<Ipv6Addr>().unwrap().into());
    assert_eq!(result.unwrap(), "/ip6/2001:db8::1/tcp/10000".parse::<Multiaddr>().unwrap())
}

#[test]
fn unknown_protocol_string() {
    match "/unknown/1.2.3.4".parse::<Multiaddr>() {
        Ok(_) => assert!(false, "The UnknownProtocolString error should be caused"),
        Err(e) => match e {
            crate::Error::UnknownProtocolString(protocol) => {
                assert_eq!(protocol, "unknown")
            },
            _ => assert!(false, "The UnknownProtocolString error should be caused")
        }
    }
}<|MERGE_RESOLUTION|>--- conflicted
+++ resolved
@@ -213,7 +213,17 @@
     ma_valid("/ip4/127.0.0.1/tcp/9090/p2p-circuit/p2p/QmcgpsyWgH8Y8ajJz1Cu72KnS5uo2Aa2LpzU7kinSupNKC",
              "047F000001062382A202A503221220D52EBB89D85B02A284948203A62FF28389C57C9F42BEEC4EC20DB76A68911C0B",
              vec![Ip4(local.clone()), Tcp(9090), P2pCircuit, P2p(multihash("QmcgpsyWgH8Y8ajJz1Cu72KnS5uo2Aa2LpzU7kinSupNKC"))]);
-<<<<<<< HEAD
+
+    ma_valid(
+        "/onion/aaimaq4ygg2iegci:80",
+        "BC030010C0439831B48218480050",
+        vec![Onion(Cow::Owned([0, 16, 192, 67, 152, 49, 180, 130, 24, 72]), 80)],
+    );
+    ma_valid(
+        "/onion3/vww6ybal4bd7szmgncyruucpgfkqahzddi37ktceo3ah7ngmcopnpyyd:1234",
+        "BD03ADADEC040BE047F9658668B11A504F3155001F231A37F54C4476C07FB4CC139ED7E30304D2",
+        vec![Onion3(([173, 173, 236, 4, 11, 224, 71, 249, 101, 134, 104, 177, 26, 80, 79, 49, 85, 0, 31, 35, 26, 55, 245, 76, 68, 118, 192, 127, 180, 204, 19, 158, 215, 227, 3], 1234).into())],
+    );
     ma_valid(
         "/dnsaddr/sjc-1.bootstrap.libp2p.io",
         "3819736A632D312E626F6F7473747261702E6C69627032702E696F",
@@ -223,18 +233,6 @@
         "/dnsaddr/sjc-1.bootstrap.libp2p.io/tcp/1234/p2p/QmNnooDu7bfjPFoTZYxMNLWUQJyrVwtbZg5gBMjTezGAJN",
         "3819736A632D312E626F6F7473747261702E6C69627032702E696F0604D2A50322122006B3608AA000274049EB28AD8E793A26FF6FAB281A7D3BD77CD18EB745DFAABB",
         vec![Dnsaddr(Cow::Borrowed("sjc-1.bootstrap.libp2p.io")), Tcp(1234), P2p(multihash("QmNnooDu7bfjPFoTZYxMNLWUQJyrVwtbZg5gBMjTezGAJN"))]
-=======
-
-    ma_valid(
-        "/onion/aaimaq4ygg2iegci:80",
-        "BC030010C0439831B48218480050",
-        vec![Onion(Cow::Owned([0, 16, 192, 67, 152, 49, 180, 130, 24, 72]), 80)],
-    );
-    ma_valid(
-        "/onion3/vww6ybal4bd7szmgncyruucpgfkqahzddi37ktceo3ah7ngmcopnpyyd:1234",
-        "BD03ADADEC040BE047F9658668B11A504F3155001F231A37F54C4476C07FB4CC139ED7E30304D2",
-        vec![Onion3(([173, 173, 236, 4, 11, 224, 71, 249, 101, 134, 104, 177, 26, 80, 79, 49, 85, 0, 31, 35, 26, 55, 245, 76, 68, 118, 192, 127, 180, 204, 19, 158, 215, 227, 3], 1234).into())],
->>>>>>> c73a1759
     );
 }
 
