// Copyright 2018 Parity Technologies (UK) Ltd.
//
// Permission is hereby granted, free of charge, to any person obtaining a
// copy of this software and associated documentation files (the "Software"),
// to deal in the Software without restriction, including without limitation
// the rights to use, copy, modify, merge, publish, distribute, sublicense,
// and/or sell copies of the Software, and to permit persons to whom the
// Software is furnished to do so, subject to the following conditions:
//
// The above copyright notice and this permission notice shall be included in
// all copies or substantial portions of the Software.
//
// THE SOFTWARE IS PROVIDED "AS IS", WITHOUT WARRANTY OF ANY KIND, EXPRESS
// OR IMPLIED, INCLUDING BUT NOT LIMITED TO THE WARRANTIES OF MERCHANTABILITY,
// FITNESS FOR A PARTICULAR PURPOSE AND NONINFRINGEMENT. IN NO EVENT SHALL THE
// AUTHORS OR COPYRIGHT HOLDERS BE LIABLE FOR ANY CLAIM, DAMAGES OR OTHER
// LIABILITY, WHETHER IN AN ACTION OF CONTRACT, TORT OR OTHERWISE, ARISING
// FROM, OUT OF OR IN CONNECTION WITH THE SOFTWARE OR THE USE OR OTHER
// DEALINGS IN THE SOFTWARE.

//! Libp2p is a peer-to-peer framework.
//!
//! # Major libp2p concepts
//!
//! Here is a list of all the major concepts of libp2p.
//!
//! ## Multiaddr
//!
//! A [`Multiaddr`] is a self-describing network address and protocol stack
//! that is used to establish connections to peers. Some examples:
//!
//! * `/ip4/80.123.90.4/tcp/5432`
//! * `/ip6/[::1]/udp/10560/quic`
//! * `/unix//path/to/socket`
//!
//! ## Transport
//!
//! [`Transport`] is a trait for types that provide connection-oriented communication channels
//! based on dialing to or listening on a [`Multiaddr`]. To that end a transport
//! produces as output a type of data stream that varies depending on the concrete type of
//! transport.
//!
//! An implementation of transport typically supports only certain multi-addresses.
//! For example, the [`TcpConfig`] only supports multi-addresses of the format
//! `/ip4/.../tcp/...`.
//!
//! Example (Dialing a TCP/IP multi-address):
//!
//! ```rust
//! use libp2p::{Multiaddr, Transport, tcp::TcpConfig};
//! let tcp = TcpConfig::new();
//! let addr: Multiaddr = "/ip4/98.97.96.95/tcp/20500".parse().expect("invalid multiaddr");
//! let _conn = tcp.dial(addr);
//! ```
//! In the above example, `_conn` is a [`Future`] that needs to be polled in order for
//! the dialing to take place and eventually resolve to a connection. Polling
//! futures is typically done through a [tokio] runtime.
//!
//! The easiest way to create a transport is to use [`build_development_transport`].
//! This function provides support for the most common protocols but it is also
//! subject to change over time and should thus not be used in production
//! configurations.
//!
//! Example (Creating a development transport):
//!
//! ```rust
//! let keypair = libp2p::identity::Keypair::generate_ed25519();
//! let _transport = libp2p::build_development_transport(keypair);
//! // _transport.dial(...);
//! ```
//!
//! The keypair that is passed as an argument in the above example is used
//! to set up transport-layer encryption using a newly generated long-term
//! identity keypair. The public key of this keypair uniquely identifies
//! the node in the network in the form of a [`PeerId`].
//!
//! See the documentation of the [`Transport`] trait for more details.
//!
//! ### Connection Upgrades
//!
//! Once a connection has been established with a remote through a [`Transport`], it can be
//! *upgraded*. Upgrading a transport is the process of negotiating an additional protocol
//! with the remote, mediated through a negotiation protocol called [`multistream-select`].
//!
//! Example ([`noise`] + [`yamux`] Protocol Upgrade):
//!
//! ```rust
//! # #[cfg(all(not(any(target_os = "emscripten", target_os = "wasi", target_os = "unknown")), feature = "tcp-async-std", feature = "noise", feature = "yamux"))] {
//! use libp2p::{Transport, core::upgrade, tcp::TcpConfig, noise, identity::Keypair, yamux};
//! let tcp = TcpConfig::new();
//! let id_keys = Keypair::generate_ed25519();
//! let noise_keys = noise::Keypair::<noise::X25519Spec>::new().into_authentic(&id_keys).unwrap();
//! let noise = noise::NoiseConfig::xx(noise_keys).into_authenticated();
//! let yamux = yamux::Config::default();
//! let transport = tcp.upgrade(upgrade::Version::V1).authenticate(noise).multiplex(yamux);
//! # }
//! ```
//! In this example, `transport` is a new [`Transport`] that negotiates the
//! noise and yamux protocols on all connections.
//!
//! ## Network Behaviour
//!
//! The [`NetworkBehaviour`] trait is implemented on types that provide some capability to the
//! network. Examples of network behaviours include:
//!
//!   * Periodically pinging other nodes on established connections.
//!   * Periodically asking for information from other nodes.
//!   * Querying information from a DHT and propagating it to other nodes.
//!
//! ## Swarm
//!
//! A [`Swarm`] manages a pool of connections established through a [`Transport`]
//! and drives a [`NetworkBehaviour`] through emitting events triggered by activity
//! on the managed connections. Creating a [`Swarm`] thus involves combining a
//! [`Transport`] with a [`NetworkBehaviour`].
//!
//! See the documentation of the [`core`] module for more details about swarms.
//!
//! # Using libp2p
//!
//! The easiest way to get started with libp2p involves the following steps:
//!
//!   1. Creating an identity [`Keypair`] for the local node, obtaining the local
//!      [`PeerId`] from the [`PublicKey`].
//!   2. Creating an instance of a base [`Transport`], e.g. [`TcpConfig`], upgrading it with
//!      all the desired protocols, such as for transport security and multiplexing.
//!      In order to be usable with a [`Swarm`] later, the [`Output`](Transport::Output)
//!      of the final transport must be a tuple of a [`PeerId`] and a value whose type
//!      implements [`StreamMuxer`] (e.g. [`Yamux`]). The peer ID must be the
//!      identity of the remote peer of the established connection, which is
//!      usually obtained through a transport encryption protocol such as
//!      [`noise`] that authenticates the peer. See the implementation of
//!      [`build_development_transport`] for an example.
//!   3. Creating a struct that implements the [`NetworkBehaviour`] trait and combines all the
//!      desired network behaviours, implementing the event handlers as per the
//!      desired application's networking logic.
//!   4. Instantiating a [`Swarm`] with the transport, the network behaviour and the
//!      local peer ID from the previous steps.
//!
//! The swarm instance can then be polled e.g. with the [tokio] library, in order to
//! continuously drive the network activity of the program.
//!
//! [`Keypair`]: identity::Keypair
//! [`PublicKey`]: identity::PublicKey
//! [`Future`]: futures::Future
//! [`TcpConfig`]: tcp::TcpConfig
//! [`NetworkBehaviour`]: swarm::NetworkBehaviour
//! [`StreamMuxer`]: core::muxing::StreamMuxer
//! [`Yamux`]: yamux::Yamux
//!
//! [tokio]: https://tokio.rs
//! [`multistream-select`]: https://github.com/multiformats/multistream-select

#![doc(html_logo_url = "https://libp2p.io/img/logo_small.png")]
#![doc(html_favicon_url = "https://libp2p.io/img/favicon.png")]

#[cfg(feature = "pnet")]
use libp2p_pnet::{PnetConfig, PreSharedKey};

pub use bytes;
pub use futures;
#[doc(inline)]
pub use multiaddr;
#[doc(inline)]
pub use multihash;

#[doc(inline)]
pub use libp2p_core as core;
#[cfg(feature = "deflate")]
#[cfg_attr(docsrs, doc(cfg(feature = "deflate")))]
#[cfg(not(any(target_os = "emscripten", target_os = "wasi", target_os = "unknown")))]
#[doc(inline)]
pub use libp2p_deflate as deflate;
#[cfg(feature = "dns")]
#[cfg_attr(docsrs, doc(cfg(feature = "dns")))]
#[cfg(not(any(target_os = "emscripten", target_os = "wasi", target_os = "unknown")))]
#[doc(inline)]
pub use libp2p_dns as dns;
#[cfg(feature = "identify")]
#[cfg_attr(docsrs, doc(cfg(feature = "identify")))]
#[doc(inline)]
pub use libp2p_identify as identify;
#[cfg(feature = "kad")]
#[cfg_attr(docsrs, doc(cfg(feature = "kad")))]
#[doc(inline)]
pub use libp2p_kad as kad;
#[cfg(feature = "floodsub")]
#[cfg_attr(docsrs, doc(cfg(feature = "floodsub")))]
#[doc(inline)]
pub use libp2p_floodsub as floodsub;
#[cfg(feature = "gossipsub")]
#[cfg_attr(docsrs, doc(cfg(feature = "gossipsub")))]
#[doc(inline)]
pub use libp2p_gossipsub as gossipsub;
#[cfg(feature = "mplex")]
#[cfg_attr(docsrs, doc(cfg(feature = "mplex")))]
#[doc(inline)]
pub use libp2p_mplex as mplex;
#[cfg(any(feature = "mdns-async-std", feature = "mdns-tokio"))]
#[cfg_attr(docsrs, doc(cfg(any(feature = "mdns-async-std", feature = "mdns-tokio"))))]
#[cfg(not(any(target_os = "emscripten", target_os = "wasi", target_os = "unknown")))]
#[doc(inline)]
pub use libp2p_mdns as mdns;
#[cfg(feature = "noise")]
#[cfg_attr(docsrs, doc(cfg(feature = "noise")))]
#[doc(inline)]
pub use libp2p_noise as noise;
#[cfg(feature = "ping")]
#[cfg_attr(docsrs, doc(cfg(feature = "ping")))]
#[doc(inline)]
pub use libp2p_ping as ping;
#[cfg(feature = "plaintext")]
#[cfg_attr(docsrs, doc(cfg(feature = "plaintext")))]
#[doc(inline)]
pub use libp2p_plaintext as plaintext;
#[doc(inline)]
<<<<<<< HEAD
pub use libp2p_relay as relay;
#[doc(inline)]
pub use libp2p_ratelimit as ratelimit;
#[doc(inline)]
pub use libp2p_secio as secio;
#[cfg(not(any(target_os = "emscripten", target_os = "unknown")))]
=======
pub use libp2p_swarm as swarm;
#[cfg(any(feature = "tcp-async-std", feature = "tcp-tokio"))]
#[cfg_attr(docsrs, doc(cfg(any(feature = "tcp-async-std", feature = "tcp-tokio"))))]
#[cfg(not(any(target_os = "emscripten", target_os = "wasi", target_os = "unknown")))]
>>>>>>> e901c082
#[doc(inline)]
pub use libp2p_tcp as tcp;
#[cfg(feature = "uds")]
#[cfg_attr(docsrs, doc(cfg(feature = "uds")))]
#[doc(inline)]
pub use libp2p_uds as uds;
#[cfg(feature = "wasm-ext")]
#[cfg_attr(docsrs, doc(cfg(feature = "wasm-ext")))]
#[doc(inline)]
pub use libp2p_wasm_ext as wasm_ext;
#[cfg(feature = "websocket")]
#[cfg_attr(docsrs, doc(cfg(feature = "websocket")))]
#[cfg(not(any(target_os = "emscripten", target_os = "wasi", target_os = "unknown")))]
#[doc(inline)]
pub use libp2p_websocket as websocket;
#[cfg(feature = "yamux")]
#[cfg_attr(docsrs, doc(cfg(feature = "yamux")))]
#[doc(inline)]
pub use libp2p_yamux as yamux;
#[cfg(feature = "pnet")]
#[cfg_attr(docsrs, doc(cfg(feature = "pnet")))]
#[doc(inline)]
pub use libp2p_pnet as pnet;
#[cfg(feature = "request-response")]
#[cfg_attr(docsrs, doc(cfg(feature = "request-response")))]
#[doc(inline)]
pub use libp2p_request_response as request_response;

mod transport_ext;

pub mod bandwidth;
pub mod simple;

pub use self::core::{
    identity,
    PeerId,
    Transport,
    transport::TransportError,
    upgrade::{InboundUpgrade, InboundUpgradeExt, OutboundUpgrade, OutboundUpgradeExt}
};
pub use libp2p_core_derive::NetworkBehaviour;
pub use self::multiaddr::{Multiaddr, multiaddr as build_multiaddr};
pub use self::simple::SimpleProtocol;
pub use self::swarm::Swarm;
pub use self::transport_ext::TransportExt;

/// Builds a `Transport` that supports the most commonly-used protocols that libp2p supports.
///
/// > **Note**: This `Transport` is not suitable for production usage, as its implementation
/// >           reserves the right to support additional protocols or remove deprecated protocols.
#[cfg(all(not(any(target_os = "emscripten", target_os = "wasi", target_os = "unknown")), any(feature = "tcp-async-std", feature = "tcp-tokio"), feature = "websocket", feature = "noise", feature = "mplex", feature = "yamux"))]
#[cfg_attr(docsrs, doc(cfg(all(not(any(target_os = "emscripten", target_os = "wasi", target_os = "unknown")), any(feature = "tcp-async-std", feature = "tcp-tokio"), feature = "websocket", feature = "noise", feature = "mplex", feature = "yamux"))))]
pub fn build_development_transport(keypair: identity::Keypair)
    -> std::io::Result<core::transport::Boxed<(PeerId, core::muxing::StreamMuxerBox)>>
{
     build_tcp_ws_noise_mplex_yamux(keypair)
}

/// Builds an implementation of `Transport` that is suitable for usage with the `Swarm`.
///
/// The implementation supports TCP/IP, WebSockets over TCP/IP, noise as the encryption layer,
/// and mplex or yamux as the multiplexing layer.
#[cfg(all(not(any(target_os = "emscripten", target_os = "wasi", target_os = "unknown")), any(feature = "tcp-async-std", feature = "tcp-tokio"), feature = "websocket", feature = "noise", feature = "mplex", feature = "yamux"))]
#[cfg_attr(docsrs, doc(cfg(all(not(any(target_os = "emscripten", target_os = "wasi", target_os = "unknown")), any(feature = "tcp-async-std", feature = "tcp-tokio"), feature = "websocket", feature = "noise", feature = "mplex", feature = "yamux"))))]
pub fn build_tcp_ws_noise_mplex_yamux(keypair: identity::Keypair)
    -> std::io::Result<core::transport::Boxed<(PeerId, core::muxing::StreamMuxerBox)>>
{
    let transport = {
        #[cfg(feature = "tcp-async-std")]
        let tcp = tcp::TcpConfig::new().nodelay(true);
        #[cfg(feature = "tcp-tokio")]
        let tcp = tcp::TokioTcpConfig::new().nodelay(true);
        let transport = dns::DnsConfig::new(tcp)?;
        let trans_clone = transport.clone();
        transport.or_transport(websocket::WsConfig::new(trans_clone))
    };

    let noise_keys = noise::Keypair::<noise::X25519Spec>::new()
        .into_authentic(&keypair)
        .expect("Signing libp2p-noise static DH keypair failed.");

    Ok(transport
        .upgrade(core::upgrade::Version::V1)
        .authenticate(noise::NoiseConfig::xx(noise_keys).into_authenticated())
        .multiplex(core::upgrade::SelectUpgrade::new(yamux::Config::default(), mplex::MplexConfig::new()))
        .timeout(std::time::Duration::from_secs(20))
        .boxed())
}

/// Builds an implementation of `Transport` that is suitable for usage with the `Swarm`.
///
/// The implementation supports TCP/IP, WebSockets over TCP/IP, noise as the encryption layer,
/// and mplex or yamux as the multiplexing layer.
#[cfg(all(not(any(target_os = "emscripten", target_os = "wasi", target_os = "unknown")), any(feature = "tcp-async-std", feature = "tcp-tokio"), feature = "websocket", feature = "noise", feature = "mplex", feature = "yamux", feature = "pnet"))]
#[cfg_attr(docsrs, doc(cfg(all(not(any(target_os = "emscripten", target_os = "wasi", target_os = "unknown")), any(feature = "tcp-async-std", feature = "tcp-tokio"), feature = "websocket", feature = "noise", feature = "mplex", feature = "yamux", feature = "pnet"))))]
pub fn build_tcp_ws_pnet_noise_mplex_yamux(keypair: identity::Keypair, psk: PreSharedKey)
    -> std::io::Result<core::transport::Boxed<(PeerId, core::muxing::StreamMuxerBox)>>
{
    let transport = {
        #[cfg(feature = "tcp-async-std")]
        let tcp = tcp::TcpConfig::new().nodelay(true);
        #[cfg(feature = "tcp-tokio")]
        let tcp = tcp::TokioTcpConfig::new().nodelay(true);
        let transport = dns::DnsConfig::new(tcp)?;
        let trans_clone = transport.clone();
        transport.or_transport(websocket::WsConfig::new(trans_clone))
    };

    let noise_keys = noise::Keypair::<noise::X25519Spec>::new()
        .into_authentic(&keypair)
        .expect("Signing libp2p-noise static DH keypair failed.");

    Ok(transport
        .and_then(move |socket, _| PnetConfig::new(psk).handshake(socket))
        .upgrade(core::upgrade::Version::V1)
        .authenticate(noise::NoiseConfig::xx(noise_keys).into_authenticated())
        .multiplex(core::upgrade::SelectUpgrade::new(yamux::Config::default(), mplex::MplexConfig::new()))
        .timeout(std::time::Duration::from_secs(20))
        .boxed())
}<|MERGE_RESOLUTION|>--- conflicted
+++ resolved
@@ -214,19 +214,10 @@
 #[doc(inline)]
 pub use libp2p_plaintext as plaintext;
 #[doc(inline)]
-<<<<<<< HEAD
-pub use libp2p_relay as relay;
-#[doc(inline)]
-pub use libp2p_ratelimit as ratelimit;
-#[doc(inline)]
-pub use libp2p_secio as secio;
-#[cfg(not(any(target_os = "emscripten", target_os = "unknown")))]
-=======
 pub use libp2p_swarm as swarm;
 #[cfg(any(feature = "tcp-async-std", feature = "tcp-tokio"))]
 #[cfg_attr(docsrs, doc(cfg(any(feature = "tcp-async-std", feature = "tcp-tokio"))))]
 #[cfg(not(any(target_os = "emscripten", target_os = "wasi", target_os = "unknown")))]
->>>>>>> e901c082
 #[doc(inline)]
 pub use libp2p_tcp as tcp;
 #[cfg(feature = "uds")]
@@ -250,6 +241,10 @@
 #[cfg_attr(docsrs, doc(cfg(feature = "pnet")))]
 #[doc(inline)]
 pub use libp2p_pnet as pnet;
+#[cfg(feature = "relay")]
+#[cfg_attr(docsrs, doc(cfg(feature = "relay")))]
+#[doc(inline)]
+pub use libp2p_relay as relay;
 #[cfg(feature = "request-response")]
 #[cfg_attr(docsrs, doc(cfg(feature = "request-response")))]
 #[doc(inline)]
