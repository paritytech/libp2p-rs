--- conflicted
+++ resolved
@@ -116,12 +116,6 @@
 pub use crate::exchange::KeyAgreement;
 pub use crate::stream_cipher::Cipher;
 
-// Cached `Secp256k1` context, to avoid recreating it every time.
-#[cfg(feature = "secp256k1")]
-lazy_static! {
-    static ref SECP256K1: secp256k1::Secp256k1<secp256k1::All> = secp256k1::Secp256k1::new();
-}
-
 /// Implementation of the `ConnectionUpgrade` trait of `libp2p_core`. Automatically applies
 /// secio on any connection.
 #[derive(Clone)]
@@ -266,17 +260,12 @@
 
     /// Generates a new random sec256k1 key pair.
     #[cfg(feature = "secp256k1")]
-<<<<<<< HEAD
-    pub fn secp256k1_generated() -> Result<SecioKeyPair, Box<Error + Send + Sync>> {
+    pub fn secp256k1_generated() -> Result<SecioKeyPair, Box<dyn Error + Send + Sync>> {
         use rand::Rng;
         const SECRET_KEY_SIZE: usize = 32; // TODO: coming to libsecp256k1 as well
         let mut random_slice= [0u8; SECRET_KEY_SIZE];
         rand::thread_rng().fill(&mut random_slice[..]);
         let private = secp256k1::SecretKey::parse(&random_slice).map_err(|_| "secp256k1 parse error")?;
-=======
-    pub fn secp256k1_generated() -> Result<SecioKeyPair, Box<dyn Error + Send + Sync>> {
-        let private = secp256k1::key::SecretKey::new(&mut secp256k1::rand::thread_rng());
->>>>>>> 56a027cd
         Ok(SecioKeyPair {
             inner: SecioKeyPairInner::Secp256k1 { private },
         })
@@ -288,11 +277,7 @@
     where
         K: AsRef<[u8]>,
     {
-<<<<<<< HEAD
         let private = secp256k1::SecretKey::parse_slice(key.as_ref()).map_err(|_| "secp256k1 parse error")?;
-=======
-        let private = secp256k1::key::SecretKey::from_slice(key.as_ref())?;
->>>>>>> 56a027cd
 
         Ok(SecioKeyPair {
             inner: SecioKeyPairInner::Secp256k1 { private },
@@ -326,11 +311,7 @@
             }
             #[cfg(feature = "secp256k1")]
             SecioKeyPairInner::Secp256k1 { ref private } => {
-<<<<<<< HEAD
-                let pubkey = secp256k1::PublicKey::from_secret_key( private);
-=======
-                let pubkey = secp256k1::key::PublicKey::from_secret_key(&SECP256K1, private);
->>>>>>> 56a027cd
+                let pubkey = secp256k1::PublicKey::from_secret_key(private);
                 PublicKey::Secp256k1(pubkey.serialize().to_vec())
             }
         }
