--- conflicted
+++ resolved
@@ -36,14 +36,8 @@
 use std::collections::hash_map::{DefaultHasher, HashMap};
 use std::task::{Context, Poll};
 
-<<<<<<< HEAD
-/// Network behaviour that automatically identifies nodes periodically, and returns information
-/// about them.
+/// Network behaviour that handles the floodsub protocol.
 pub struct Floodsub {
-=======
-/// Network behaviour that handles the floodsub protocol.
-pub struct Floodsub<TSubstream> {
->>>>>>> 69852a58
     /// Events that need to be yielded to the outside when polling.
     events: VecDeque<NetworkBehaviourAction<FloodsubRpc, FloodsubEvent>>,
 
