--- conflicted
+++ resolved
@@ -450,7 +450,6 @@
     fn to_multiaddr(&self) -> Result<Multiaddr> {
         Ok(self.clone())
     }
-<<<<<<< HEAD
 }
 
 /// Easy way for a user to create a `Multiaddr`.
@@ -483,6 +482,4 @@
             elem.collect::<$crate::Multiaddr>()
         }
     }
-=======
->>>>>>> 31dfbf39
 }