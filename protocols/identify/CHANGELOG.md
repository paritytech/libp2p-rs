<<<<<<< HEAD
# 0.24.0 [unreleased]

- Update `libp2p-swarm` and `libp2p-core`.

=======
# 0.25.0 [unreleased]

- Update `libp2p-swarm` and `libp2p-core`.

# 0.24.0 [2020-11-09]

- Update dependencies.

>>>>>>> 3f38c1c8
# 0.23.0 [2020-10-16]

- Update `libp2p-swarm` and `libp2p-core`.

# 0.22.0 [2020-09-09]

- Update `libp2p-swarm` and `libp2p-core`.

# 0.21.0 [2020-08-18]

- Bump `libp2p-core` and `libp2p-swarm` dependencies.

# 0.20.0 [2020-07-01]

- Updated dependencies.

# 0.19.2 [2020-06-22]

- Updated dependencies.<|MERGE_RESOLUTION|>--- conflicted
+++ resolved
@@ -1,9 +1,3 @@
-<<<<<<< HEAD
-# 0.24.0 [unreleased]
-
-- Update `libp2p-swarm` and `libp2p-core`.
-
-=======
 # 0.25.0 [unreleased]
 
 - Update `libp2p-swarm` and `libp2p-core`.
@@ -12,7 +6,6 @@
 
 - Update dependencies.
 
->>>>>>> 3f38c1c8
 # 0.23.0 [2020-10-16]
 
 - Update `libp2p-swarm` and `libp2p-core`.
