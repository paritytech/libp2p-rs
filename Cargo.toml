--- conflicted
+++ resolved
@@ -52,12 +52,8 @@
 wasm-ext-websocket = ["wasm-ext", "libp2p-wasm-ext/websocket"]
 websocket = ["libp2p-websocket"]
 yamux = ["libp2p-yamux"]
-<<<<<<< HEAD
-secp256k1 = ["libp2p-core/secp256k1", "libp2p-secio/secp256k1"]
-=======
 secp256k1 = ["libp2p-core/secp256k1"]
 
->>>>>>> 6be6c09c
 [package.metadata.docs.rs]
 all-features = true
 
@@ -88,7 +84,6 @@
 pin-project = "0.4.17"
 smallvec = "1.0"
 wasm-timer = "0.2.4"
-# webpki = { git = "https://github.com/ParityAsia/webpki", branch = "parity-asia"}
 
 [target.'cfg(not(any(target_os = "emscripten", target_os = "wasi", target_os = "unknown")))'.dependencies]
 libp2p-deflate = { version = "0.22.0", path = "protocols/deflate", optional = true }
