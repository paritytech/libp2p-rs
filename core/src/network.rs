--- conflicted
+++ resolved
@@ -540,23 +540,13 @@
 
         let (opts, attempts_remaining) =
             if num_remain > 0 {
-<<<<<<< HEAD
-                let next_attempt = attempt.remaining.remove(0);
-                let opts = DialingOpts {
-                    peer: peer_id.clone(),
-                    handler,
-                    address: next_attempt,
-                    remaining: attempt.remaining
-                };
-                Some(opts)
-=======
                 if let Some(handler) = handler {
-                    let next_attempt = attempt.next.remove(0);
+                    let next_attempt = attempt.remaining.remove(0);
                     let opts = DialingOpts {
                         peer: peer_id.clone(),
                         handler,
                         address: next_attempt,
-                        remaining: attempt.next
+                        remaining: attempt.remaining
                     };
                     (Some(opts), num_remain)
                 } else {
@@ -565,7 +555,6 @@
                     // remaining connection attempts are thus void.
                     (None, 0)
                 }
->>>>>>> 1be34fd7
             } else {
                 (None, 0)
             };
