--- conflicted
+++ resolved
@@ -18,11 +18,7 @@
 // FROM, OUT OF OR IN CONNECTION WITH THE SOFTWARE OR THE USE OR OTHER
 // DEALINGS IN THE SOFTWARE.
 
-<<<<<<< HEAD
-use core::PeerId;
-=======
 use crate::message::{CircuitRelay, CircuitRelay_Peer, CircuitRelay_Status, CircuitRelay_Type};
->>>>>>> 3556ffde
 use futures::{future::{self, Either}, prelude::*};
 use log::trace;
 use multiaddr::{Protocol, Multiaddr};
