--- conflicted
+++ resolved
@@ -15,8 +15,4 @@
 tokio-codec = "0.1"
 tokio-io = "0.1"
 unsigned-varint = { version = "0.2.1", features = ["codec"] }
-<<<<<<< HEAD
-void = "1.0"
-=======
-void = "1"
->>>>>>> 3556ffde
+void = "1.0"