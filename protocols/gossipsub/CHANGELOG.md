--- conflicted
+++ resolved
@@ -1,13 +1,6 @@
 # 0.22.1 [unreleased]
 
-<<<<<<< HEAD
-- Update dependencies (PRs [1746], [1747]).
-
-[1746]: https://github.com/libp2p/rust-libp2p/pull/1746
-[1747]: https://github.com/libp2p/rust-libp2p/pull/1747
-=======
 - Update dependencies.
->>>>>>> 9647557f
 
 # 0.22.0 [2020-09-09]
 
