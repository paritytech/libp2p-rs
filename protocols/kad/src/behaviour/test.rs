--- conflicted
+++ resolved
@@ -185,11 +185,7 @@
                 for (i, swarm) in swarms.iter_mut().enumerate() {
                     loop {
                         match swarm.poll_next_unpin(ctx) {
-<<<<<<< HEAD
-                            Poll::Ready(Some(KademliaEvent::OutboundQueryResult {
-=======
                             Poll::Ready(Some(SwarmEvent::Behaviour(KademliaEvent::OutboundQueryCompleted {
->>>>>>> e038f87c
                                 id, result: QueryResult::Bootstrap(Ok(ok)), ..
                             }))) => {
                                 assert_eq!(id, qid);
@@ -269,11 +265,7 @@
                 for (i, swarm) in swarms.iter_mut().enumerate() {
                     loop {
                         match swarm.poll_next_unpin(ctx) {
-<<<<<<< HEAD
-                            Poll::Ready(Some(KademliaEvent::OutboundQueryResult {
-=======
                             Poll::Ready(Some(SwarmEvent::Behaviour(KademliaEvent::OutboundQueryCompleted {
->>>>>>> e038f87c
                                 id, result: QueryResult::GetClosestPeers(Ok(ok)), ..
                             }))) => {
                                 assert_eq!(id, qid);
@@ -326,11 +318,7 @@
             for swarm in &mut swarms {
                 loop {
                     match swarm.poll_next_unpin(ctx) {
-<<<<<<< HEAD
-                        Poll::Ready(Some(KademliaEvent::OutboundQueryResult {
-=======
                         Poll::Ready(Some(SwarmEvent::Behaviour(KademliaEvent::OutboundQueryCompleted {
->>>>>>> e038f87c
                             result: QueryResult::GetClosestPeers(Ok(ok)), ..
                         }))) => {
                             assert_eq!(&ok.key[..], search_target.to_bytes().as_slice());
@@ -380,11 +368,7 @@
             for swarm in &mut swarms {
                 loop {
                     match swarm.poll_next_unpin(ctx) {
-<<<<<<< HEAD
-                        Poll::Ready(Some(KademliaEvent::OutboundQueryResult {
-=======
                         Poll::Ready(Some(SwarmEvent::Behaviour(KademliaEvent::OutboundQueryCompleted {
->>>>>>> e038f87c
                             result: QueryResult::GetClosestPeers(Ok(ok)), ..
                         }))) => {
                             assert_eq!(&ok.key[..], search_target.to_bytes().as_slice());
@@ -428,11 +412,7 @@
             for swarm in &mut swarms {
                 loop {
                     match swarm.poll_next_unpin(ctx) {
-<<<<<<< HEAD
-                        Poll::Ready(Some(KademliaEvent::OutboundQueryResult {
-=======
                         Poll::Ready(Some(SwarmEvent::Behaviour(KademliaEvent::OutboundQueryCompleted {
->>>>>>> e038f87c
                             id, result: QueryResult::GetRecord(Err(e)), ..
                         }))) => {
                             assert_eq!(id, qid);
@@ -539,17 +519,10 @@
                 for swarm in &mut swarms {
                     loop {
                         match swarm.poll_next_unpin(ctx) {
-<<<<<<< HEAD
-                            Poll::Ready(Some(KademliaEvent::OutboundQueryResult {
-                                id, result: QueryResult::PutRecord(res), stats
-                            })) |
-                            Poll::Ready(Some(KademliaEvent::OutboundQueryResult {
-=======
                             Poll::Ready(Some(SwarmEvent::Behaviour(KademliaEvent::OutboundQueryCompleted {
                                 id, result: QueryResult::PutRecord(res), stats
                             }))) |
                             Poll::Ready(Some(SwarmEvent::Behaviour(KademliaEvent::OutboundQueryCompleted {
->>>>>>> e038f87c
                                 id, result: QueryResult::RepublishRecord(res), stats
                             }))) => {
                                 assert!(qids.is_empty() || qids.remove(&id));
@@ -679,11 +652,7 @@
             for swarm in &mut swarms {
                 loop {
                     match swarm.poll_next_unpin(ctx) {
-<<<<<<< HEAD
-                        Poll::Ready(Some(KademliaEvent::OutboundQueryResult {
-=======
                         Poll::Ready(Some(SwarmEvent::Behaviour(KademliaEvent::OutboundQueryCompleted {
->>>>>>> e038f87c
                             id,
                             result: QueryResult::GetRecord(Ok(GetRecordOk {
                                 records, cache_candidates
@@ -733,11 +702,7 @@
             for swarm in &mut swarms {
                 loop {
                     match swarm.poll_next_unpin(ctx) {
-<<<<<<< HEAD
-                        Poll::Ready(Some(KademliaEvent::OutboundQueryResult {
-=======
                         Poll::Ready(Some(SwarmEvent::Behaviour(KademliaEvent::OutboundQueryCompleted {
->>>>>>> e038f87c
                             id,
                             result: QueryResult::GetRecord(Ok(GetRecordOk { records, .. })),
                             ..
@@ -819,17 +784,10 @@
                 for swarm in &mut swarms {
                     loop {
                         match swarm.poll_next_unpin(ctx) {
-<<<<<<< HEAD
-                            Poll::Ready(Some(KademliaEvent::OutboundQueryResult {
-                                id, result: QueryResult::StartProviding(res), ..
-                            })) |
-                            Poll::Ready(Some(KademliaEvent::OutboundQueryResult {
-=======
                             Poll::Ready(Some(SwarmEvent::Behaviour(KademliaEvent::OutboundQueryCompleted {
                                 id, result: QueryResult::StartProviding(res), ..
                             }))) |
                             Poll::Ready(Some(SwarmEvent::Behaviour(KademliaEvent::OutboundQueryCompleted {
->>>>>>> e038f87c
                                 id, result: QueryResult::RepublishProvider(res), ..
                             }))) => {
                                 assert!(qids.is_empty() || qids.remove(&id));
@@ -942,13 +900,6 @@
         poll_fn(move |ctx| {
             for _ in 0 .. num {
                 // There are no other nodes, so the queries finish instantly.
-<<<<<<< HEAD
-                if let Poll::Ready(Some(e)) = swarm.poll_next_unpin(ctx) {
-                    if let KademliaEvent::OutboundQueryResult {
-                        result: QueryResult::GetClosestPeers(Ok(r)), ..
-                    } = e {
-                        assert!(r.peers.is_empty())
-=======
                 loop {
                     if let Poll::Ready(Some(e)) = swarm.poll_next_unpin(ctx) {
                         match e {
@@ -958,7 +909,6 @@
                             SwarmEvent::Behaviour(e) => panic!("Unexpected event: {:?}", e),
                             _ => {}
                         }
->>>>>>> e038f87c
                     } else {
                         panic!("Expected event")
                     }
@@ -1022,11 +972,7 @@
             for (i, swarm) in [&mut alice, &mut trudy].iter_mut().enumerate() {
                 loop {
                     match swarm.poll_next_unpin(ctx) {
-<<<<<<< HEAD
-                        Poll::Ready(Some(KademliaEvent::OutboundQueryResult{
-=======
                         Poll::Ready(Some(SwarmEvent::Behaviour(KademliaEvent::OutboundQueryCompleted{
->>>>>>> e038f87c
                             result: QueryResult::GetRecord(result),
                              ..
                         }))) => {
@@ -1079,11 +1025,7 @@
             for (i, swarm) in [&mut alice, &mut bob].iter_mut().enumerate() {
                 loop {
                     match swarm.poll_next_unpin(ctx) {
-<<<<<<< HEAD
-                        Poll::Ready(Some(KademliaEvent::OutboundQueryResult{
-=======
                         Poll::Ready(Some(SwarmEvent::Behaviour(KademliaEvent::OutboundQueryCompleted{
->>>>>>> e038f87c
                             result: QueryResult::GetRecord(result),
                             ..
                         }))) => {
