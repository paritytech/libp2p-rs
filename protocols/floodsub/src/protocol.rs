// Copyright 2018 Parity Technologies (UK) Ltd.
//
// Permission is hereby granted, free of charge, to any person obtaining a
// copy of this software and associated documentation files (the "Software"),
// to deal in the Software without restriction, including without limitation
// the rights to use, copy, modify, merge, publish, distribute, sublicense,
// and/or sell copies of the Software, and to permit persons to whom the
// Software is furnished to do so, subject to the following conditions:
//
// The above copyright notice and this permission notice shall be included in
// all copies or substantial portions of the Software.
//
// THE SOFTWARE IS PROVIDED "AS IS", WITHOUT WARRANTY OF ANY KIND, EXPRESS
// OR IMPLIED, INCLUDING BUT NOT LIMITED TO THE WARRANTIES OF MERCHANTABILITY,
// FITNESS FOR A PARTICULAR PURPOSE AND NONINFRINGEMENT. IN NO EVENT SHALL THE
// AUTHORS OR COPYRIGHT HOLDERS BE LIABLE FOR ANY CLAIM, DAMAGES OR OTHER
// LIABILITY, WHETHER IN AN ACTION OF CONTRACT, TORT OR OTHERWISE, ARISING
// FROM, OUT OF OR IN CONNECTION WITH THE SOFTWARE OR THE USE OR OTHER
// DEALINGS IN THE SOFTWARE.

use crate::rpc_proto;
use crate::topic::TopicHash;
use futures::prelude::*;
use libp2p_core::{InboundUpgrade, OutboundUpgrade, UpgradeInfo, PeerId, upgrade};
<<<<<<< HEAD
use protobuf::{ProtobufError, Message as ProtobufMessage};
=======
use prost::Message;
>>>>>>> 3405fc8b
use std::{error, fmt, io, iter, pin::Pin};

/// Implementation of `ConnectionUpgrade` for the floodsub protocol.
#[derive(Debug, Clone, Default)]
pub struct FloodsubConfig {}

impl FloodsubConfig {
    /// Builds a new `FloodsubConfig`.
    pub fn new() -> FloodsubConfig {
        FloodsubConfig {}
    }
}

impl UpgradeInfo for FloodsubConfig {
    type Info = &'static [u8];
    type InfoIter = iter::Once<Self::Info>;

    fn protocol_info(&self) -> Self::InfoIter {
        iter::once(b"/floodsub/1.0.0")
    }
}

impl<TSocket> InboundUpgrade<TSocket> for FloodsubConfig
where
    TSocket: AsyncRead + AsyncWrite + Send + Unpin + 'static,
{
    type Output = FloodsubRpc;
    type Error = FloodsubDecodeError;
    type Future = Pin<Box<dyn Future<Output = Result<Self::Output, Self::Error>> + Send>>;

    fn upgrade_inbound(self, mut socket: TSocket, _: Self::Info) -> Self::Future {
        Box::pin(async move {
            let packet = upgrade::read_one(&mut socket, 2048).await?;
<<<<<<< HEAD
            let mut rpc: rpc_proto::RPC = protobuf::parse_from_bytes(&packet)?;
=======
            let rpc = rpc_proto::Rpc::decode(&packet[..])?;
>>>>>>> 3405fc8b

            let mut messages = Vec::with_capacity(rpc.publish.len());
            for publish in rpc.publish.into_iter() {
                messages.push(FloodsubMessage {
                    source: PeerId::from_bytes(publish.from.unwrap_or_default()).map_err(|_| {
                        FloodsubDecodeError::InvalidPeerId
                    })?,
                    data: publish.data.unwrap_or_default(),
                    sequence_number: publish.seqno.unwrap_or_default(),
                    topics: publish.topic_ids
                        .into_iter()
                        .map(TopicHash::from_raw)
                        .collect(),
                });
            }

            Ok(FloodsubRpc {
                messages,
                subscriptions: rpc.subscriptions
                    .into_iter()
                    .map(|sub| FloodsubSubscription {
                        action: if Some(true) == sub.subscribe {
                            FloodsubSubscriptionAction::Subscribe
                        } else {
                            FloodsubSubscriptionAction::Unsubscribe
                        },
                        topic: TopicHash::from_raw(sub.topic_id.unwrap_or_default()),
                    })
                    .collect(),
            })
        })
    }
}

/// Reach attempt interrupt errors.
#[derive(Debug)]
pub enum FloodsubDecodeError {
    /// Error when reading the packet from the socket.
    ReadError(upgrade::ReadOneError),
    /// Error when decoding the raw buffer into a protobuf.
    ProtobufError(prost::DecodeError),
    /// Error when parsing the `PeerId` in the message.
    InvalidPeerId,
}

impl From<upgrade::ReadOneError> for FloodsubDecodeError {
    fn from(err: upgrade::ReadOneError) -> Self {
        FloodsubDecodeError::ReadError(err)
    }
}

impl From<prost::DecodeError> for FloodsubDecodeError {
    fn from(err: prost::DecodeError) -> Self {
        FloodsubDecodeError::ProtobufError(err)
    }
}

impl fmt::Display for FloodsubDecodeError {
    fn fmt(&self, f: &mut fmt::Formatter<'_>) -> fmt::Result {
        match *self {
            FloodsubDecodeError::ReadError(ref err) =>
                write!(f, "Error while reading from socket: {}", err),
            FloodsubDecodeError::ProtobufError(ref err) =>
                write!(f, "Error while decoding protobuf: {}", err),
            FloodsubDecodeError::InvalidPeerId =>
                write!(f, "Error while decoding PeerId from message"),
        }
    }
}

impl error::Error for FloodsubDecodeError {
    fn source(&self) -> Option<&(dyn error::Error + 'static)> {
        match *self {
            FloodsubDecodeError::ReadError(ref err) => Some(err),
            FloodsubDecodeError::ProtobufError(ref err) => Some(err),
            FloodsubDecodeError::InvalidPeerId => None,
        }
    }
}

/// An RPC received by the floodsub system.
#[derive(Debug, Clone, PartialEq, Eq, Hash)]
pub struct FloodsubRpc {
    /// List of messages that were part of this RPC query.
    pub messages: Vec<FloodsubMessage>,
    /// List of subscriptions.
    pub subscriptions: Vec<FloodsubSubscription>,
}

impl UpgradeInfo for FloodsubRpc {
    type Info = &'static [u8];
    type InfoIter = iter::Once<Self::Info>;

    fn protocol_info(&self) -> Self::InfoIter {
        iter::once(b"/floodsub/1.0.0")
    }
}

impl<TSocket> OutboundUpgrade<TSocket> for FloodsubRpc
where
    TSocket: AsyncWrite + AsyncRead + Send + Unpin + 'static,
{
    type Output = ();
    type Error = io::Error;
    type Future = Pin<Box<dyn Future<Output = Result<Self::Output, Self::Error>> + Send>>;

<<<<<<< HEAD
    #[inline]
=======
>>>>>>> 3405fc8b
    fn upgrade_outbound(self, mut socket: TSocket, _: Self::Info) -> Self::Future {
        Box::pin(async move {
            let bytes = self.into_bytes();
            upgrade::write_one(&mut socket, bytes).await?;
            Ok(())
        })
    }
}

impl FloodsubRpc {
    /// Turns this `FloodsubRpc` into a message that can be sent to a substream.
    fn into_bytes(self) -> Vec<u8> {
        let rpc = rpc_proto::Rpc {
            publish: self.messages.into_iter()
                .map(|msg| {
                    rpc_proto::Message {
                        from: Some(msg.source.into_bytes()),
                        data: Some(msg.data),
                        seqno: Some(msg.sequence_number),
                        topic_ids: msg.topics
                            .into_iter()
                            .map(TopicHash::into_string)
                            .collect()
                    }
                })
                .collect(),

            subscriptions: self.subscriptions.into_iter()
                .map(|topic| {
                    rpc_proto::rpc::SubOpts {
                        subscribe: Some(topic.action == FloodsubSubscriptionAction::Subscribe),
                        topic_id: Some(topic.topic.into_string())
                    }
                })
                .collect()
        };

        let mut buf = Vec::with_capacity(rpc.encoded_len());
        rpc.encode(&mut buf).expect("Vec<u8> provides capacity as needed");
        buf
    }
}

/// A message received by the floodsub system.
#[derive(Debug, Clone, PartialEq, Eq, Hash)]
pub struct FloodsubMessage {
    /// Id of the peer that published this message.
    pub source: PeerId,

    /// Content of the message. Its meaning is out of scope of this library.
    pub data: Vec<u8>,

    /// An incrementing sequence number.
    pub sequence_number: Vec<u8>,

    /// List of topics this message belongs to.
    ///
    /// Each message can belong to multiple topics at once.
    pub topics: Vec<TopicHash>,
}

/// A subscription received by the floodsub system.
#[derive(Debug, Clone, PartialEq, Eq, Hash)]
pub struct FloodsubSubscription {
    /// Action to perform.
    pub action: FloodsubSubscriptionAction,
    /// The topic from which to subscribe or unsubscribe.
    pub topic: TopicHash,
}

/// Action that a subscription wants to perform.
#[derive(Debug, Clone, PartialEq, Eq, Hash)]
pub enum FloodsubSubscriptionAction {
    /// The remote wants to subscribe to the given topic.
    Subscribe,
    /// The remote wants to unsubscribe from the given topic.
    Unsubscribe,
}<|MERGE_RESOLUTION|>--- conflicted
+++ resolved
@@ -22,11 +22,7 @@
 use crate::topic::TopicHash;
 use futures::prelude::*;
 use libp2p_core::{InboundUpgrade, OutboundUpgrade, UpgradeInfo, PeerId, upgrade};
-<<<<<<< HEAD
-use protobuf::{ProtobufError, Message as ProtobufMessage};
-=======
 use prost::Message;
->>>>>>> 3405fc8b
 use std::{error, fmt, io, iter, pin::Pin};
 
 /// Implementation of `ConnectionUpgrade` for the floodsub protocol.
@@ -60,11 +56,7 @@
     fn upgrade_inbound(self, mut socket: TSocket, _: Self::Info) -> Self::Future {
         Box::pin(async move {
             let packet = upgrade::read_one(&mut socket, 2048).await?;
-<<<<<<< HEAD
-            let mut rpc: rpc_proto::RPC = protobuf::parse_from_bytes(&packet)?;
-=======
             let rpc = rpc_proto::Rpc::decode(&packet[..])?;
->>>>>>> 3405fc8b
 
             let mut messages = Vec::with_capacity(rpc.publish.len());
             for publish in rpc.publish.into_iter() {
@@ -171,10 +163,6 @@
     type Error = io::Error;
     type Future = Pin<Box<dyn Future<Output = Result<Self::Output, Self::Error>> + Send>>;
 
-<<<<<<< HEAD
-    #[inline]
-=======
->>>>>>> 3405fc8b
     fn upgrade_outbound(self, mut socket: TSocket, _: Self::Info) -> Self::Future {
         Box::pin(async move {
             let bytes = self.into_bytes();
