--- conflicted
+++ resolved
@@ -13,36 +13,14 @@
 name = "libp2p_mdns"
 
 [dependencies]
-<<<<<<< HEAD
-async-std = "1.6.2"
-data-encoding = "2.0"
-dns-parser = "0.8"
-either = "1.5.3"
-futures = "0.3.1"
-lazy_static = "1.2"
-libp2p-core = { version = "0.20.0", path = "../../core", package = "fluence-fork-libp2p-core" }
-libp2p-swarm = { version = "0.20.0", path = "../../swarm", package = "fluence-fork-libp2p-swarm" }
-log = "0.4"
-net2 = "0.2"
-rand = "0.7"
-smallvec = "1.0"
-void = "1.0"
-wasm-timer = "0.2.4"
-
-[dev-dependencies]
-get_if_addrs = "0.5.3"
-
-[package.metadata.workspaces]
-independent = true
-=======
 async-io = "1.3.0"
 data-encoding = "2.3.1"
 dns-parser = "0.8.0"
 futures = "0.3.8"
 if-watch = "0.1.6"
 lazy_static = "1.4.0"
-libp2p-core = { version = "0.26.0", path = "../../core" }
-libp2p-swarm = { version = "0.26.0", path = "../../swarm" }
+libp2p-core = { version = "0.26.0", path = "../../core", package = "fluence-fork-libp2p-core" }
+libp2p-swarm = { version = "0.26.0", path = "../../swarm", package = "fluence-fork-libp2p-swarm" }
 log = "0.4.11"
 rand = "0.7.3"
 smallvec = "1.5.0"
@@ -53,4 +31,6 @@
 async-std = "1.7.0"
 if-addrs = "0.6.5"
 tokio = { version = "0.3.4", default-features = false, features = ["rt", "rt-multi-thread"] }
->>>>>>> df7e73ec
+
+[package.metadata.workspaces]
+independent = true