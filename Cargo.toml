--- conflicted
+++ resolved
@@ -2,11 +2,7 @@
 name = "libp2p"
 edition = "2018"
 description = "Peer-to-peer networking library"
-<<<<<<< HEAD
-version = "0.37.2"
-=======
 version = "0.38.0"
->>>>>>> 5c541a16
 authors = ["Parity Technologies <admin@parity.io>"]
 license = "MIT"
 repository = "https://github.com/libp2p/rust-libp2p"
