<<<<<<< HEAD
# 0.24.0 [unreleased]

- Update `libp2p-core`.

=======
# 0.25.0 [unreleased]

- Update `libp2p-core`.

# 0.24.1 [2020-11-11]

- Ensure that no follow-up protocol data is dropped at the end of the
  plaintext protocol handshake.
  [PR 1831](https://github.com/libp2p/rust-libp2p/pull/1831).

# 0.24.0 [2020-11-09]

- Update dependencies.

>>>>>>> 3f38c1c8
# 0.23.0 [2020-10-16]

- Improve error logging
  [PR 1759](https://github.com/libp2p/rust-libp2p/pull/1759).

- Update dependencies.

- Only prefix handshake messages with the message length in bytes as an unsigned
  varint. Return a plain socket once handshaking succeeded. See [issue
  1760](https://github.com/libp2p/rust-libp2p/issues/1760) for details.

# 0.22.0 [2020-09-09]

- Bump `libp2p-core` dependency.

# 0.21.0 [2020-08-18]

- Bump `libp2p-core` dependency.

# 0.20.0 [2020-07-01]

- Updated dependencies.

# 0.19.1 [2020-06-22]

- Updated dependencies.<|MERGE_RESOLUTION|>--- conflicted
+++ resolved
@@ -1,9 +1,3 @@
-<<<<<<< HEAD
-# 0.24.0 [unreleased]
-
-- Update `libp2p-core`.
-
-=======
 # 0.25.0 [unreleased]
 
 - Update `libp2p-core`.
@@ -18,7 +12,6 @@
 
 - Update dependencies.
 
->>>>>>> 3f38c1c8
 # 0.23.0 [2020-10-16]
 
 - Improve error logging
