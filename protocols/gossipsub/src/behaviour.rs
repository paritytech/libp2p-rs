--- conflicted
+++ resolved
@@ -1019,12 +1019,8 @@
 
     fn new_handler(&mut self) -> Self::ProtocolsHandler {
         GossipsubHandler::new(
-<<<<<<< HEAD
             self.config.protocol_id_prefix.clone(),
-=======
-            self.config.protocol_id.clone(),
             self.message_source_id.clone(),
->>>>>>> ac3c9773
             self.config.max_transmit_size,
             self.keypair.clone(),
         )
