// Copyright 2018 Parity Technologies (UK) Ltd.
//
// Permission is hereby granted, free of charge, to any person obtaining a
// copy of this software and associated documentation files (the "Software"),
// to deal in the Software without restriction, including without limitation
// the rights to use, copy, modify, merge, publish, distribute, sublicense,
// and/or sell copies of the Software, and to permit persons to whom the
// Software is furnished to do so, subject to the following conditions:
//
// The above copyright notice and this permission notice shall be included in
// all copies or substantial portions of the Software.
//
// THE SOFTWARE IS PROVIDED "AS IS", WITHOUT WARRANTY OF ANY KIND, EXPRESS
// OR IMPLIED, INCLUDING BUT NOT LIMITED TO THE WARRANTIES OF MERCHANTABILITY,
// FITNESS FOR A PARTICULAR PURPOSE AND NONINFRINGEMENT. IN NO EVENT SHALL THE
// AUTHORS OR COPYRIGHT HOLDERS BE LIABLE FOR ANY CLAIM, DAMAGES OR OTHER
// LIABILITY, WHETHER IN AN ACTION OF CONTRACT, TORT OR OTHERWISE, ARISING
// FROM, OUT OF OR IN CONNECTION WITH THE SOFTWARE OR THE USE OR OTHER
// DEALINGS IN THE SOFTWARE.

//! Provides the `KadRequestMsg` and `KadResponseMsg` enums of all the possible messages
//! transmitted with the Kademlia protocol, and the `KademliaProtocolConfig` connection upgrade.
//!
//! The upgrade's output a `Sink + Stream` of messages.
//!
//! The `Stream` component is used to poll the underlying transport, and the `Sink` component is
//! used to send messages.

use bytes::{Bytes, BytesMut};
<<<<<<< HEAD
use futures::{future, sink, Sink, stream, Stream};
use libp2p_core::{Multiaddr, PeerId, upgrade::Upgrade};
=======
use futures::{future, sink, stream, Sink, Stream};
use libp2p_core::{InboundUpgrade, Multiaddr, OutboundUpgrade, PeerId, UpgradeInfo};
>>>>>>> 3c614c23
use multihash::Multihash;
use protobuf::{self, Message};
use protobuf_structs;
use std::io::{Error as IoError, ErrorKind as IoErrorKind};
use std::iter;
use tokio_codec::Framed;
use tokio_io::{AsyncRead, AsyncWrite};
use unsigned_varint::codec;

/// Status of our connection to a node reported by the Kademlia protocol.
#[derive(Copy, Clone, PartialEq, Eq, Debug, Hash)]
pub enum KadConnectionType {
    /// Sender hasn't tried to connect to peer.
    NotConnected = 0,
    /// Sender is currently connected to peer.
    Connected = 1,
    /// Sender was recently connected to peer.
    CanConnect = 2,
    /// Sender tried to connect to peer but failed.
    CannotConnect = 3,
}

impl From<protobuf_structs::dht::Message_ConnectionType> for KadConnectionType {
    #[inline]
    fn from(raw: protobuf_structs::dht::Message_ConnectionType) -> KadConnectionType {
        use protobuf_structs::dht::Message_ConnectionType::*;
        match raw {
            NOT_CONNECTED => KadConnectionType::NotConnected,
            CONNECTED => KadConnectionType::Connected,
            CAN_CONNECT => KadConnectionType::CanConnect,
            CANNOT_CONNECT => KadConnectionType::CannotConnect,
        }
    }
}

impl Into<protobuf_structs::dht::Message_ConnectionType> for KadConnectionType {
    #[inline]
    fn into(self) -> protobuf_structs::dht::Message_ConnectionType {
        use protobuf_structs::dht::Message_ConnectionType::*;
        match self {
            KadConnectionType::NotConnected => NOT_CONNECTED,
            KadConnectionType::Connected => CONNECTED,
            KadConnectionType::CanConnect => CAN_CONNECT,
            KadConnectionType::CannotConnect => CANNOT_CONNECT,
        }
    }
}

/// Information about a peer, as known by the sender.
#[derive(Debug, Clone, PartialEq, Eq)]
pub struct KadPeer {
    /// Identifier of the peer.
    pub node_id: PeerId,
    /// The multiaddresses that the sender think can be used in order to reach the peer.
    pub multiaddrs: Vec<Multiaddr>,
    /// How the sender is connected to that remote.
    pub connection_ty: KadConnectionType,
}

impl KadPeer {
    // Builds a `KadPeer` from its raw protobuf equivalent.
    // TODO: use TryFrom once stable
    fn from_peer(peer: &mut protobuf_structs::dht::Message_Peer) -> Result<KadPeer, IoError> {
        // TODO: this is in fact a CID; not sure if this should be handled in `from_bytes` or
        //       as a special case here
        let node_id = PeerId::from_bytes(peer.get_id().to_vec())
            .map_err(|_| IoError::new(IoErrorKind::InvalidData, "invalid peer id"))?;

        let mut addrs = Vec::with_capacity(peer.get_addrs().len());
        for addr in peer.take_addrs().into_iter() {
            let as_ma = Multiaddr::from_bytes(addr)
                .map_err(|err| IoError::new(IoErrorKind::InvalidData, err))?;
            addrs.push(as_ma);
        }
        debug_assert_eq!(addrs.len(), addrs.capacity());

        let connection_ty = peer.get_connection().into();

        Ok(KadPeer {
            node_id: node_id,
            multiaddrs: addrs,
            connection_ty: connection_ty,
        })
    }
}

impl Into<protobuf_structs::dht::Message_Peer> for KadPeer {
    fn into(self) -> protobuf_structs::dht::Message_Peer {
        let mut out = protobuf_structs::dht::Message_Peer::new();
        out.set_id(self.node_id.into_bytes());
        for addr in self.multiaddrs {
            out.mut_addrs().push(addr.into_bytes());
        }
        out.set_connection(self.connection_ty.into());
        out
    }
}

/// Configuration for a Kademlia connection upgrade. When applied to a connection, turns this
/// connection into a `Stream + Sink` whose items are of type `KadRequestMsg` and `KadResponseMsg`.
// TODO: if, as suspected, we can confirm with Protocol Labs that each open Kademlia substream does
//       only one request, then we can change the output of the `InboundUpgrade` and
//       `OutboundUpgrade` to be just a single message
#[derive(Debug, Default, Copy, Clone)]
pub struct KademliaProtocolConfig;

<<<<<<< HEAD
impl<C> Upgrade<C> for KademliaProtocolConfig
=======
impl UpgradeInfo for KademliaProtocolConfig {
    type NamesIter = iter::Once<(Bytes, ())>;
    type UpgradeId = ();

    #[inline]
    fn protocol_names(&self) -> Self::NamesIter {
        iter::once(("/ipfs/kad/1.0.0".into(), ()))
    }
}

impl<C> InboundUpgrade<C> for KademliaProtocolConfig
>>>>>>> 3c614c23
where
    C: AsyncRead + AsyncWrite,
{
<<<<<<< HEAD
    type UpgradeId = ();
    type NamesIter = iter::Once<(Bytes, Self::UpgradeId)>;
    type Output = KadStreamSink<C>;
=======
    type Output = KadInStreamSink<C>;
    type Future = future::FutureResult<Self::Output, IoError>;
>>>>>>> 3c614c23
    type Error = IoError;

    #[inline]
<<<<<<< HEAD
    fn protocol_names(&self) -> Self::NamesIter {
        iter::once(("/ipfs/kad/1.0.0".into(), ()))
    }

    #[inline]
    fn upgrade(self, incoming: C, _: Self::UpgradeId) -> Self::Future {
        future::ok(kademlia_protocol(incoming))
=======
    fn upgrade_inbound(self, incoming: C, _: ()) -> Self::Future {
        future::ok(
            Framed::new(incoming, codec::UviBytes::default())
                .from_err::<IoError>()
                .with::<_, fn(_) -> _, _>(|response| -> Result<_, IoError> {
                    let proto_struct = resp_msg_to_proto(response);
                    proto_struct.write_to_bytes()
                        .map_err(|err| IoError::new(IoErrorKind::InvalidData, err.to_string()))
                })
                .and_then::<fn(_) -> _, _>(|bytes: BytesMut| {
                    let request = protobuf::parse_from_bytes(&bytes)?;
                    proto_to_req_msg(request)
                }),
        )
    }
}

impl<C> OutboundUpgrade<C> for KademliaProtocolConfig
where
    C: AsyncRead + AsyncWrite,
{
    type Output = KadOutStreamSink<C>;
    type Future = future::FutureResult<Self::Output, IoError>;
    type Error = IoError;

    #[inline]
    fn upgrade_outbound(self, incoming: C, _: ()) -> Self::Future {
        future::ok(
            Framed::new(incoming, codec::UviBytes::default())
                .from_err::<IoError>()
                .with::<_, fn(_) -> _, _>(|request| -> Result<_, IoError> {
                    let proto_struct = req_msg_to_proto(request);
                    match proto_struct.write_to_bytes() {
                        Ok(msg) => Ok(msg),
                        Err(err) => Err(IoError::new(IoErrorKind::Other, err.to_string())),
                    }
                })
                .and_then::<fn(_) -> _, _>(|bytes: BytesMut| {
                    let response = protobuf::parse_from_bytes(&bytes)?;
                    proto_to_resp_msg(response)
                }),
        )
>>>>>>> 3c614c23
    }
}

/// Sink of responses and stream of requests.
pub type KadInStreamSink<S> = stream::AndThen<
    sink::With<
        stream::FromErr<Framed<S, codec::UviBytes<Vec<u8>>>, IoError>,
        KadResponseMsg,
        fn(KadResponseMsg) -> Result<Vec<u8>, IoError>,
        Result<Vec<u8>, IoError>,
    >,
    fn(BytesMut) -> Result<KadRequestMsg, IoError>,
    Result<KadRequestMsg, IoError>,
>;

/// Sink of requests and stream of responses.
pub type KadOutStreamSink<S> = stream::AndThen<
    sink::With<
        stream::FromErr<Framed<S, codec::UviBytes<Vec<u8>>>, IoError>,
        KadRequestMsg,
        fn(KadRequestMsg) -> Result<Vec<u8>, IoError>,
        Result<Vec<u8>, IoError>,
    >,
    fn(BytesMut) -> Result<KadResponseMsg, IoError>,
    Result<KadResponseMsg, IoError>,
>;

/// Request that we can send to a peer or that we received from a peer.
#[derive(Debug, Clone, PartialEq, Eq)]
pub enum KadRequestMsg {
    /// Ping request.
    Ping,

    /// Request for the list of nodes whose IDs are the closest to `key`. The number of nodes
    /// returned is not specified, but should be around 20.
    FindNode {
        /// Identifier of the node.
        key: PeerId,
    },

    /// Same as `FindNode`, but should also return the entries of the local providers list for
    /// this key.
    GetProviders {
        /// Identifier being searched.
        key: Multihash,
    },

    /// Indicates that this list of providers is known for this key.
    AddProvider {
        /// Key for which we should add providers.
        key: Multihash,
        /// Known provider for this key.
        provider_peer: KadPeer,
    },
}

/// Response that we can send to a peer or that we received from a peer.
#[derive(Debug, Clone, PartialEq, Eq)]
pub enum KadResponseMsg {
    /// Ping response.
    Pong,

    /// Response to a `FindNode`.
    FindNode {
        /// Results of the request.
        closer_peers: Vec<KadPeer>,
    },

    /// Response to a `GetProviders`.
    GetProviders {
        /// Nodes closest to the key.
        closer_peers: Vec<KadPeer>,
        /// Known providers for this key.
        provider_peers: Vec<KadPeer>,
    },
}

// Turns a type-safe Kadmelia message into the corresponding raw protobuf message.
fn req_msg_to_proto(kad_msg: KadRequestMsg) -> protobuf_structs::dht::Message {
    match kad_msg {
        KadRequestMsg::Ping => {
            let mut msg = protobuf_structs::dht::Message::new();
            msg.set_field_type(protobuf_structs::dht::Message_MessageType::PING);
            msg
        }
        KadRequestMsg::FindNode { key } => {
            let mut msg = protobuf_structs::dht::Message::new();
            msg.set_field_type(protobuf_structs::dht::Message_MessageType::FIND_NODE);
            msg.set_key(key.into_bytes());
            msg.set_clusterLevelRaw(10);
            msg
        }
        KadRequestMsg::GetProviders { key } => {
            let mut msg = protobuf_structs::dht::Message::new();
            msg.set_field_type(protobuf_structs::dht::Message_MessageType::GET_PROVIDERS);
            msg.set_key(key.into_bytes());
            msg.set_clusterLevelRaw(10);
            msg
        }
        KadRequestMsg::AddProvider { key, provider_peer } => {
            let mut msg = protobuf_structs::dht::Message::new();
            msg.set_field_type(protobuf_structs::dht::Message_MessageType::ADD_PROVIDER);
            msg.set_clusterLevelRaw(10);
            msg.set_key(key.into_bytes());
            msg.mut_providerPeers().push(provider_peer.into());
            msg
        }
    }
}

// Turns a type-safe Kadmelia message into the corresponding raw protobuf message.
fn resp_msg_to_proto(kad_msg: KadResponseMsg) -> protobuf_structs::dht::Message {
    match kad_msg {
        KadResponseMsg::Pong => {
            let mut msg = protobuf_structs::dht::Message::new();
            msg.set_field_type(protobuf_structs::dht::Message_MessageType::PING);
            msg
        }
        KadResponseMsg::FindNode { closer_peers } => {
            assert!(!closer_peers.is_empty());
            let mut msg = protobuf_structs::dht::Message::new();
            msg.set_field_type(protobuf_structs::dht::Message_MessageType::FIND_NODE);
            msg.set_clusterLevelRaw(9);
            for peer in closer_peers {
                msg.mut_closerPeers().push(peer.into());
            }
            msg
        }
        KadResponseMsg::GetProviders {
            closer_peers,
            provider_peers,
        } => {
            assert!(!closer_peers.is_empty());
            let mut msg = protobuf_structs::dht::Message::new();
            msg.set_field_type(protobuf_structs::dht::Message_MessageType::GET_PROVIDERS);
            msg.set_clusterLevelRaw(9);
            for peer in closer_peers {
                msg.mut_closerPeers().push(peer.into());
            }
            for peer in provider_peers {
                msg.mut_providerPeers().push(peer.into());
            }
            msg
        }
    }
}

/// Turns a raw Kademlia message into a type-safe message.
fn proto_to_req_msg(mut message: protobuf_structs::dht::Message) -> Result<KadRequestMsg, IoError> {
    match message.get_field_type() {
        protobuf_structs::dht::Message_MessageType::PING => Ok(KadRequestMsg::Ping),

        protobuf_structs::dht::Message_MessageType::PUT_VALUE => {
            Err(IoError::new(
                IoErrorKind::InvalidData,
                "received a PUT_VALUE message, but this is not supported by rust-libp2p yet",
            ))
        }

        protobuf_structs::dht::Message_MessageType::GET_VALUE => {
            Err(IoError::new(
                IoErrorKind::InvalidData,
                "received a GET_VALUE message, but this is not supported by rust-libp2p yet",
            ))
        }

        protobuf_structs::dht::Message_MessageType::FIND_NODE => {
            let key = PeerId::from_bytes(message.take_key()).map_err(|_| {
                IoError::new(IoErrorKind::InvalidData, "invalid peer id in FIND_NODE")
            })?;
            Ok(KadRequestMsg::FindNode { key })
        }

        protobuf_structs::dht::Message_MessageType::GET_PROVIDERS => {
            let key = Multihash::from_bytes(message.take_key())
                .map_err(|err| IoError::new(IoErrorKind::InvalidData, err))?;
            Ok(KadRequestMsg::GetProviders { key })
        }

        protobuf_structs::dht::Message_MessageType::ADD_PROVIDER => {
            // TODO: for now we don't parse the peer properly, so it is possible that we get
            //       parsing errors for peers even when they are valid; we ignore these
            //       errors for now, but ultimately we should just error altogether
            let provider_peer = message
                .mut_providerPeers()
                .iter_mut()
                .filter_map(|peer| KadPeer::from_peer(peer).ok())
                .next();

            if let Some(provider_peer) = provider_peer {
                let key = Multihash::from_bytes(message.take_key())
                    .map_err(|err| IoError::new(IoErrorKind::InvalidData, err))?;
                Ok(KadRequestMsg::AddProvider { key, provider_peer })
            } else {
                Err(IoError::new(
                    IoErrorKind::InvalidData,
                    "received an ADD_PROVIDER message with no valid peer",
                ))
            }
        }
    }
}

/// Turns a raw Kademlia message into a type-safe message.
fn proto_to_resp_msg(
    mut message: protobuf_structs::dht::Message,
) -> Result<KadResponseMsg, IoError> {
    match message.get_field_type() {
        protobuf_structs::dht::Message_MessageType::PING => Ok(KadResponseMsg::Pong),

        protobuf_structs::dht::Message_MessageType::GET_VALUE => {
            Err(IoError::new(
                IoErrorKind::InvalidData,
                "received a GET_VALUE message, but this is not supported by rust-libp2p yet",
            ))
        }

        protobuf_structs::dht::Message_MessageType::FIND_NODE => {
            let closer_peers = message
                .mut_closerPeers()
                .iter_mut()
                .filter_map(|peer| KadPeer::from_peer(peer).ok())
                .collect::<Vec<_>>();

            Ok(KadResponseMsg::FindNode { closer_peers })
        }

        protobuf_structs::dht::Message_MessageType::GET_PROVIDERS => {
            let closer_peers = message
                .mut_closerPeers()
                .iter_mut()
                .filter_map(|peer| KadPeer::from_peer(peer).ok())
                .collect::<Vec<_>>();
            let provider_peers = message
                .mut_providerPeers()
                .iter_mut()
                .filter_map(|peer| KadPeer::from_peer(peer).ok())
                .collect::<Vec<_>>();

            Ok(KadResponseMsg::GetProviders {
                closer_peers,
                provider_peers,
            })
        }

        protobuf_structs::dht::Message_MessageType::PUT_VALUE => Err(IoError::new(
            IoErrorKind::InvalidData,
            "received an unexpected PUT_VALUE message",
        )),

        protobuf_structs::dht::Message_MessageType::ADD_PROVIDER => Err(IoError::new(
            IoErrorKind::InvalidData,
            "received an unexpected ADD_PROVIDER message",
        )),
    }
}

#[cfg(test)]
mod tests {
    extern crate libp2p_tcp_transport;
    extern crate tokio;

    use self::libp2p_tcp_transport::TcpConfig;
    use self::tokio::runtime::current_thread::Runtime;
    use futures::{Future, Sink, Stream};
    use libp2p_core::{PeerId, PublicKey, Transport};
    use multihash::{encode, Hash};
    use protocol::{KadConnectionType, KadPeer, KademliaProtocolConfig};
    use std::sync::mpsc;
    use std::thread;

    /*// TODO: restore
    #[test]
    fn correct_transfer() {
        // We open a server and a client, send a message between the two, and check that they were
        // successfully received.

        test_one(KadMsg::Ping);
        test_one(KadMsg::FindNodeReq {
            key: PeerId::random(),
        });
        test_one(KadMsg::FindNodeRes {
            closer_peers: vec![KadPeer {
                node_id: PeerId::random(),
                multiaddrs: vec!["/ip4/100.101.102.103/tcp/20105".parse().unwrap()],
                connection_ty: KadConnectionType::Connected,
            }],
        });
        test_one(KadMsg::GetProvidersReq {
            key: encode(Hash::SHA2256, &[9, 12, 0, 245, 245, 201, 28, 95]).unwrap(),
        });
        test_one(KadMsg::GetProvidersRes {
            closer_peers: vec![KadPeer {
                node_id: PeerId::random(),
                multiaddrs: vec!["/ip4/100.101.102.103/tcp/20105".parse().unwrap()],
                connection_ty: KadConnectionType::Connected,
            }],
            provider_peers: vec![KadPeer {
                node_id: PeerId::random(),
                multiaddrs: vec!["/ip4/200.201.202.203/tcp/1999".parse().unwrap()],
                connection_ty: KadConnectionType::NotConnected,
            }],
        });
        test_one(KadMsg::AddProvider {
            key: encode(Hash::SHA2256, &[9, 12, 0, 245, 245, 201, 28, 95]).unwrap(),
            provider_peer: KadPeer {
                node_id: PeerId::random(),
                multiaddrs: vec!["/ip4/9.1.2.3/udp/23".parse().unwrap()],
                connection_ty: KadConnectionType::Connected,
            },
        });
        // TODO: all messages

        fn test_one(msg_server: KadMsg) {
            let msg_client = msg_server.clone();
            let (tx, rx) = mpsc::channel();

            let bg_thread = thread::spawn(move || {
                let transport = TcpConfig::new().with_upgrade(KademliaProtocolConfig);

                let (listener, addr) = transport
                    .listen_on("/ip4/127.0.0.1/tcp/0".parse().unwrap())
                    .unwrap();
                tx.send(addr).unwrap();

                let future = listener
                    .into_future()
                    .map_err(|(err, _)| err)
                    .and_then(|(client, _)| client.unwrap().0)
                    .and_then(|proto| proto.into_future().map_err(|(err, _)| err).map(|(v, _)| v))
                    .map(|recv_msg| {
                        assert_eq!(recv_msg.unwrap(), msg_server);
                        ()
                    });
                let mut rt = Runtime::new().unwrap();
                let _ = rt.block_on(future).unwrap();
            });

            let transport = TcpConfig::new().with_upgrade(KademliaProtocolConfig);

            let future = transport
                .dial(rx.recv().unwrap())
                .unwrap_or_else(|_| panic!())
                .and_then(|proto| proto.send(msg_client))
                .map(|_| ());
            let mut rt = Runtime::new().unwrap();
            let _ = rt.block_on(future).unwrap();
            bg_thread.join().unwrap();
        }
    }*/
}<|MERGE_RESOLUTION|>--- conflicted
+++ resolved
@@ -27,13 +27,8 @@
 //! used to send messages.
 
 use bytes::{Bytes, BytesMut};
-<<<<<<< HEAD
 use futures::{future, sink, Sink, stream, Stream};
-use libp2p_core::{Multiaddr, PeerId, upgrade::Upgrade};
-=======
-use futures::{future, sink, stream, Sink, Stream};
-use libp2p_core::{InboundUpgrade, Multiaddr, OutboundUpgrade, PeerId, UpgradeInfo};
->>>>>>> 3c614c23
+use libp2p_core::{Multiaddr, PeerId, Upgrade};
 use multihash::Multihash;
 use protobuf::{self, Message};
 use protobuf_structs;
@@ -132,53 +127,30 @@
     }
 }
 
-/// Configuration for a Kademlia connection upgrade. When applied to a connection, turns this
+/// Configuration for a Kademlia inbound connection upgrade. When applied to a connection, turns this
 /// connection into a `Stream + Sink` whose items are of type `KadRequestMsg` and `KadResponseMsg`.
 // TODO: if, as suspected, we can confirm with Protocol Labs that each open Kademlia substream does
-//       only one request, then we can change the output of the `InboundUpgrade` and
-//       `OutboundUpgrade` to be just a single message
+//       only one request, then we can change the output of the `Upgrade` to be just a single message
 #[derive(Debug, Default, Copy, Clone)]
-pub struct KademliaProtocolConfig;
-
-<<<<<<< HEAD
-impl<C> Upgrade<C> for KademliaProtocolConfig
-=======
-impl UpgradeInfo for KademliaProtocolConfig {
-    type NamesIter = iter::Once<(Bytes, ())>;
+pub struct KademliaInboundProtocolConfig;
+
+impl<C> Upgrade<C> for KademliaInboundProtocolConfig
+where
+    C: AsyncRead + AsyncWrite
+{
     type UpgradeId = ();
+    type NamesIter = iter::Once<(Bytes, Self::UpgradeId)>;
+    type Output = KadInStreamSink<C>;
+    type Future = future::FutureResult<Self::Output, IoError>;
+    type Error = IoError;
 
     #[inline]
     fn protocol_names(&self) -> Self::NamesIter {
         iter::once(("/ipfs/kad/1.0.0".into(), ()))
     }
-}
-
-impl<C> InboundUpgrade<C> for KademliaProtocolConfig
->>>>>>> 3c614c23
-where
-    C: AsyncRead + AsyncWrite,
-{
-<<<<<<< HEAD
-    type UpgradeId = ();
-    type NamesIter = iter::Once<(Bytes, Self::UpgradeId)>;
-    type Output = KadStreamSink<C>;
-=======
-    type Output = KadInStreamSink<C>;
-    type Future = future::FutureResult<Self::Output, IoError>;
->>>>>>> 3c614c23
-    type Error = IoError;
-
-    #[inline]
-<<<<<<< HEAD
-    fn protocol_names(&self) -> Self::NamesIter {
-        iter::once(("/ipfs/kad/1.0.0".into(), ()))
-    }
 
     #[inline]
     fn upgrade(self, incoming: C, _: Self::UpgradeId) -> Self::Future {
-        future::ok(kademlia_protocol(incoming))
-=======
-    fn upgrade_inbound(self, incoming: C, _: ()) -> Self::Future {
         future::ok(
             Framed::new(incoming, codec::UviBytes::default())
                 .from_err::<IoError>()
@@ -195,16 +167,30 @@
     }
 }
 
-impl<C> OutboundUpgrade<C> for KademliaProtocolConfig
+/// Configuration for a Kademlia outbound connection upgrade. When applied to a connection, turns this
+/// connection into a `Stream + Sink` whose items are of type `KadRequestMsg` and `KadResponseMsg`.
+// TODO: if, as suspected, we can confirm with Protocol Labs that each open Kademlia substream does
+//       only one request, then we can change the output of the `Upgrade` to be just a single message
+#[derive(Debug, Default, Copy, Clone)]
+pub struct KademliaOutboundProtocolConfig;
+
+impl<C> Upgrade<C> for KademliaOutboundProtocolConfig
 where
-    C: AsyncRead + AsyncWrite,
+    C: AsyncRead + AsyncWrite
 {
+    type UpgradeId = ();
+    type NamesIter = iter::Once<(Bytes, Self::UpgradeId)>;
     type Output = KadOutStreamSink<C>;
     type Future = future::FutureResult<Self::Output, IoError>;
     type Error = IoError;
 
     #[inline]
-    fn upgrade_outbound(self, incoming: C, _: ()) -> Self::Future {
+    fn protocol_names(&self) -> Self::NamesIter {
+        iter::once(("/ipfs/kad/1.0.0".into(), ()))
+    }
+
+    #[inline]
+    fn upgrade(self, incoming: C, _: ()) -> Self::Future {
         future::ok(
             Framed::new(incoming, codec::UviBytes::default())
                 .from_err::<IoError>()
@@ -220,7 +206,6 @@
                     proto_to_resp_msg(response)
                 }),
         )
->>>>>>> 3c614c23
     }
 }
 
@@ -488,7 +473,9 @@
     use futures::{Future, Sink, Stream};
     use libp2p_core::{PeerId, PublicKey, Transport};
     use multihash::{encode, Hash};
-    use protocol::{KadConnectionType, KadPeer, KademliaProtocolConfig};
+    use protocol::{
+        KadConnectionType, KadPeer, KademliaInboundProtocolConfig, KademliaOutboundProtocolConfig
+    };
     use std::sync::mpsc;
     use std::thread;
 
