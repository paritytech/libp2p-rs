[workspace]
members = [
    "multihash",
    "multistream-select",
    "datastore",
    "libp2p-host",
    "libp2p-peerstore",
    "libp2p-secio",
    "libp2p-transport",
    "libp2p-tcp-transport",
<<<<<<< HEAD
]

[replace]
# Ring has a feature merged in master that hasn't been published yet ; remove this after 0.12.2
"ring:0.12.1" = { git = "https://github.com/briansmith/ring" }
=======
    "rw-stream-sink",
]
>>>>>>> da2567de
<|MERGE_RESOLUTION|>--- conflicted
+++ resolved
@@ -8,13 +8,9 @@
     "libp2p-secio",
     "libp2p-transport",
     "libp2p-tcp-transport",
-<<<<<<< HEAD
+    "rw-stream-sink",
 ]
 
 [replace]
 # Ring has a feature merged in master that hasn't been published yet ; remove this after 0.12.2
-"ring:0.12.1" = { git = "https://github.com/briansmith/ring" }
-=======
-    "rw-stream-sink",
-]
->>>>>>> da2567de
+"ring:0.12.1" = { git = "https://github.com/briansmith/ring" }