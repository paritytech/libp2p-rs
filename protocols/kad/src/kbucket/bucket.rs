// Copyright 2019 Parity Technologies (UK) Ltd.
//
// Permission is hereby granted, free of charge, to any person obtaining a
// copy of this software and associated documentation files (the "Software"),
// to deal in the Software without restriction, including without limitation
// the rights to use, copy, modify, merge, publish, distribute, sublicense,
// and/or sell copies of the Software, and to permit persons to whom the
// Software is furnished to do so, subject to the following conditions:
//
// The above copyright notice and this permission notice shall be included in
// all copies or substantial portions of the Software.
//
// THE SOFTWARE IS PROVIDED "AS IS", WITHOUT WARRANTY OF ANY KIND, EXPRESS
// OR IMPLIED, INCLUDING BUT NOT LIMITED TO THE WARRANTIES OF MERCHANTABILITY,
// FITNESS FOR A PARTICULAR PURPOSE AND NONINFRINGEMENT. IN NO EVENT SHALL THE
// AUTHORS OR COPYRIGHT HOLDERS BE LIABLE FOR ANY CLAIM, DAMAGES OR OTHER
// LIABILITY, WHETHER IN AN ACTION OF CONTRACT, TORT OR OTHERWISE, ARISING
// FROM, OUT OF OR IN CONNECTION WITH THE SOFTWARE OR THE USE OR OTHER
// DEALINGS IN THE SOFTWARE.

//! The internal API for a single `KBucket` in a `KBucketsTable`.
//!
//! > **Note**: Uniqueness of entries w.r.t. a `Key` in a `KBucket` is not
//! > checked in this module. This is an invariant that must hold across all
//! > buckets in a `KBucketsTable` and hence is enforced by the public API
//! > of the `KBucketsTable` and in particular the public `Entry` API.

use super::*;
pub use crate::kbucket::sub_bucket::{Node, NodeStatus, PendingNode, Position, SubBucket};
use crate::kbucket::swamp::Swamp;
use crate::kbucket::weighted::Weighted;
pub use crate::{K_VALUE, W_VALUE};
use std::fmt::Debug;

<<<<<<< HEAD
=======
/// A `PendingNode` is a `Node` that is pending insertion into a `KBucket`.
#[derive(Debug, Clone)]
pub struct PendingNode<TKey, TVal> {
    /// The pending node to insert.
    node: Node<TKey, TVal>,

    /// The status of the pending node.
    status: NodeStatus,

    /// The instant at which the pending node is eligible for insertion into a bucket.
    replace: Instant,
}

/// The status of a node in a bucket.
///
/// The status of a node in a bucket together with the time of the
/// last status change determines the position of the node in a
/// bucket.
#[derive(PartialEq, Eq, Debug, Copy, Clone)]
pub enum NodeStatus {
    /// The node is considered connected.
    Connected,
    /// The node is considered disconnected.
    Disconnected
}

impl<TKey, TVal> PendingNode<TKey, TVal> {
    pub fn key(&self) -> &TKey {
        &self.node.key
    }

    pub fn status(&self) -> NodeStatus {
        self.status
    }

    pub fn value_mut(&mut self) -> &mut TVal {
        &mut self.node.value
    }

    pub fn is_ready(&self) -> bool {
        Instant::now() >= self.replace
    }

    pub fn set_ready_at(&mut self, t: Instant) {
        self.replace = t;
    }

    pub fn into_node(self) -> Node<TKey, TVal> {
        self.node
    }
}

/// A `Node` in a bucket, representing a peer participating
/// in the Kademlia DHT together with an associated value (e.g. contact
/// information).
#[derive(Debug, Clone, PartialEq, Eq)]
pub struct Node<TKey, TVal> {
    /// The key of the node, identifying the peer.
    pub key: TKey,
    /// The associated value.
    pub value: TVal,
}

/// The position of a node in a `KBucket`, i.e. a non-negative integer
/// in the range `[0, K_VALUE)`.
#[derive(Copy, Clone, Debug, PartialEq, Eq, PartialOrd, Ord)]
pub struct Position(usize);

/// A `KBucket` is a list of up to `K_VALUE` keys and associated values,
/// ordered from least-recently connected to most-recently connected.
>>>>>>> 5e0bb103
#[derive(Debug, Clone)]
pub struct KBucket<TKey, TVal> {
    swamp: Swamp<TKey, TVal>,
    weighted: Weighted<TKey, TVal>,
    pending_timeout: Duration,
}

/*
// /// A `KBucket` is a list of up to `K_VALUE` keys and associated values,
// /// ordered from least-recently connected to most-recently connected.
// #[derive(Debug, Clone)]
// pub struct KBucket<TKey, TVal> {
//     /// The nodes contained in the bucket.
//     nodes: ArrayVec<[Node<TKey, TVal>; K_VALUE.get()]>,
//
//     /// The position (index) in `nodes` that marks the first connected node.
//     ///
//     /// Since the entries in `nodes` are ordered from least-recently connected to
//     /// most-recently connected, all entries above this index are also considered
//     /// connected, i.e. the range `[0, first_connected_pos)` marks the sub-list of entries
//     /// that are considered disconnected and the range
//     /// `[first_connected_pos, K_VALUE)` marks sub-list of entries that are
//     /// considered connected.
//     ///
//     /// `None` indicates that there are no connected entries in the bucket, i.e.
//     /// the bucket is either empty, or contains only entries for peers that are
//     /// considered disconnected.
//     first_connected_pos: Option<usize>,
//
//     /// A node that is pending to be inserted into a full bucket, should the
//     /// least-recently connected (and currently disconnected) node not be
//     /// marked as connected within `unresponsive_timeout`.
//     pending: Option<PendingNode<TKey, TVal>>,
//
//     /// The timeout window before a new pending node is eligible for insertion,
//     /// if the least-recently connected node is not updated as being connected
//     /// in the meantime.
//     pending_timeout: Duration
// }
*/

/// The result of inserting an entry into a bucket.
#[must_use]
#[derive(Debug, Clone, PartialEq, Eq)]
pub enum InsertResult<TKey> {
    /// The entry has been successfully inserted.
    Inserted,
    /// The entry is pending insertion because the relevant bucket is currently full.
    /// The entry is inserted after a timeout elapsed, if the status of the
    /// least-recently connected (and currently disconnected) node in the bucket
    /// is not updated before the timeout expires.
    Pending {
        /// The key of the least-recently connected entry that is currently considered
        /// disconnected and whose corresponding peer should be checked for connectivity
        /// in order to prevent it from being evicted. If connectivity to the peer is
        /// re-established, the corresponding entry should be updated with
        /// [`NodeStatus::Connected`].
        disconnected: TKey,
    },
    /// The entry was not inserted because the relevant bucket is full.
    Full,
}

impl<Key> std::fmt::Display for InsertResult<Key> {
    fn fmt(&self, f: &mut std::fmt::Formatter<'_>) -> std::fmt::Result {
        let descritpion = match self {
            InsertResult::Inserted => "InsertResult::Inserted",
            InsertResult::Pending { .. } => "InsertResult::Pending",
            InsertResult::Full => "InsertResult::Full",
        };

        write!(f, "{}", descritpion)
    }
}

/// The result of applying a pending node to a bucket, possibly
/// replacing an existing node.
#[derive(Debug, Clone, PartialEq, Eq)]
pub struct AppliedPending<TKey, TVal> {
    /// The key of the inserted pending node.
    pub inserted: Node<TKey, TVal>,
    /// The node that has been evicted from the bucket to make room for the
    /// pending node, if any.
    pub evicted: Option<Node<TKey, TVal>>,
}

impl<TKey, TVal> KBucket<TKey, TVal>
where
    TKey: Clone + AsRef<KeyBytes>,
    TVal: Clone,
{
    /// Creates a new `KBucket` with the given timeout for pending entries.
    pub fn new(pending_timeout: Duration) -> Self {
        KBucket {
            swamp: Swamp::new(pending_timeout),
            weighted: Weighted::new(pending_timeout),
            pending_timeout,
        }
    }

    pub fn has_pending(&self) -> bool {
        self.pending_active(true) || self.pending_active(false)
    }

    /// Returns a reference to the pending node of the bucket, if there is any.
    // TODO: maybe return `impl Iterator`?
    fn pending(&self) -> Vec<&PendingNode<TKey, TVal>> {
        Iterator::chain(
            self.weighted.pending().into_iter(),
            self.swamp.pending().into_iter(),
        )
        .collect()
    }

    /// Returns a mutable reference to the pending node of the bucket, if there is any.
    pub fn pending_mut(&mut self, key: &TKey) -> Option<&mut PendingNode<TKey, TVal>> {
        Option::or(self.weighted.pending_mut(key), self.swamp.pending_mut(key))
    }

    /// Returns a reference to the pending node of the bucket, if there is any
    /// with a matching key.
    pub fn pending_ref(&self, key: &TKey) -> Option<&PendingNode<TKey, TVal>> {
        Option::or(self.weighted.pending_ref(key), self.swamp.pending_ref(key))
    }

    /// Updates the status of the pending node, if any.
    pub fn update_pending(&mut self, key: &TKey, status: NodeStatus) {
        if !self.weighted.update_pending(key, status) {
            if !self.swamp.update_pending(key, status) {
                println!(
                    "Didn't update pending node {:?} to {:?}",
                    key.as_ref(),
                    status
                )
            }
        }
    }

    /// Gets a mutable reference to the node identified by the given key.
    ///
    /// Returns `None` if the given key does not refer to a node in the
    /// bucket.
    pub fn get_mut(&mut self, key: &TKey) -> Option<&mut Node<TKey, TVal>> {
        Option::or(self.weighted.get_mut(key), self.swamp.get_mut(key))
    }

    /// Returns an iterator over the nodes in the bucket, together with their status.
    pub fn iter(&self) -> impl Iterator<Item = (&Node<TKey, TVal>, NodeStatus)> {
        Iterator::chain(self.weighted(), self.swamp())
    }

    /// Returns an iterator over the weighted nodes in the bucket, together with their status.
    pub fn weighted(&self) -> impl Iterator<Item = (&Node<TKey, TVal>, NodeStatus)> {
        self.weighted.iter()
    }

    /// Returns an iterator over the swamp nodes in the bucket, together with their status.
    pub fn swamp(&self) -> impl Iterator<Item = (&Node<TKey, TVal>, NodeStatus)> {
        self.swamp.iter()
    }

    /// Inserts the pending node into the bucket, if its timeout has elapsed,
    /// replacing the least-recently connected node.
    ///
    /// If a pending node has been inserted, its key is returned together with
    /// the node that was replaced. `None` indicates that the nodes in the
    /// bucket remained unchanged.
    pub fn apply_pending(&mut self) -> Vec<AppliedPending<TKey, TVal>> {
        Iterator::chain(
            self.weighted.apply_pending().into_iter(),
            self.swamp.apply_pending().into_iter(),
        )
        .collect()
    }

    /// Removes the pending node from the bucket, if any.
    pub fn remove_pending(&mut self) -> Option<PendingNode<TKey, TVal>> {
        self.pending.take()
    }

    /// Updates the status of the node referred to by the given key, if it is
    /// in the bucket.
<<<<<<< HEAD
    pub fn update(&mut self, key: &TKey, new_status: NodeStatus) {
        if !self.weighted.update(key, new_status) {
            if !self.swamp.update(key, new_status) {
                println!("Node {:?} wasn't updated to {:?}", key.as_ref(), new_status)
=======
    pub fn update(&mut self, key: &TKey, status: NodeStatus) {
        // Remove the node from its current position and then reinsert it
        // with the desired status, which puts it at the end of either the
        // prefix list of disconnected nodes or the suffix list of connected
        // nodes (i.e. most-recently disconnected or most-recently connected,
        // respectively).
        if let Some((node, _status, pos)) = self.remove(key) {
            // If the least-recently connected node re-establishes its
            // connected status, drop the pending node.
            if pos == Position(0) && status == NodeStatus::Connected {
                self.pending = None
            }
            // Reinsert the node with the desired status.
            match self.insert(node, status) {
                InsertResult::Inserted => {},
                _ => unreachable!("The node is removed before being (re)inserted.")
>>>>>>> 5e0bb103
            }
        }
    }

    /// Inserts a new node into the bucket with the given status.
    ///
    /// The status of the node to insert determines the result as follows:
    ///
    ///   * `NodeStatus::Connected`: If the bucket is full and either all nodes are connected
    ///     or there is already a pending node, insertion fails with `InsertResult::Full`.
    ///     If the bucket is full but at least one node is disconnected and there is no pending
    ///     node, the new node is inserted as pending, yielding `InsertResult::Pending`.
    ///     Otherwise the bucket has free slots and the new node is added to the end of the
    ///     bucket as the most-recently connected node.
    ///
    ///   * `NodeStatus::Disconnected`: If the bucket is full, insertion fails with
    ///     `InsertResult::Full`. Otherwise the bucket has free slots and the new node
    ///     is inserted at the position preceding the first connected node,
    ///     i.e. as the most-recently disconnected node. If there are no connected nodes,
    ///     the new node is added as the last element of the bucket.
    ///
    pub fn insert(&mut self, node: Node<TKey, TVal>, status: NodeStatus) -> InsertResult<TKey> {
        let debug_node = node.clone(); // TODO: only for debugging. Should removed at some point.

<<<<<<< HEAD
        let result = if node.weight > 0 {
            self.weighted.insert(node, status)
=======
    /// Removes the node with the given key from the bucket, if it exists.
    pub fn remove(&mut self, key: &TKey) -> Option<(Node<TKey, TVal>, NodeStatus, Position)> {
        if let Some(pos) = self.position(key) {
            // Remove the node from its current position.
            let status = self.status(pos);
            let node = self.nodes.remove(pos.0);
            // Adjust `first_connected_pos` accordingly.
            match status {
                NodeStatus::Connected =>
                    if self.first_connected_pos.map_or(false, |p| p == pos.0) {
                        if pos.0 == self.nodes.len() {
                            // It was the last connected node.
                            self.first_connected_pos = None
                        }
                    }
                NodeStatus::Disconnected =>
                    if let Some(ref mut p) = self.first_connected_pos {
                        *p -= 1;
                    }
            }
            Some((node, status, pos))
        } else {
            None
        }
    }

    /// Returns the status of the node at the given position.
    pub fn status(&self, pos: Position) -> NodeStatus {
        if self.first_connected_pos.map_or(false, |i| pos.0 >= i) {
            NodeStatus::Connected
>>>>>>> 5e0bb103
        } else {
            self.swamp.insert(node, status)
        };

        log::debug!(
            "Bucket: inserting node {} weight {} -> {}",
            bs58::encode(debug_node.key.as_ref()).into_string(),
            debug_node.weight,
            result
        );

        result
    }

    fn is_full(&self, weighted: bool) -> bool {
        if weighted {
            self.weighted.is_full()
        } else {
            self.swamp.is_full()
        }
    }

    fn pending_active(&self, weighted: bool) -> bool {
        if weighted {
            self.weighted.pending_active()
        } else {
            self.swamp.pending_active()
        }
    }

    pub fn num_entries(&self) -> usize {
        self.swamp.num_entries() + self.weighted.num_entries()
    }

    pub fn status(&self, key: &TKey) -> Option<NodeStatus> {
        self.weighted.status(key).or(self.swamp.status(key))
    }
}

#[cfg(test)]
mod tests {
    use super::*;
    use libp2p_core::PeerId;
    use quickcheck::*;
    use rand::Rng;
    use std::collections::VecDeque;
    use std::time::Instant;

    impl Arbitrary for KBucket<Key<PeerId>, ()> {
        fn arbitrary<G: Gen>(g: &mut G) -> KBucket<Key<PeerId>, ()> {
            let timeout = Duration::from_secs(g.gen_range(1, g.size() as u64));
            let mut bucket = KBucket::<Key<PeerId>, ()>::new(timeout);
            let num_nodes = g.gen_range(1, K_VALUE.get() + 1);
            for _ in 0..num_nodes {
                let key = Key::new(PeerId::random());
                let node = Node {
                    key: key.clone(),
                    value: (),
                    weight: 0,
                };
                let status = NodeStatus::arbitrary(g);
                match bucket.insert(node, status) {
                    InsertResult::Inserted => {}
                    _ => panic!(),
                }
            }
            bucket
        }
    }

    impl Arbitrary for NodeStatus {
        fn arbitrary<G: Gen>(g: &mut G) -> NodeStatus {
            if g.gen() {
                NodeStatus::Connected
            } else {
                NodeStatus::Disconnected
            }
        }
    }

    impl Arbitrary for Position {
        fn arbitrary<G: Gen>(g: &mut G) -> Position {
            Position(g.gen_range(0, K_VALUE.get()))
        }
    }

    // Fill a bucket with random nodes with the given status.
    fn fill_bucket(bucket: &mut KBucket<Key<PeerId>, ()>, status: NodeStatus) {
        let num_entries_start = bucket.num_entries();
        for i in 0..K_VALUE.get() - num_entries_start {
            let key = Key::new(PeerId::random());
            let node = Node {
                key,
                value: (),
                weight: 0,
            };
            assert_eq!(InsertResult::Inserted, bucket.insert(node, status));
            assert_eq!(bucket.num_entries(), num_entries_start + i + 1);
        }
    }

    #[test]
    fn ordering() {
        fn prop(status: Vec<NodeStatus>) -> bool {
            let mut bucket = KBucket::<Key<PeerId>, ()>::new(Duration::from_secs(1));

            // The expected lists of connected and disconnected nodes.
            let mut connected = VecDeque::new();
            let mut disconnected = VecDeque::new();

            // Fill the bucket, thereby populating the expected lists in insertion order.
            for status in status {
                let key = Key::new(PeerId::random());
                let node = Node {
                    key: key.clone(),
                    value: (),
                    weight: 0,
                };
                let full = bucket.num_entries() == K_VALUE.get();
                match bucket.insert(node, status) {
                    InsertResult::Inserted => {
                        let vec = match status {
                            NodeStatus::Connected => &mut connected,
                            NodeStatus::Disconnected => &mut disconnected,
                        };
                        if full {
                            vec.pop_front();
                        }
                        vec.push_back((status, key.clone()));
                    }
                    _ => {}
                }
            }

            // Get all nodes from the bucket, together with their status.
            let mut nodes = bucket
                .iter()
                .map(|(n, s)| (s, n.key.clone()))
                .collect::<Vec<_>>();

            // Split the list of nodes at the first connected node.
            let first_connected_pos = nodes.iter().position(|(s, _)| *s == NodeStatus::Connected);
            let tail = first_connected_pos.map_or(Vec::new(), |p| nodes.split_off(p));

            // All nodes before the first connected node must be disconnected and
            // in insertion order. Similarly, all remaining nodes must be connected
            // and in insertion order.
            nodes == Vec::from(disconnected) && tail == Vec::from(connected)
        }

        quickcheck(prop as fn(_) -> _);
    }

    #[test]
    fn full_bucket() {
        let mut bucket = KBucket::<Key<PeerId>, ()>::new(Duration::from_secs(1));

        // Fill the bucket with disconnected nodes.
        fill_bucket(&mut bucket, NodeStatus::Disconnected);

        // Trying to insert another disconnected node fails.
        let key = Key::new(PeerId::random());
        let node = Node {
            key,
            value: (),
            weight: 0,
        };
        match bucket.insert(node, NodeStatus::Disconnected) {
            InsertResult::Full => {}
            x => panic!("Expected Full, got {:?}", x),
        }

        // One-by-one fill the bucket with connected nodes, replacing the disconnected ones.
        for _i in 0..K_VALUE.get() {
            let (first, first_status) = bucket.iter().next().unwrap();
            let first_disconnected = first.clone();
            assert_eq!(first_status, NodeStatus::Disconnected);

            // Add a connected node, which is expected to be pending, scheduled to
            // replace the first (i.e. least-recently connected) node.
            let key = Key::new(PeerId::random());
            let node = Node {
                key: key.clone(),
                value: (),
                weight: 0,
            };
            match bucket.insert(node.clone(), NodeStatus::Connected) {
                InsertResult::Pending { disconnected } => {
                    assert_eq!(disconnected, first_disconnected.key)
                }
                x => panic!("Expected Pending, got {:?}", x),
            }

            // Trying to insert another connected node fails.
            match bucket.insert(node.clone(), NodeStatus::Connected) {
                InsertResult::Full => {}
                x => panic!("Expected Full, got {:?}", x),
            }

            assert!(!bucket.pending().is_empty());

            // Apply the pending node.
            let pending = bucket.pending_mut(&key).expect("No pending node.");
            pending.set_ready_at(Instant::now() - Duration::from_secs(1));
            let result = bucket.apply_pending();
            assert_eq!(
                result,
                vec![AppliedPending {
                    inserted: node.clone(),
                    evicted: Some(first_disconnected)
                }]
            );
            assert_eq!(Some((&node, NodeStatus::Connected)), bucket.iter().last());
            assert!(bucket.pending().is_empty());
            /* assert_eq!(Some(K_VALUE.get() - (i + 1)), bucket.first_connected_pos); */
        }

        assert!(bucket.pending().is_empty());
        assert_eq!(K_VALUE.get(), bucket.num_entries());

        // Trying to insert another connected node fails.
        let key = Key::new(PeerId::random());
        let node = Node {
            key,
            value: (),
            weight: 0,
        };
        match bucket.insert(node, NodeStatus::Connected) {
            InsertResult::Full => {}
            x => panic!("{:?}", x),
        }
    }

    #[test]
    fn full_bucket_discard_pending() {
        let mut bucket = KBucket::<Key<PeerId>, ()>::new(Duration::from_secs(1));
        fill_bucket(&mut bucket, NodeStatus::Disconnected);
        let (first, _) = bucket.iter().next().unwrap();
        let first_disconnected = first.clone();

        // Add a connected pending node.
        let key = Key::new(PeerId::random());
        let node = Node {
            key: key.clone(),
            value: (),
            weight: 0,
        };
        if let InsertResult::Pending { disconnected } = bucket.insert(node, NodeStatus::Connected) {
            assert_eq!(&disconnected, &first_disconnected.key);
        } else {
            panic!()
        }
        assert!(!bucket.pending().is_empty());

        // Update the status of the first disconnected node to be connected.
        bucket.update(&first_disconnected.key, NodeStatus::Connected);

        // The pending node has been discarded.
        assert!(bucket.pending().is_empty());
        assert!(bucket.iter().all(|(n, _)| &n.key != &key));

        // The initially disconnected node is now the most-recently connected.
        assert_eq!(
            Some((&first_disconnected, NodeStatus::Connected)),
            bucket.iter().last()
        );

        let num_connected = bucket
            .iter()
            .filter(|(_, s)| *s == NodeStatus::Connected)
            .count();
        let num_disconnected = bucket
            .iter()
            .filter(|(_, s)| *s == NodeStatus::Disconnected)
            .count();
        let position = bucket
            .iter()
            .position(|(n, _)| n.key.as_ref() == first_disconnected.key.as_ref());

        assert_eq!(1, num_connected);
        assert_eq!(K_VALUE.get() - 1, num_disconnected);
        assert_eq!(position, Some(num_disconnected));
    }

    #[test]
    fn bucket_update() {
        fn prop(mut bucket: KBucket<Key<PeerId>, ()>, pos: usize, status: NodeStatus) -> bool {
            let mut nodes = bucket
                .iter()
                .map(|(n, s)| (n.clone(), s))
                .collect::<Vec<_>>();

            // Record the (ordered) list of status of all nodes in the bucket.
            let mut expected = nodes
                .iter()
                .map(|(n, s)| (n.key.clone(), *s))
                .collect::<Vec<_>>();

            // Capture position and key of the random node to update.
            let pos = pos % bucket.num_entries();
            let key = expected.iter().nth(pos).unwrap().0.clone();

            // Update the node in the bucket.
            bucket.update(&key, status);

            nodes.remove(pos);
            // Check that the bucket now contains the node with the new status,
            // preserving the status and relative order of all other nodes.
            let expected_pos = match status {
                NodeStatus::Connected => nodes.len(),
                NodeStatus::Disconnected => nodes
                    .iter()
                    .filter(|(_, s)| *s == NodeStatus::Disconnected)
                    .count(),
            };
            expected.remove(pos);
            expected.insert(expected_pos, (key.clone(), status));

            let actual = bucket
                .iter()
                .map(|(n, s)| (n.key.clone(), s))
                .collect::<Vec<_>>();

            assert_eq!(expected, actual, "pos was {}", pos);
            expected == actual
        }

        quickcheck(prop as fn(_, _, _) -> _);
    }
}<|MERGE_RESOLUTION|>--- conflicted
+++ resolved
@@ -32,79 +32,6 @@
 pub use crate::{K_VALUE, W_VALUE};
 use std::fmt::Debug;
 
-<<<<<<< HEAD
-=======
-/// A `PendingNode` is a `Node` that is pending insertion into a `KBucket`.
-#[derive(Debug, Clone)]
-pub struct PendingNode<TKey, TVal> {
-    /// The pending node to insert.
-    node: Node<TKey, TVal>,
-
-    /// The status of the pending node.
-    status: NodeStatus,
-
-    /// The instant at which the pending node is eligible for insertion into a bucket.
-    replace: Instant,
-}
-
-/// The status of a node in a bucket.
-///
-/// The status of a node in a bucket together with the time of the
-/// last status change determines the position of the node in a
-/// bucket.
-#[derive(PartialEq, Eq, Debug, Copy, Clone)]
-pub enum NodeStatus {
-    /// The node is considered connected.
-    Connected,
-    /// The node is considered disconnected.
-    Disconnected
-}
-
-impl<TKey, TVal> PendingNode<TKey, TVal> {
-    pub fn key(&self) -> &TKey {
-        &self.node.key
-    }
-
-    pub fn status(&self) -> NodeStatus {
-        self.status
-    }
-
-    pub fn value_mut(&mut self) -> &mut TVal {
-        &mut self.node.value
-    }
-
-    pub fn is_ready(&self) -> bool {
-        Instant::now() >= self.replace
-    }
-
-    pub fn set_ready_at(&mut self, t: Instant) {
-        self.replace = t;
-    }
-
-    pub fn into_node(self) -> Node<TKey, TVal> {
-        self.node
-    }
-}
-
-/// A `Node` in a bucket, representing a peer participating
-/// in the Kademlia DHT together with an associated value (e.g. contact
-/// information).
-#[derive(Debug, Clone, PartialEq, Eq)]
-pub struct Node<TKey, TVal> {
-    /// The key of the node, identifying the peer.
-    pub key: TKey,
-    /// The associated value.
-    pub value: TVal,
-}
-
-/// The position of a node in a `KBucket`, i.e. a non-negative integer
-/// in the range `[0, K_VALUE)`.
-#[derive(Copy, Clone, Debug, PartialEq, Eq, PartialOrd, Ord)]
-pub struct Position(usize);
-
-/// A `KBucket` is a list of up to `K_VALUE` keys and associated values,
-/// ordered from least-recently connected to most-recently connected.
->>>>>>> 5e0bb103
 #[derive(Debug, Clone)]
 pub struct KBucket<TKey, TVal> {
     swamp: Swamp<TKey, TVal>,
@@ -287,29 +214,10 @@
 
     /// Updates the status of the node referred to by the given key, if it is
     /// in the bucket.
-<<<<<<< HEAD
     pub fn update(&mut self, key: &TKey, new_status: NodeStatus) {
         if !self.weighted.update(key, new_status) {
             if !self.swamp.update(key, new_status) {
                 println!("Node {:?} wasn't updated to {:?}", key.as_ref(), new_status)
-=======
-    pub fn update(&mut self, key: &TKey, status: NodeStatus) {
-        // Remove the node from its current position and then reinsert it
-        // with the desired status, which puts it at the end of either the
-        // prefix list of disconnected nodes or the suffix list of connected
-        // nodes (i.e. most-recently disconnected or most-recently connected,
-        // respectively).
-        if let Some((node, _status, pos)) = self.remove(key) {
-            // If the least-recently connected node re-establishes its
-            // connected status, drop the pending node.
-            if pos == Position(0) && status == NodeStatus::Connected {
-                self.pending = None
-            }
-            // Reinsert the node with the desired status.
-            match self.insert(node, status) {
-                InsertResult::Inserted => {},
-                _ => unreachable!("The node is removed before being (re)inserted.")
->>>>>>> 5e0bb103
             }
         }
     }
@@ -334,41 +242,8 @@
     pub fn insert(&mut self, node: Node<TKey, TVal>, status: NodeStatus) -> InsertResult<TKey> {
         let debug_node = node.clone(); // TODO: only for debugging. Should removed at some point.
 
-<<<<<<< HEAD
         let result = if node.weight > 0 {
             self.weighted.insert(node, status)
-=======
-    /// Removes the node with the given key from the bucket, if it exists.
-    pub fn remove(&mut self, key: &TKey) -> Option<(Node<TKey, TVal>, NodeStatus, Position)> {
-        if let Some(pos) = self.position(key) {
-            // Remove the node from its current position.
-            let status = self.status(pos);
-            let node = self.nodes.remove(pos.0);
-            // Adjust `first_connected_pos` accordingly.
-            match status {
-                NodeStatus::Connected =>
-                    if self.first_connected_pos.map_or(false, |p| p == pos.0) {
-                        if pos.0 == self.nodes.len() {
-                            // It was the last connected node.
-                            self.first_connected_pos = None
-                        }
-                    }
-                NodeStatus::Disconnected =>
-                    if let Some(ref mut p) = self.first_connected_pos {
-                        *p -= 1;
-                    }
-            }
-            Some((node, status, pos))
-        } else {
-            None
-        }
-    }
-
-    /// Returns the status of the node at the given position.
-    pub fn status(&self, pos: Position) -> NodeStatus {
-        if self.first_connected_pos.map_or(false, |i| pos.0 >= i) {
-            NodeStatus::Connected
->>>>>>> 5e0bb103
         } else {
             self.swamp.insert(node, status)
         };
@@ -391,9 +266,10 @@
         }
     }
 
-    fn pending_active(&self, weighted: bool) -> bool {
-        if weighted {
-            self.weighted.pending_active()
+    /// Returns the status of the node at the given position.
+    pub fn status(&self, pos: Position) -> NodeStatus {
+        if self.first_connected_pos.map_or(false, |i| pos.0 >= i) {
+            NodeStatus::Connected
         } else {
             self.swamp.pending_active()
         }
