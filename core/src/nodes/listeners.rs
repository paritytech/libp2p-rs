// Copyright 2018 Parity Technologies (UK) Ltd.
//
// Permission is hereby granted, free of charge, to any person obtaining a
// copy of this software and associated documentation files (the "Software"),
// to deal in the Software without restriction, including without limitation
// the rights to use, copy, modify, merge, publish, distribute, sublicense,
// and/or sell copies of the Software, and to permit persons to whom the
// Software is furnished to do so, subject to the following conditions:
//
// The above copyright notice and this permission notice shall be included in
// all copies or substantial portions of the Software.
//
// THE SOFTWARE IS PROVIDED "AS IS", WITHOUT WARRANTY OF ANY KIND, EXPRESS
// OR IMPLIED, INCLUDING BUT NOT LIMITED TO THE WARRANTIES OF MERCHANTABILITY,
// FITNESS FOR A PARTICULAR PURPOSE AND NONINFRINGEMENT. IN NO EVENT SHALL THE
// AUTHORS OR COPYRIGHT HOLDERS BE LIABLE FOR ANY CLAIM, DAMAGES OR OTHER
// LIABILITY, WHETHER IN AN ACTION OF CONTRACT, TORT OR OTHERWISE, ARISING
// FROM, OUT OF OR IN CONNECTION WITH THE SOFTWARE OR THE USE OR OTHER
// DEALINGS IN THE SOFTWARE.

use futures::prelude::*;
use std::fmt;
use void::Void;
use {Multiaddr, Transport};

/// Implementation of `Stream` that handles listeners.
///
/// The stream cannot produce errors.
pub struct ListenersStream<TTrans>
where
    TTrans: Transport,
{
    /// Transport used to spawn listeners.
    transport: TTrans,
    /// All the active listeners.
    listeners: Vec<Listener<TTrans>>,
}

/// A single active listener.
#[derive(Debug)]
struct Listener<TTrans>
where
    TTrans: Transport,
{
    /// The object that actually listens.
    listener: TTrans::Listener,
    /// Address it is listening on.
    address: Multiaddr,
}

/// Event that can happen on the `ListenersStream`.
pub enum ListenersEvent<TTrans>
where
    TTrans: Transport,
{
    /// A connection is incoming on one of the listeners.
    Incoming {
        /// The produced upgrade.
        upgrade: TTrans::ListenerUpgrade,
        /// Address of the listener which received the connection.
        listen_addr: Multiaddr,
    },

    /// A listener has closed, either gracefully or with an error.
    Closed {
        /// Address of the listener which closed.
        listen_addr: Multiaddr,
        /// The listener that closed.
        listener: TTrans::Listener,
        /// The error that happened. `Ok` if gracefully closed.
        result: Result<(), <TTrans::Listener as Stream>::Error>,
    },
}

impl<TTrans> ListenersStream<TTrans>
where
    TTrans: Transport,
{
    /// Starts a new stream of listeners.
    #[inline]
    pub fn new(transport: TTrans) -> Self {
        ListenersStream {
            transport,
            listeners: Vec::new(),
        }
    }

    /// Same as `new`, but pre-allocates enough memory for the given number of
    /// simultaneous listeners.
    #[inline]
    pub fn with_capacity(transport: TTrans, capacity: usize) -> Self {
        ListenersStream {
            transport,
            listeners: Vec::with_capacity(capacity),
        }
    }

    /// Start listening on a multiaddress.
    ///
    /// Returns an error if the transport doesn't support the given multiaddress.
    pub fn listen_on(&mut self, addr: Multiaddr) -> Result<Multiaddr, Multiaddr>
    where
        TTrans: Clone,
    {
        let (listener, new_addr) = self
            .transport
            .clone()
            .listen_on(addr)
            .map_err(|(_, addr)| addr)?;

        self.listeners.push(Listener {
            listener,
            address: new_addr.clone(),
        });

        Ok(new_addr)
    }

    /// Returns the transport passed when building this object.
    #[inline]
    pub fn transport(&self) -> &TTrans {
        &self.transport
    }

    /// Returns an iterator that produces the list of addresses we're listening on.
    #[inline]
    pub fn listeners(&self) -> impl Iterator<Item = &Multiaddr> {
        self.listeners.iter().map(|l| &l.address)
    }

    /// Provides an API similar to `Stream`, except that it cannot error.
    pub fn poll(&mut self) -> Async<Option<ListenersEvent<TTrans>>> {
        // We remove each element from `listeners` one by one and add them back.
        for n in (0..self.listeners.len()).rev() {
            let mut listener = self.listeners.swap_remove(n);
            match listener.listener.poll() {
                Ok(Async::NotReady) => {
                    self.listeners.push(listener);
                }
                Ok(Async::Ready(Some(upgrade))) => {
                    let listen_addr = listener.address.clone();
                    self.listeners.push(listener);
                    return Async::Ready(Some(ListenersEvent::Incoming {
                        upgrade,
                        listen_addr,
                    }));
                }
                Ok(Async::Ready(None)) => {
                    return Async::Ready(Some(ListenersEvent::Closed {
                        listen_addr: listener.address,
                        listener: listener.listener,
                        result: Ok(()),
                    }));
                }
                Err(err) => {
                    return Async::Ready(Some(ListenersEvent::Closed {
                        listen_addr: listener.address,
                        listener: listener.listener,
                        result: Err(err),
                    }));
                }
            }
        }

        // We register the current task to be woken up if a new listener is added.
        Async::NotReady
    }
}

impl<TTrans> Stream for ListenersStream<TTrans>
where
    TTrans: Transport,
{
    type Item = ListenersEvent<TTrans>;
    type Error = Void; // TODO: use ! once stable

    #[inline]
    fn poll(&mut self) -> Poll<Option<Self::Item>, Self::Error> {
        Ok(self.poll())
    }
}

impl<TTrans> fmt::Debug for ListenersStream<TTrans>
where
    TTrans: Transport + fmt::Debug,
{
    fn fmt(&self, f: &mut fmt::Formatter) -> Result<(), fmt::Error> {
        f.debug_struct("ListenersStream")
            .field("transport", &self.transport)
            .field("listeners", &self.listeners().collect::<Vec<_>>())
            .finish()
    }
}

impl<TTrans> fmt::Debug for ListenersEvent<TTrans>
where
    TTrans: Transport,
    <TTrans::Listener as Stream>::Error: fmt::Debug,
{
    fn fmt(&self, f: &mut fmt::Formatter) -> Result<(), fmt::Error> {
        match self {
            ListenersEvent::Incoming {
                ref listen_addr, ..
            } => f
                .debug_struct("ListenersEvent::Incoming")
                .field("listen_addr", listen_addr)
                .finish(),
            ListenersEvent::Closed {
                ref listen_addr,
                ref result,
                ..
            } => f
                .debug_struct("ListenersEvent::Closed")
                .field("listen_addr", listen_addr)
                .field("result", result)
                .finish(),
        }
    }
}

#[cfg(test)]
mod tests {
    extern crate libp2p_tcp_transport;

    use super::*;
    use transport;
    use tokio::runtime::current_thread::Runtime;
    use std::io;
    use futures::{future::{self}, stream};
    use tests::dummy_transport::{DummyTransport, ListenerState};

<<<<<<< HEAD
    // Test helper that lets us poke in innards of individual `Listener`s and
    // set things up for the tests.
    impl ListenersStream<DummyTransport> {
        fn set_listener_state(&mut self, idx: usize, state: ListenerState) {
            let mut l = self.listeners.remove(idx);
            l.listener =
                match state {
                    ListenerState::Error => {
                        let stream = stream::poll_fn(|| future::err(io::Error::new(io::ErrorKind::Other, "oh noes")).poll() );
                        Box::new(stream)
                    }
                    ListenerState::Ok(async) => {
                        match async {
                            Async::NotReady => {
                                let stream = stream::poll_fn(|| future::empty().poll() );
                                Box::new(stream)
                            }
                            Async::Ready(Some(_)) => {
                                let addr = l.address.clone();
                                let stream = stream::poll_fn(|| future::ok(Some(1)).poll() )
                                    .map(move |stream| future::ok( (stream, future::ok(addr.clone())) ));
                                Box::new(stream)

                            }
                            Async::Ready(None) => {
                                let stream = stream::poll_fn(|| future::ok(None).poll() );
                                Box::new(stream)
                            }
                        }
                    }
                };
            self.listeners.insert(idx, l);
        }
    }
=======
	fn set_listener_state(ls: &mut ListenersStream<DummyTransport>, idx: usize, state: ListenerState) {
		let l = &mut ls.listeners[idx];
		l.listener =
			match state {
				ListenerState::Error => {
					let stream = stream::poll_fn(|| future::err(io::Error::new(io::ErrorKind::Other, "oh noes")).poll() );
					Box::new(stream)
				}
				ListenerState::Ok(async) => {
					match async {
						Async::NotReady => {
							let stream = stream::poll_fn(|| Ok(Async::NotReady));
							Box::new(stream)
						}
						Async::Ready(Some(n)) => {
							let addr = l.address.clone();
							let stream = stream::iter_ok(n..)
								.map(move |stream| future::ok( (stream, future::ok(addr.clone())) ));
							Box::new(stream)
						}
						Async::Ready(None) => {
							let stream = stream::empty();
							Box::new(stream)
						}
					}
				}
			};
	}
>>>>>>> 1297208d

    #[test]
    fn incoming_event() {
        let (tx, rx) = transport::connector();

        let mut listeners = ListenersStream::new(rx);
        listeners.listen_on("/memory".parse().unwrap()).unwrap();

        let dial = tx.dial("/memory".parse().unwrap()).unwrap_or_else(|_| panic!());

        let future = listeners
            .into_future()
            .map_err(|(err, _)| err)
            .and_then(|(event, _)| {
                match event {
                    Some(ListenersEvent::Incoming { listen_addr, upgrade }) => {
                        assert_eq!(listen_addr, "/memory".parse().unwrap());
                        upgrade.map(|_| ()).map_err(|_| panic!())
                    },
                    _ => panic!()
                }
            })
            .select(dial.map(|_| ()).map_err(|_| panic!()))
            .map_err(|(err, _)| err);

        let mut runtime = Runtime::new().unwrap();
        runtime.block_on(future).unwrap();
    }

    #[test]
    fn listener_stream_returns_transport() {
        let t = DummyTransport::new();
        let ls = ListenersStream::new(t);
        assert_eq!(ls.transport(), &t);
    }

    #[test]
    fn listener_stream_can_iterate_over_listeners() {
        let t = DummyTransport::new();
        let addr1 = "/ip4/127.0.0.1/tcp/1234".parse::<Multiaddr>().expect("bad multiaddr");
        let addr2 = "/ip4/127.0.0.1/tcp/4321".parse::<Multiaddr>().expect("bad multiaddr");
        let expected_addrs = vec![addr1.to_string(), addr2.to_string()];

        let mut ls = ListenersStream::new(t);
        ls.listen_on(addr1).expect("listen_on failed");
        ls.listen_on(addr2).expect("listen_on failed");

        let listener_addrs = ls.listeners().map(|ma| ma.to_string() ).collect::<Vec<String>>();
        assert_eq!(listener_addrs, expected_addrs);
    }

    #[test]
    fn listener_stream_poll_without_listeners_is_not_ready() {
        let t = DummyTransport::new();
        let mut ls = ListenersStream::new(t);
        assert_matches!(ls.poll(), Async::NotReady);
    }

    #[test]
    fn listener_stream_poll_with_listeners_that_arent_ready_is_not_ready() {
        let t = DummyTransport::new();
        let addr = "/ip4/127.0.0.1/tcp/1234".parse::<Multiaddr>().expect("bad multiaddr");
        let mut ls = ListenersStream::new(t);
        ls.listen_on(addr).expect("listen_on failed");
<<<<<<< HEAD
        ls.set_listener_state(0, ListenerState::Ok(Async::NotReady));
=======
        set_listener_state(&mut ls, 0, ListenerState::Ok(Async::NotReady));
>>>>>>> 1297208d
        assert_matches!(ls.poll(), Async::NotReady);
        assert_eq!(ls.listeners.len(), 1); // listener is still there
    }

    #[test]
    fn listener_stream_poll_with_ready_listeners_is_ready() {
        let mut t = DummyTransport::new();
        t.set_initial_listener_state(ListenerState::Ok(Async::Ready(Some(1))));
        let addr1 = "/ip4/127.0.0.1/tcp/1234".parse::<Multiaddr>().expect("bad multiaddr");
        let addr2 = "/ip4/127.0.0.2/tcp/4321".parse::<Multiaddr>().expect("bad multiaddr");
        let mut ls = ListenersStream::new(t);
        ls.listen_on(addr1).expect("listen_on failed");
        ls.listen_on(addr2).expect("listen_on failed");

        assert_matches!(ls.poll(), Async::Ready(Some(listeners_event)) => {
            assert_matches!(listeners_event, ListenersEvent::Incoming{mut upgrade, listen_addr} => {
                assert_eq!(listen_addr.to_string(), "/ip4/127.0.0.2/tcp/4321");
                assert_matches!(upgrade.poll().unwrap(), Async::Ready(tup) => {
                    assert_matches!(tup, (1, _))
                });
            })
        });
        // TODO: When several listeners are continuously Async::Ready –
        // admittetdly a corner case – the last one is processed first and then
        // put back *last* on the pile. This means that at the next poll() it
        // will get polled again and if it always has data to yield, it will
        // effectively block all other listeners from being "heard". One way
        // around this is to switch to using a `VecDeque` to keep the listeners
        // collection, and instead of pushing the processed item to the end of
        // the list, stick it on top so that it'll be processed *last* instead
        // during the next poll. This might also get us a performance win as
        // even in the normal case, the most recently polled listener is more
        // unlikely to have anything to yield than the others so we might avoid
        // a few unneeded poll calls.

        // Make the second listener return NotReady so we get the first listener next poll()
<<<<<<< HEAD
        ls.set_listener_state(1, ListenerState::Ok(Async::NotReady));
=======
        set_listener_state(&mut ls, 1, ListenerState::Ok(Async::NotReady));
>>>>>>> 1297208d
        assert_matches!(ls.poll(), Async::Ready(Some(listeners_event)) => {
            assert_matches!(listeners_event, ListenersEvent::Incoming{mut upgrade, listen_addr} => {
                assert_eq!(listen_addr.to_string(), "/ip4/127.0.0.1/tcp/1234");
                assert_matches!(upgrade.poll().unwrap(), Async::Ready(tup) => {
                    assert_matches!(tup, (1, _))
                });
            })
        });
        assert_eq!(ls.listeners.len(), 2);
    }

    #[test]
    fn listener_stream_poll_with_closed_listener_emits_closed_event() {
        let t = DummyTransport::new();
        let addr = "/ip4/127.0.0.1/tcp/1234".parse::<Multiaddr>().expect("bad multiaddr");
        let mut ls = ListenersStream::new(t);
        ls.listen_on(addr).expect("listen_on failed");
<<<<<<< HEAD
        ls.set_listener_state(0, ListenerState::Ok(Async::Ready(None)));
=======
        set_listener_state(&mut ls, 0, ListenerState::Ok(Async::Ready(None)));
>>>>>>> 1297208d
        assert_matches!(ls.poll(), Async::Ready(Some(listeners_event)) => {
            assert_matches!(listeners_event, ListenersEvent::Closed{..})
        });
        assert_eq!(ls.listeners.len(), 0); // it's gone
    }

    #[test]
    fn listener_stream_poll_with_erroring_listener_emits_closed_event() {
        let mut t = DummyTransport::new();
        t.set_initial_listener_state(ListenerState::Ok(Async::Ready(Some(1))));
        let addr = "/ip4/127.0.0.1/tcp/1234".parse::<Multiaddr>().expect("bad multiaddr");
        let mut ls = ListenersStream::new(t);
        ls.listen_on(addr).expect("listen_on failed");
<<<<<<< HEAD
        ls.set_listener_state(0, ListenerState::Error); // simulate an error on the socket
=======
        set_listener_state(&mut ls, 0, ListenerState::Error); // simulate an error on the socket
>>>>>>> 1297208d
        assert_matches!(ls.poll(), Async::Ready(Some(listeners_event)) => {
            assert_matches!(listeners_event, ListenersEvent::Closed{..})
        });
        assert_eq!(ls.listeners.len(), 0); // it's gone
    }

    #[test]
    fn listener_stream_poll_chatty_listeners_may_drown_others() {
        let mut t = DummyTransport::new();
        t.set_initial_listener_state(ListenerState::Ok(Async::Ready(Some(1))));
        let mut ls = ListenersStream::new(t);
        for n in 0..4 {
            let addr = format!("/ip4/127.0.0.{}/tcp/123{}", n, n).parse::<Multiaddr>().expect("bad multiaddr");
            ls.listen_on(addr).expect("listen_on failed");
        }

        // polling processes listeners in reverse order
        // Only the last listener ever gets processed
        for _n in 0..10 {
            assert_matches!(ls.poll(), Async::Ready(Some(ListenersEvent::Incoming{listen_addr, ..})) => {
                assert_eq!(listen_addr.to_string(), "/ip4/127.0.0.3/tcp/1233")
            })
        }
        // Make last listener NotReady so now only the third listener is processed
<<<<<<< HEAD
        ls.set_listener_state(3, ListenerState::Ok(Async::NotReady));
=======
        set_listener_state(&mut ls, 3, ListenerState::Ok(Async::NotReady));
>>>>>>> 1297208d
        for _n in 0..10 {
            assert_matches!(ls.poll(), Async::Ready(Some(ListenersEvent::Incoming{listen_addr, ..})) => {
                assert_eq!(listen_addr.to_string(), "/ip4/127.0.0.2/tcp/1232")
            })
        }
    }

    #[test]
    fn listener_stream_poll_processes_listeners_as_expected_if_they_are_not_yielding_continuously() {
        let mut t = DummyTransport::new();
        t.set_initial_listener_state(ListenerState::Ok(Async::Ready(Some(1))));
        let mut ls = ListenersStream::new(t);
        for n in 0..4 {
            let addr = format!("/ip4/127.0.0.{}/tcp/123{}", n, n).parse::<Multiaddr>().expect("bad multiaddr");
            ls.listen_on(addr).expect("listen_on failed");
        }
        // If the listeners do not yield items continuously (the normal case) we
        // process them in the expected, reverse, order.
        for n in (0..4).rev() {
            assert_matches!(ls.poll(), Async::Ready(Some(ListenersEvent::Incoming{listen_addr, ..})) => {
                assert_eq!(listen_addr.to_string(), format!("/ip4/127.0.0.{}/tcp/123{}", n, n));
            });
            // kick the last listener (current) to NotReady state
<<<<<<< HEAD
            ls.set_listener_state(3, ListenerState::Ok(Async::NotReady));
=======
            set_listener_state(&mut ls, 3, ListenerState::Ok(Async::NotReady));
>>>>>>> 1297208d
        }
    }
}<|MERGE_RESOLUTION|>--- conflicted
+++ resolved
@@ -229,42 +229,6 @@
     use futures::{future::{self}, stream};
     use tests::dummy_transport::{DummyTransport, ListenerState};
 
-<<<<<<< HEAD
-    // Test helper that lets us poke in innards of individual `Listener`s and
-    // set things up for the tests.
-    impl ListenersStream<DummyTransport> {
-        fn set_listener_state(&mut self, idx: usize, state: ListenerState) {
-            let mut l = self.listeners.remove(idx);
-            l.listener =
-                match state {
-                    ListenerState::Error => {
-                        let stream = stream::poll_fn(|| future::err(io::Error::new(io::ErrorKind::Other, "oh noes")).poll() );
-                        Box::new(stream)
-                    }
-                    ListenerState::Ok(async) => {
-                        match async {
-                            Async::NotReady => {
-                                let stream = stream::poll_fn(|| future::empty().poll() );
-                                Box::new(stream)
-                            }
-                            Async::Ready(Some(_)) => {
-                                let addr = l.address.clone();
-                                let stream = stream::poll_fn(|| future::ok(Some(1)).poll() )
-                                    .map(move |stream| future::ok( (stream, future::ok(addr.clone())) ));
-                                Box::new(stream)
-
-                            }
-                            Async::Ready(None) => {
-                                let stream = stream::poll_fn(|| future::ok(None).poll() );
-                                Box::new(stream)
-                            }
-                        }
-                    }
-                };
-            self.listeners.insert(idx, l);
-        }
-    }
-=======
 	fn set_listener_state(ls: &mut ListenersStream<DummyTransport>, idx: usize, state: ListenerState) {
 		let l = &mut ls.listeners[idx];
 		l.listener =
@@ -293,7 +257,6 @@
 				}
 			};
 	}
->>>>>>> 1297208d
 
     #[test]
     fn incoming_event() {
@@ -358,11 +321,7 @@
         let addr = "/ip4/127.0.0.1/tcp/1234".parse::<Multiaddr>().expect("bad multiaddr");
         let mut ls = ListenersStream::new(t);
         ls.listen_on(addr).expect("listen_on failed");
-<<<<<<< HEAD
-        ls.set_listener_state(0, ListenerState::Ok(Async::NotReady));
-=======
         set_listener_state(&mut ls, 0, ListenerState::Ok(Async::NotReady));
->>>>>>> 1297208d
         assert_matches!(ls.poll(), Async::NotReady);
         assert_eq!(ls.listeners.len(), 1); // listener is still there
     }
@@ -399,11 +358,7 @@
         // a few unneeded poll calls.
 
         // Make the second listener return NotReady so we get the first listener next poll()
-<<<<<<< HEAD
-        ls.set_listener_state(1, ListenerState::Ok(Async::NotReady));
-=======
         set_listener_state(&mut ls, 1, ListenerState::Ok(Async::NotReady));
->>>>>>> 1297208d
         assert_matches!(ls.poll(), Async::Ready(Some(listeners_event)) => {
             assert_matches!(listeners_event, ListenersEvent::Incoming{mut upgrade, listen_addr} => {
                 assert_eq!(listen_addr.to_string(), "/ip4/127.0.0.1/tcp/1234");
@@ -421,11 +376,7 @@
         let addr = "/ip4/127.0.0.1/tcp/1234".parse::<Multiaddr>().expect("bad multiaddr");
         let mut ls = ListenersStream::new(t);
         ls.listen_on(addr).expect("listen_on failed");
-<<<<<<< HEAD
-        ls.set_listener_state(0, ListenerState::Ok(Async::Ready(None)));
-=======
         set_listener_state(&mut ls, 0, ListenerState::Ok(Async::Ready(None)));
->>>>>>> 1297208d
         assert_matches!(ls.poll(), Async::Ready(Some(listeners_event)) => {
             assert_matches!(listeners_event, ListenersEvent::Closed{..})
         });
@@ -439,11 +390,7 @@
         let addr = "/ip4/127.0.0.1/tcp/1234".parse::<Multiaddr>().expect("bad multiaddr");
         let mut ls = ListenersStream::new(t);
         ls.listen_on(addr).expect("listen_on failed");
-<<<<<<< HEAD
-        ls.set_listener_state(0, ListenerState::Error); // simulate an error on the socket
-=======
         set_listener_state(&mut ls, 0, ListenerState::Error); // simulate an error on the socket
->>>>>>> 1297208d
         assert_matches!(ls.poll(), Async::Ready(Some(listeners_event)) => {
             assert_matches!(listeners_event, ListenersEvent::Closed{..})
         });
@@ -468,11 +415,7 @@
             })
         }
         // Make last listener NotReady so now only the third listener is processed
-<<<<<<< HEAD
-        ls.set_listener_state(3, ListenerState::Ok(Async::NotReady));
-=======
         set_listener_state(&mut ls, 3, ListenerState::Ok(Async::NotReady));
->>>>>>> 1297208d
         for _n in 0..10 {
             assert_matches!(ls.poll(), Async::Ready(Some(ListenersEvent::Incoming{listen_addr, ..})) => {
                 assert_eq!(listen_addr.to_string(), "/ip4/127.0.0.2/tcp/1232")
@@ -496,11 +439,7 @@
                 assert_eq!(listen_addr.to_string(), format!("/ip4/127.0.0.{}/tcp/123{}", n, n));
             });
             // kick the last listener (current) to NotReady state
-<<<<<<< HEAD
-            ls.set_listener_state(3, ListenerState::Ok(Async::NotReady));
-=======
             set_listener_state(&mut ls, 3, ListenerState::Ok(Async::NotReady));
->>>>>>> 1297208d
         }
     }
 }