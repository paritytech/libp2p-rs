--- conflicted
+++ resolved
@@ -2,11 +2,7 @@
 name = "libp2p-core"
 edition = "2018"
 description = "Core traits and structs of libp2p"
-<<<<<<< HEAD
 version = "0.29.0"
-=======
-version = "0.28.4"
->>>>>>> a4728198
 authors = ["Parity Technologies <admin@parity.io>"]
 license = "MIT"
 repository = "https://github.com/libp2p/rust-libp2p"
