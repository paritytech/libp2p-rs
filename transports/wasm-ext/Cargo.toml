[package]
<<<<<<< HEAD
name = "fluence-fork-libp2p-wasm-ext"
version = "0.20.1"
=======
name = "libp2p-wasm-ext"
version = "0.26.0"
>>>>>>> df7e73ec
authors = ["Pierre Krieger <pierre.krieger1708@gmail.com>"]
edition = "2018"
description = "Allows passing in an external transport in a WASM environment"
license = "MIT"
repository = "https://github.com/libp2p/rust-libp2p"
keywords = ["peer-to-peer", "libp2p", "networking"]
categories = ["network-programming", "asynchronous"]

[lib]
name = "libp2p_wasm_ext"

[dependencies]
futures = "0.3.1"
js-sys = "0.3.19"
<<<<<<< HEAD
libp2p-core = { version = "0.20.0", path = "../../core", package = "fluence-fork-libp2p-core" }
=======
libp2p-core = { version = "0.26.0", path = "../../core" }
>>>>>>> df7e73ec
parity-send-wrapper = "0.1.0"
wasm-bindgen = "0.2.42"
wasm-bindgen-futures = "0.4.4"

[features]
websocket = []

[package.metadata.workspaces]
independent = true<|MERGE_RESOLUTION|>--- conflicted
+++ resolved
@@ -1,11 +1,6 @@
 [package]
-<<<<<<< HEAD
 name = "fluence-fork-libp2p-wasm-ext"
-version = "0.20.1"
-=======
-name = "libp2p-wasm-ext"
 version = "0.26.0"
->>>>>>> df7e73ec
 authors = ["Pierre Krieger <pierre.krieger1708@gmail.com>"]
 edition = "2018"
 description = "Allows passing in an external transport in a WASM environment"
@@ -20,11 +15,7 @@
 [dependencies]
 futures = "0.3.1"
 js-sys = "0.3.19"
-<<<<<<< HEAD
-libp2p-core = { version = "0.20.0", path = "../../core", package = "fluence-fork-libp2p-core" }
-=======
-libp2p-core = { version = "0.26.0", path = "../../core" }
->>>>>>> df7e73ec
+libp2p-core = { version = "0.26.0", path = "../../core", package = "fluence-fork-libp2p-core" }
 parity-send-wrapper = "0.1.0"
 wasm-bindgen = "0.2.42"
 wasm-bindgen-futures = "0.4.4"
