--- conflicted
+++ resolved
@@ -72,12 +72,9 @@
         info: IdentifyInfo,
         observed_addr: &Multiaddr,
     ) -> Box<Future<Item = (), Error = IoError> + 'a> {
-<<<<<<< HEAD
-=======
         debug!(target: "libp2p-identify", "Sending identify info to client");
         trace!(target: "libp2p-identify", "Sending: {:?}", info);
 
->>>>>>> 5217e29f
         let listen_addrs = info.listen_addrs
             .into_iter()
             .map(|addr| addr.into_bytes())
@@ -131,9 +128,6 @@
     }
 
     fn upgrade(self, socket: C, _: (), ty: Endpoint, observed_addr: &Multiaddr) -> Self::Future {
-<<<<<<< HEAD
-        let socket = socket.framed(VarintCodec::default());
-=======
         trace!(target: "libp2p-identify", "Upgrading connection with {:?} as {:?}",
                observed_addr, ty);
 
@@ -143,7 +137,6 @@
         } else {
             None
         };
->>>>>>> 5217e29f
 
         match ty {
             Endpoint::Dialer => {
@@ -152,10 +145,6 @@
                     .map(|(msg, _)| msg)
                     .map_err(|(err, _)| err)
                     .and_then(|msg| {
-<<<<<<< HEAD
-                        if let Some(msg) = msg {
-                            let (info, observed_addr) = parse_proto_msg(msg)?;
-=======
                         debug!(target: "libp2p-identify", "Received identify message from {:?}",
                                observed_addr_log
                                    .expect("Programmer error: expected `observed_addr_log' to be \
@@ -174,17 +163,13 @@
                                    observed_addr);
                             trace!(target: "libp2p-identify", "Information received: {:?}", info);
 
->>>>>>> 5217e29f
                             Ok(IdentifyOutput::RemoteInfo {
                                 info,
                                 observed_addr,
                             })
                         } else {
-<<<<<<< HEAD
-=======
                             debug!(target: "libp2p-identify", "Identify protocol stream closed \
                                                                before receiving info");
->>>>>>> 5217e29f
                             Err(IoErrorKind::InvalidData.into())
                         }
                     });
