// Copyright 2020 Sigma Prime Pty Ltd.
//
// Permission is hereby granted, free of charge, to any person obtaining a
// copy of this software and associated documentation files (the "Software"),
// to deal in the Software without restriction, including without limitation
// the rights to use, copy, modify, merge, publish, distribute, sublicense,
// and/or sell copies of the Software, and to permit persons to whom the
// Software is furnished to do so, subject to the following conditions:
//
// The above copyright notice and this permission notice shall be included in
// all copies or substantial portions of the Software.
//
// THE SOFTWARE IS PROVIDED "AS IS", WITHOUT WARRANTY OF ANY KIND, EXPRESS
// OR IMPLIED, INCLUDING BUT NOT LIMITED TO THE WARRANTIES OF MERCHANTABILITY,
// FITNESS FOR A PARTICULAR PURPOSE AND NONINFRINGEMENT. IN NO EVENT SHALL THE
// AUTHORS OR COPYRIGHT HOLDERS BE LIABLE FOR ANY CLAIM, DAMAGES OR OTHER
// LIABILITY, WHETHER IN AN ACTION OF CONTRACT, TORT OR OTHERWISE, ARISING
// FROM, OUT OF OR IN CONNECTION WITH THE SOFTWARE OR THE USE OR OTHER
// DEALINGS IN THE SOFTWARE.

use crate::behaviour::GossipsubRpc;
use crate::config::ValidationMode;
use crate::rpc_proto;
use crate::topic::TopicHash;
use byteorder::{BigEndian, ByteOrder};
use bytes::Bytes;
use bytes::BytesMut;
use futures::future;
use futures::prelude::*;
use futures_codec::{Decoder, Encoder, Framed};
<<<<<<< HEAD
use libp2p_core::{
    identity::{Keypair, PublicKey},
    InboundUpgrade, OutboundUpgrade, PeerId, UpgradeInfo,
};
=======
use libp2p_core::{identity::PublicKey, InboundUpgrade, OutboundUpgrade, PeerId, UpgradeInfo};
>>>>>>> cacadc0e
use log::{debug, warn};
use prost::Message as ProtobufMessage;
use std::{borrow::Cow, io, pin::Pin};
use unsigned_varint::codec;

<<<<<<< HEAD
const SIGNING_PREFIX: &'static [u8] = b"libp2p-pubsub:";
=======
pub const SIGNING_PREFIX: &'static [u8] = b"libp2p-pubsub:";
>>>>>>> cacadc0e

/// Implementation of the `ConnectionUpgrade` for the Gossipsub protocol.
#[derive(Clone)]
pub struct ProtocolConfig {
<<<<<<< HEAD
    /// Our local `PeerId`.
    local_peer_id: PeerId,
=======
>>>>>>> cacadc0e
    /// The gossipsub protocol id to listen on.
    protocol_ids: Vec<Cow<'static, [u8]>>,
    /// The maximum transmit size for a packet.
    max_transmit_size: usize,
<<<<<<< HEAD
    /// The keypair used to sign messages, if signing is required.
    keypair: Option<Keypair>,
=======
    /// Determines the level of validation to be done on incoming messages.
    validation_mode: ValidationMode,
>>>>>>> cacadc0e
}

impl ProtocolConfig {
    /// Builds a new `ProtocolConfig`.
    /// Sets the maximum gossip transmission size.
    pub fn new(
        protocol_id_prefix: Cow<'static, str>,
<<<<<<< HEAD
        local_peer_id: PeerId,
        max_transmit_size: usize,
        keypair: Option<Keypair>,
=======
        max_transmit_size: usize,
        validation_mode: ValidationMode,
>>>>>>> cacadc0e
    ) -> ProtocolConfig {
        let generate_id =
            |version: &str| Cow::Owned(format!("/{}/{}", protocol_id_prefix, version).into_bytes());

        ProtocolConfig {
            // support version 1.1.0 and 1.0.0 with user-customized prefix
            protocol_ids: vec![generate_id("1.1.0"), generate_id("1.0.0")],
<<<<<<< HEAD
            local_peer_id,
            max_transmit_size,
            keypair,
=======
            max_transmit_size,
            validation_mode,
>>>>>>> cacadc0e
        }
    }
}

impl UpgradeInfo for ProtocolConfig {
    type Info = Cow<'static, [u8]>;
    type InfoIter = Vec<Self::Info>;

    fn protocol_info(&self) -> Self::InfoIter {
        self.protocol_ids.clone()
    }
}

impl<TSocket> InboundUpgrade<TSocket> for ProtocolConfig
where
    TSocket: AsyncRead + AsyncWrite + Unpin + Send + 'static,
{
    type Output = Framed<TSocket, GossipsubCodec>;
    type Error = io::Error;
    type Future = Pin<Box<dyn Future<Output = Result<Self::Output, Self::Error>> + Send>>;

    fn upgrade_inbound(self, socket: TSocket, _: Self::Info) -> Self::Future {
        let mut length_codec = codec::UviBytes::default();
        length_codec.set_max_len(self.max_transmit_size);
        Box::pin(future::ok(Framed::new(
            socket,
<<<<<<< HEAD
            GossipsubCodec::new(length_codec, self.keypair.clone(), self.local_peer_id),
=======
            GossipsubCodec::new(length_codec, self.validation_mode),
>>>>>>> cacadc0e
        )))
    }
}

impl<TSocket> OutboundUpgrade<TSocket> for ProtocolConfig
where
    TSocket: AsyncWrite + AsyncRead + Unpin + Send + 'static,
{
    type Output = Framed<TSocket, GossipsubCodec>;
    type Error = io::Error;
    type Future = Pin<Box<dyn Future<Output = Result<Self::Output, Self::Error>> + Send>>;

    fn upgrade_outbound(self, socket: TSocket, _: Self::Info) -> Self::Future {
        let mut length_codec = codec::UviBytes::default();
        length_codec.set_max_len(self.max_transmit_size);
        Box::pin(future::ok(Framed::new(
            socket,
<<<<<<< HEAD
            GossipsubCodec::new(length_codec, self.keypair.clone(), self.local_peer_id),
=======
            GossipsubCodec::new(length_codec, self.validation_mode),
>>>>>>> cacadc0e
        )))
    }
}

/* Gossip codec for the framing */

pub struct GossipsubCodec {
    /// Codec to encode/decode the Unsigned varint length prefix of the frames.
    length_codec: codec::UviBytes,
<<<<<<< HEAD
    /// Libp2p Keypair if message signing is required.
    keypair: Option<Keypair>,
    /// Our `PeerId` to determine if outgoing messages are being forwarded or published. This is an
    /// optimisation to prevent conversion of our keypair for each message.
    local_peer_id: PeerId,
    /// The key to be tagged on to messages if the public key cannot be inlined in the PeerId and
    /// signing messages is required.
    key: Option<Vec<u8>>,
}

impl GossipsubCodec {
    pub fn new(
        length_codec: codec::UviBytes,
        keypair: Option<Keypair>,
        local_peer_id: PeerId,
    ) -> Self {
        // determine if the public key needs to be included in each message
        let key = {
            if let Some(keypair) = keypair.as_ref() {
                // signing is required
                let key_enc = keypair.public().into_protobuf_encoding();
                if key_enc.len() <= 42 {
                    // The public key can be inlined in [`rpc_proto::Message::from`], so we don't include it
                    // specifically in the [`rpc_proto::Message::key`] field.
                    None
                } else {
                    // Include the protobuf encoding of the public key in the message
                    Some(key_enc)
                }
            } else {
                // Signing is not required, no key needs to be added
                None
            }
        };

        GossipsubCodec {
            length_codec,
            keypair,
            local_peer_id,
            key,
        }
    }

    /// Signs a gossipsub message, adding the [`rpc_proto::Message::signature`] field.
    fn sign_message(&self, message: &mut rpc_proto::Message) -> Result<(), String> {
        let keypair = self
            .keypair
            .as_ref()
            .ok_or_else(|| "Key signing not enabled")?;
        let mut buf = Vec::with_capacity(message.encoded_len());
        message
            .encode(&mut buf)
            .expect("Buffer has sufficient capacity");
        // the signature is over the bytes "libp2p-pubsub:<protobuf-message>"
        let mut signature_bytes = SIGNING_PREFIX.to_vec();
        signature_bytes.extend_from_slice(&buf);
        match keypair.sign(&signature_bytes) {
            Ok(signature) => {
                message.signature = Some(signature);
                Ok(())
            }
            Err(e) => Err(format!("Signing error: {}", e)),
=======
    /// Determines the level of validation performed on incoming messages.
    validation_mode: ValidationMode,
}

impl GossipsubCodec {
    pub fn new(length_codec: codec::UviBytes, validation_mode: ValidationMode) -> Self {
        GossipsubCodec {
            length_codec,
            validation_mode,
>>>>>>> cacadc0e
        }
    }

    /// Verifies a gossipsub message. This returns either a success or failure. All errors
    /// are logged, which prevents error handling in the codec and handler. We simply drop invalid
    /// messages and log warnings, rather than propagating errors through the codec.
<<<<<<< HEAD
    fn verify_message(message: &rpc_proto::Message) -> bool {
=======
    fn verify_signature(message: &rpc_proto::Message) -> bool {
>>>>>>> cacadc0e
        let from = match message.from.as_ref() {
            Some(v) => v,
            None => {
                debug!("Signature verification failed: No source id given");
                return false;
            }
        };

        let source = match PeerId::from_bytes(from.clone()) {
            Ok(v) => v,
            Err(_) => {
                debug!("Signature verification failed: Invalid Peer Id");
                return false;
            }
        };

        let signature = match message.signature.as_ref() {
            Some(v) => v,
            None => {
                debug!("Signature verification failed: No signature provided");
                return false;
            }
        };

        // If there is a key value in the protobuf, use that key otherwise the key must be
        // obtained from the inlined source peer_id.
        let public_key = match message
            .key
            .as_ref()
            .map(|key| PublicKey::from_protobuf_encoding(&key))
        {
            Some(Ok(key)) => key,
            _ => match PublicKey::from_protobuf_encoding(&source.as_bytes()[2..]) {
                Ok(v) => v,
                Err(_) => {
                    warn!("Signature verification failed: No valid public key supplied");
                    return false;
                }
            },
        };

        // The key must match the peer_id
        if source != public_key.clone().into_peer_id() {
            warn!("Signature verification failed: Public key doesn't match source peer id");
            return false;
        }

        // Construct the signature bytes
        let mut message_sig = message.clone();
        message_sig.signature = None;
        message_sig.key = None;
        let mut buf = Vec::with_capacity(message_sig.encoded_len());
        message_sig
            .encode(&mut buf)
            .expect("Buffer has sufficient capacity");
        let mut signature_bytes = SIGNING_PREFIX.to_vec();
        signature_bytes.extend_from_slice(&buf);
        public_key.verify(&signature_bytes, signature)
    }
}

impl Encoder for GossipsubCodec {
    type Item = GossipsubRpc;
    type Error = io::Error;

    fn encode(&mut self, item: Self::Item, dst: &mut BytesMut) -> Result<(), Self::Error> {
        // Messages
        let mut publish = Vec::new();

        for message in item.messages.into_iter() {
<<<<<<< HEAD
            // Determine if we need to sign the message; We are the source of the message, signing
            // messages is enabled and there is not already a signature associated with the
            // messsage.
            let sign_message = self.keypair.is_some()
                && self.local_peer_id == message.source
                && message.signature.is_none();

            let mut message = rpc_proto::Message {
                from: Some(message.source.into_bytes()),
=======
            let message = rpc_proto::Message {
                from: message.source.map(|m| m.into_bytes()),
>>>>>>> cacadc0e
                data: Some(message.data),
                seqno: message.sequence_number.map(|s| s.to_be_bytes().to_vec()),
                topic_ids: message
                    .topics
                    .into_iter()
                    .map(TopicHash::into_string)
                    .collect(),
                signature: message.signature,
                key: message.key,
            };
<<<<<<< HEAD

            // Sign the messages if required and we are publishing a message (i.e publish.from ==
            // our_peer_id).
            // Note: Duplicates should be filtered so we shouldn't be re-signing any of the
            // messages we have already published.
            if sign_message {
                if let Err(signing_error) = self.sign_message(&mut message) {
                    // Log the warning and return an error
                    warn!("{}", signing_error);
                    return Err(io::Error::new(io::ErrorKind::Other, "Signing failure"));
                }

                // Add the public key if not already inlined via the peer id in [`rpc_proto::Message::from`]
                message.key = self.key.clone();
            }
=======
>>>>>>> cacadc0e
            publish.push(message);
        }

        // subscriptions
        let subscriptions = item
            .subscriptions
            .into_iter()
            .map(|sub| rpc_proto::rpc::SubOpts {
                subscribe: Some(sub.action == GossipsubSubscriptionAction::Subscribe),
                topic_id: Some(sub.topic_hash.into_string()),
            })
            .collect::<Vec<_>>();

        // control messages
        let mut control = rpc_proto::ControlMessage {
            ihave: Vec::new(),
            iwant: Vec::new(),
            graft: Vec::new(),
            prune: Vec::new(),
        };

        let empty_control_msg = item.control_msgs.is_empty();

        for action in item.control_msgs {
            match action {
                // collect all ihave messages
                GossipsubControlAction::IHave {
                    topic_hash,
                    message_ids,
                } => {
                    let rpc_ihave = rpc_proto::ControlIHave {
                        topic_id: Some(topic_hash.into_string()),
                        message_ids: message_ids.into_iter().map(|msg_id| msg_id.0).collect(),
                    };
                    control.ihave.push(rpc_ihave);
                }
                GossipsubControlAction::IWant { message_ids } => {
                    let rpc_iwant = rpc_proto::ControlIWant {
                        message_ids: message_ids.into_iter().map(|msg_id| msg_id.0).collect(),
                    };
                    control.iwant.push(rpc_iwant);
                }
                GossipsubControlAction::Graft { topic_hash } => {
                    let rpc_graft = rpc_proto::ControlGraft {
                        topic_id: Some(topic_hash.into_string()),
                    };
                    control.graft.push(rpc_graft);
                }
                GossipsubControlAction::Prune { topic_hash } => {
                    let rpc_prune = rpc_proto::ControlPrune {
                        topic_id: Some(topic_hash.into_string()),
                    };
                    control.prune.push(rpc_prune);
                }
            }
        }

        let rpc = rpc_proto::Rpc {
            subscriptions,
            publish,
            control: if empty_control_msg {
                None
            } else {
                Some(control)
            },
        };

        let mut buf = Vec::with_capacity(rpc.encoded_len());

        rpc.encode(&mut buf)
            .expect("Buffer has sufficient capacity");

        // length prefix the protobuf message, ensuring the max limit is not hit
        self.length_codec.encode(Bytes::from(buf), dst)
    }
}

impl Decoder for GossipsubCodec {
    type Item = GossipsubRpc;
    type Error = io::Error;

    fn decode(&mut self, src: &mut BytesMut) -> Result<Option<Self::Item>, Self::Error> {
        let packet = match self.length_codec.decode(src)? {
            Some(p) => p,
            None => return Ok(None),
        };

        let rpc = rpc_proto::Rpc::decode(&packet[..])?;

        let mut messages = Vec::with_capacity(rpc.publish.len());
        for message in rpc.publish.into_iter() {
<<<<<<< HEAD
            // verify message signatures if required
            if self.keypair.is_some() {
=======
            let mut verify_signature = false;
            let mut verify_sequence_no = false;
            let mut verify_source = false;

            match self.validation_mode {
                ValidationMode::Strict => {
                    // Validate everything
                    verify_signature = true;
                    verify_sequence_no = true;
                    verify_source = true;
                }
                ValidationMode::Permissive => {
                    // If the fields exist, validate them
                    if message.signature.is_some() {
                        verify_signature = true;
                    }
                    if message.seqno.is_some() {
                        verify_sequence_no = true;
                    }
                    if message.from.is_some() {
                        verify_source = true;
                    }
                }
                ValidationMode::Anonymous => {
                    if message.signature.is_some() {
                        warn!("Message dropped. Signature field was non-empty and anonymous validation mode is set");
                        return Ok(None);
                    }
                    if message.seqno.is_some() {
                        warn!("Message dropped. Sequence number was non-empty and anonymous validation mode is set");
                        return Ok(None);
                    }
                    if message.from.is_some() {
                        warn!("Message dropped. Message source was non-empty and anonymous validation mode is set");
                        return Ok(None);
                    }
                }
                ValidationMode::None => {}
            }

            // verify message signatures if required
            if verify_signature {
>>>>>>> cacadc0e
                // If a single message is unsigned, we will drop all of them
                // Most implementations should not have a list of mixed signed/not-signed messages in a single RPC
                // NOTE: Invalid messages are simply dropped with a warning log. We don't throw an
                // error to avoid extra logic to deal with these errors in the handler.
<<<<<<< HEAD
                if !GossipsubCodec::verify_message(&message) {
=======
                if !GossipsubCodec::verify_signature(&message) {
>>>>>>> cacadc0e
                    warn!("Message dropped. Invalid signature");
                    // Drop the message
                    return Ok(None);
                }
            }

            // ensure the sequence number is a u64
<<<<<<< HEAD
            let seq_no = message.seqno.ok_or_else(|| {
                io::Error::new(
                    io::ErrorKind::InvalidData,
                    "sequence number was not provided",
                )
            })?;
            if seq_no.len() != 8 {
                return Err(io::Error::new(
                    io::ErrorKind::InvalidData,
                    "sequence number has an incorrect size",
                ));
            }

            messages.push(GossipsubMessage {
                source: PeerId::from_bytes(message.from.unwrap_or_default())
                    .map_err(|_| io::Error::new(io::ErrorKind::InvalidData, "Invalid Peer Id"))?,
                data: message.data.unwrap_or_default(),
                sequence_number: BigEndian::read_u64(&seq_no),
=======
            let sequence_number = if verify_sequence_no {
                let seq_no = message.seqno.ok_or_else(|| {
                    io::Error::new(
                        io::ErrorKind::InvalidData,
                        "sequence number was not provided",
                    )
                })?;
                if seq_no.len() != 8 {
                    return Err(io::Error::new(
                        io::ErrorKind::InvalidData,
                        "sequence number has an incorrect size",
                    ));
                }
                Some(BigEndian::read_u64(&seq_no))
            } else {
                None
            };

            let source = if verify_source {
                Some(
                    PeerId::from_bytes(message.from.unwrap_or_default()).map_err(|_| {
                        io::Error::new(io::ErrorKind::InvalidData, "Invalid Peer Id")
                    })?,
                )
            } else {
                None
            };

            messages.push(GossipsubMessage {
                source,
                data: message.data.unwrap_or_default(),
                sequence_number,
>>>>>>> cacadc0e
                topics: message
                    .topic_ids
                    .into_iter()
                    .map(TopicHash::from_raw)
                    .collect(),
                signature: message.signature,
                key: message.key,
<<<<<<< HEAD
=======
                validated: false,
>>>>>>> cacadc0e
            });
        }

        let mut control_msgs = Vec::new();

        if let Some(rpc_control) = rpc.control {
            // Collect the gossipsub control messages
            let ihave_msgs: Vec<GossipsubControlAction> = rpc_control
                .ihave
                .into_iter()
                .map(|ihave| GossipsubControlAction::IHave {
                    topic_hash: TopicHash::from_raw(ihave.topic_id.unwrap_or_default()),
                    message_ids: ihave
                        .message_ids
                        .into_iter()
                        .map(MessageId::from)
                        .collect::<Vec<_>>(),
                })
                .collect();

            let iwant_msgs: Vec<GossipsubControlAction> = rpc_control
                .iwant
                .into_iter()
                .map(|iwant| GossipsubControlAction::IWant {
                    message_ids: iwant
                        .message_ids
                        .into_iter()
                        .map(MessageId::from)
                        .collect::<Vec<_>>(),
                })
                .collect();

            let graft_msgs: Vec<GossipsubControlAction> = rpc_control
                .graft
                .into_iter()
                .map(|graft| GossipsubControlAction::Graft {
                    topic_hash: TopicHash::from_raw(graft.topic_id.unwrap_or_default()),
                })
                .collect();

            let prune_msgs: Vec<GossipsubControlAction> = rpc_control
                .prune
                .into_iter()
                .map(|prune| GossipsubControlAction::Prune {
                    topic_hash: TopicHash::from_raw(prune.topic_id.unwrap_or_default()),
                })
                .collect();

            control_msgs.extend(ihave_msgs);
            control_msgs.extend(iwant_msgs);
            control_msgs.extend(graft_msgs);
            control_msgs.extend(prune_msgs);
        }

        Ok(Some(GossipsubRpc {
            messages,
            subscriptions: rpc
                .subscriptions
                .into_iter()
                .map(|sub| GossipsubSubscription {
                    action: if Some(true) == sub.subscribe {
                        GossipsubSubscriptionAction::Subscribe
                    } else {
                        GossipsubSubscriptionAction::Unsubscribe
                    },
                    topic_hash: TopicHash::from_raw(sub.topic_id.unwrap_or_default()),
                })
                .collect(),
            control_msgs,
        }))
    }
}

/// A type for gossipsub message ids.
<<<<<<< HEAD
#[derive(Debug, Clone, PartialEq, Eq, Hash, PartialOrd, Ord)]
pub struct MessageId(pub String);
=======
#[derive(Clone, PartialEq, Eq, Hash, PartialOrd, Ord)]
pub struct MessageId(Vec<u8>);

impl MessageId {
    pub fn new(value: &[u8]) -> Self {
        Self(value.to_vec())
    }
}

impl<T: Into<Vec<u8>>> From<T> for MessageId {
    fn from(value: T) -> Self {
        Self(value.into())
    }
}
>>>>>>> cacadc0e

impl std::fmt::Display for MessageId {
    fn fmt(&self, f: &mut std::fmt::Formatter<'_>) -> std::fmt::Result {
        write!(f, "{}", hex_fmt::HexFmt(&self.0))
    }
}

impl std::fmt::Debug for MessageId {
    fn fmt(&self, f: &mut std::fmt::Formatter<'_>) -> std::fmt::Result {
        write!(f, "MessageId({})", hex_fmt::HexFmt(&self.0))
    }
}

/// A message received by the gossipsub system.
#[derive(Debug, Clone, PartialEq, Eq, Hash)]
pub struct GossipsubMessage {
    /// Id of the peer that published this message.
    pub source: Option<PeerId>,

    /// Content of the message. Its meaning is out of scope of this library.
    pub data: Vec<u8>,

    /// A random sequence number.
    pub sequence_number: Option<u64>,

    /// List of topics this message belongs to.
    ///
    /// Each message can belong to multiple topics at once.
    pub topics: Vec<TopicHash>,

    /// The signature of the message if it's signed.
    pub signature: Option<Vec<u8>>,

    /// The public key of the message if it is signed and the source `PeerId` cannot be inlined.
    pub key: Option<Vec<u8>>,
<<<<<<< HEAD
=======

    /// Flag indicating if this message has been validated by the application or not.
    pub validated: bool,
>>>>>>> cacadc0e
}

/// A subscription received by the gossipsub system.
#[derive(Debug, Clone, PartialEq, Eq, Hash)]
pub struct GossipsubSubscription {
    /// Action to perform.
    pub action: GossipsubSubscriptionAction,
    /// The topic from which to subscribe or unsubscribe.
    pub topic_hash: TopicHash,
}

/// Action that a subscription wants to perform.
#[derive(Debug, Clone, PartialEq, Eq, Hash)]
pub enum GossipsubSubscriptionAction {
    /// The remote wants to subscribe to the given topic.
    Subscribe,
    /// The remote wants to unsubscribe from the given topic.
    Unsubscribe,
}

/// A Control message received by the gossipsub system.
#[derive(Debug, Clone, PartialEq, Eq, Hash)]
pub enum GossipsubControlAction {
    /// Node broadcasts known messages per topic - IHave control message.
    IHave {
        /// The topic of the messages.
        topic_hash: TopicHash,
        /// A list of known message ids (peer_id + sequence _number) as a string.
        message_ids: Vec<MessageId>,
    },
    /// The node requests specific message ids (peer_id + sequence _number) - IWant control message.
    IWant {
        /// A list of known message ids (peer_id + sequence _number) as a string.
        message_ids: Vec<MessageId>,
    },
    /// The node has been added to the mesh - Graft control message.
    Graft {
        /// The mesh topic the peer should be added to.
        topic_hash: TopicHash,
    },
    /// The node has been removed from the mesh - Prune control message.
    Prune {
        /// The mesh topic the peer should be removed from.
        topic_hash: TopicHash,
    },
}

#[cfg(test)]
mod tests {
    use super::*;
<<<<<<< HEAD

    #[test]
    fn sign_and_verify_message_peer_inline() {
        let source_key = Keypair::generate_secp256k1();
        let peer_id = source_key.public().into_peer_id();
        let mut message = rpc_proto::Message {
            from: Some(peer_id.clone().into_bytes()),
            data: Some(vec![1, 2, 3, 4, 5, 6]),
            seqno: Some(10u64.to_be_bytes().to_vec()),
            topic_ids: vec!["test1".into(), "test2".into()],
            signature: None,
            key: None,
        };

        let codec = GossipsubCodec::new(codec::UviBytes::default(), Some(source_key), peer_id);

        // sign the message
        codec.sign_message(&mut message).unwrap();
        // verify the signed message
        assert!(GossipsubCodec::verify_message(&message));
    }

    #[test]
    fn sign_and_verify_message() {
        let mut rsa_key = hex::decode("308204bd020100300d06092a864886f70d0101010500048204a7308204a30201000282010100ef930f41a71288b643c1cbecbf5f72ab53992249e2b00835bf07390b6745419f3848cbcc5b030faa127bc88cdcda1c1d6f3ff699f0524c15ab9d2c9d8015f5d4bd09881069aad4e9f91b8b0d2964d215cdbbae83ddd31a7622a8228acee07079f6e501aea95508fa26c6122816ef7b00ac526d422bd12aed347c37fff6c1c307f3ba57bb28a7f28609e0bdcc839da4eedca39f5d2fa855ba4b0f9c763e9764937db929a1839054642175312a3de2d3405c9d27bdf6505ef471ce85c5e015eee85bf7874b3d512f715de58d0794fd8afe021c197fbd385bb88a930342fac8da31c27166e2edab00fa55dc1c3814448ba38363077f4e8fe2bdea1c081f85f1aa6f02030100010282010028ff427a1aac1a470e7b4879601a6656193d3857ea79f33db74df61e14730e92bf9ffd78200efb0c40937c3356cbe049cd32e5f15be5c96d5febcaa9bd3484d7fded76a25062d282a3856a1b3b7d2c525cdd8434beae147628e21adf241dd64198d5819f310d033743915ba40ea0b6acdbd0533022ad6daa1ff42de51885f9e8bab2306c6ef1181902d1cd7709006eba1ab0587842b724e0519f295c24f6d848907f772ae9a0953fc931f4af16a07df450fb8bfa94572562437056613647818c238a6ff3f606cffa0533e4b8755da33418dfbc64a85110b1a036623c947400a536bb8df65e5ebe46f2dfd0cfc86e7aeeddd7574c253e8fbf755562b3669525d902818100f9fff30c6677b78dd31ec7a634361438457e80be7a7faf390903067ea8355faa78a1204a82b6e99cb7d9058d23c1ecf6cfe4a900137a00cecc0113fd68c5931602980267ea9a95d182d48ba0a6b4d5dd32fdac685cb2e5d8b42509b2eb59c9579ea6a67ccc7547427e2bd1fb1f23b0ccb4dd6ba7d206c8dd93253d70a451701302818100f5530dfef678d73ce6a401ae47043af10a2e3f224c71ae933035ecd68ccbc4df52d72bc6ca2b17e8faf3e548b483a2506c0369ab80df3b137b54d53fac98f95547c2bc245b416e650ce617e0d29db36066f1335a9ba02ad3e0edf9dc3d58fd835835042663edebce81803972696c789012847cb1f854ab2ac0a1bd3867ac7fb502818029c53010d456105f2bf52a9a8482bca2224a5eac74bf3cc1a4d5d291fafcdffd15a6a6448cce8efdd661f6617ca5fc37c8c885cc3374e109ac6049bcbf72b37eabf44602a2da2d4a1237fd145c863e6d75059976de762d9d258c42b0984e2a2befa01c95217c3ee9c736ff209c355466ff99375194eff943bc402ea1d172a1ed02818027175bf493bbbfb8719c12b47d967bf9eac061c90a5b5711172e9095c38bb8cc493c063abffe4bea110b0a2f22ac9311b3947ba31b7ef6bfecf8209eebd6d86c316a2366bbafda7279b2b47d5bb24b6202254f249205dcad347b574433f6593733b806f84316276c1990a016ce1bbdbe5f650325acc7791aefe515ecc60063bd02818100b6a2077f4adcf15a17092d9c4a346d6022ac48f3861b73cf714f84c440a07419a7ce75a73b9cbff4597c53c128bf81e87b272d70428a272d99f90cd9b9ea1033298e108f919c6477400145a102df3fb5601ffc4588203cf710002517bfa24e6ad32f4d09c6b1a995fa28a3104131bedd9072f3b4fb4a5c2056232643d310453f").unwrap();
        let source_key = Keypair::rsa_from_pkcs8(&mut rsa_key).unwrap();
        let peer_id = source_key.public().into_peer_id();
        let mut message = rpc_proto::Message {
            from: Some(peer_id.clone().into_bytes()),
            data: Some(vec![1, 2, 3, 4, 5, 6]),
            seqno: Some(10u64.to_be_bytes().to_vec()),
            topic_ids: vec!["test1".into(), "test2".into()],
            signature: None,
            key: None,
        };

        let codec = GossipsubCodec::new(
            codec::UviBytes::default(),
            Some(source_key.clone()),
            peer_id,
        );
        // sign the message
        codec.sign_message(&mut message).unwrap();
        // key is not inlined
        message.key = Some(source_key.public().into_protobuf_encoding());

        // verify the signed message
        assert!(GossipsubCodec::verify_message(&message));
=======
    use crate::IdentTopic as Topic;
    use crate::{Gossipsub, GossipsubConfig};
    use libp2p_core::identity::Keypair;
    use quickcheck::*;
    use rand::Rng;

    #[derive(Clone, Debug)]
    struct Message(GossipsubMessage);

    impl Arbitrary for Message {
        fn arbitrary<G: Gen>(g: &mut G) -> Self {
            let keypair = TestKeypair::arbitrary(g);

            // generate an arbitrary GossipsubMessage using the behaviour signing functionality
            let config = GossipsubConfig::default();
            let gs = Gossipsub::new(
                crate::MessageAuthenticity::Signed(keypair.0.clone()),
                config,
            );
            let data = (0..g.gen_range(1, 1024)).map(|_| g.gen()).collect();
            let topics = Vec::arbitrary(g)
                .into_iter()
                .map(|id: TopicId| id.0)
                .collect();
            Message(gs.build_message(topics, data).unwrap())
        }
    }

    #[derive(Clone, Debug)]
    struct TopicId(TopicHash);

    impl Arbitrary for TopicId {
        fn arbitrary<G: Gen>(g: &mut G) -> Self {
            let topic_string: String = (0..g.gen_range(0, 1024))
                .map(|_| g.gen::<char>())
                .collect::<String>()
                .into();
            TopicId(Topic::new(topic_string).into())
        }
    }

    #[derive(Clone)]
    struct TestKeypair(Keypair);

    impl Arbitrary for TestKeypair {
        fn arbitrary<G: Gen>(g: &mut G) -> Self {
            let keypair = if g.gen() {
                // Small enough to be inlined.
                Keypair::generate_secp256k1()
            } else {
                // Too large to be inlined.
                let mut rsa_key = hex::decode("308204bd020100300d06092a864886f70d0101010500048204a7308204a30201000282010100ef930f41a71288b643c1cbecbf5f72ab53992249e2b00835bf07390b6745419f3848cbcc5b030faa127bc88cdcda1c1d6f3ff699f0524c15ab9d2c9d8015f5d4bd09881069aad4e9f91b8b0d2964d215cdbbae83ddd31a7622a8228acee07079f6e501aea95508fa26c6122816ef7b00ac526d422bd12aed347c37fff6c1c307f3ba57bb28a7f28609e0bdcc839da4eedca39f5d2fa855ba4b0f9c763e9764937db929a1839054642175312a3de2d3405c9d27bdf6505ef471ce85c5e015eee85bf7874b3d512f715de58d0794fd8afe021c197fbd385bb88a930342fac8da31c27166e2edab00fa55dc1c3814448ba38363077f4e8fe2bdea1c081f85f1aa6f02030100010282010028ff427a1aac1a470e7b4879601a6656193d3857ea79f33db74df61e14730e92bf9ffd78200efb0c40937c3356cbe049cd32e5f15be5c96d5febcaa9bd3484d7fded76a25062d282a3856a1b3b7d2c525cdd8434beae147628e21adf241dd64198d5819f310d033743915ba40ea0b6acdbd0533022ad6daa1ff42de51885f9e8bab2306c6ef1181902d1cd7709006eba1ab0587842b724e0519f295c24f6d848907f772ae9a0953fc931f4af16a07df450fb8bfa94572562437056613647818c238a6ff3f606cffa0533e4b8755da33418dfbc64a85110b1a036623c947400a536bb8df65e5ebe46f2dfd0cfc86e7aeeddd7574c253e8fbf755562b3669525d902818100f9fff30c6677b78dd31ec7a634361438457e80be7a7faf390903067ea8355faa78a1204a82b6e99cb7d9058d23c1ecf6cfe4a900137a00cecc0113fd68c5931602980267ea9a95d182d48ba0a6b4d5dd32fdac685cb2e5d8b42509b2eb59c9579ea6a67ccc7547427e2bd1fb1f23b0ccb4dd6ba7d206c8dd93253d70a451701302818100f5530dfef678d73ce6a401ae47043af10a2e3f224c71ae933035ecd68ccbc4df52d72bc6ca2b17e8faf3e548b483a2506c0369ab80df3b137b54d53fac98f95547c2bc245b416e650ce617e0d29db36066f1335a9ba02ad3e0edf9dc3d58fd835835042663edebce81803972696c789012847cb1f854ab2ac0a1bd3867ac7fb502818029c53010d456105f2bf52a9a8482bca2224a5eac74bf3cc1a4d5d291fafcdffd15a6a6448cce8efdd661f6617ca5fc37c8c885cc3374e109ac6049bcbf72b37eabf44602a2da2d4a1237fd145c863e6d75059976de762d9d258c42b0984e2a2befa01c95217c3ee9c736ff209c355466ff99375194eff943bc402ea1d172a1ed02818027175bf493bbbfb8719c12b47d967bf9eac061c90a5b5711172e9095c38bb8cc493c063abffe4bea110b0a2f22ac9311b3947ba31b7ef6bfecf8209eebd6d86c316a2366bbafda7279b2b47d5bb24b6202254f249205dcad347b574433f6593733b806f84316276c1990a016ce1bbdbe5f650325acc7791aefe515ecc60063bd02818100b6a2077f4adcf15a17092d9c4a346d6022ac48f3861b73cf714f84c440a07419a7ce75a73b9cbff4597c53c128bf81e87b272d70428a272d99f90cd9b9ea1033298e108f919c6477400145a102df3fb5601ffc4588203cf710002517bfa24e6ad32f4d09c6b1a995fa28a3104131bedd9072f3b4fb4a5c2056232643d310453f").unwrap();
                Keypair::rsa_from_pkcs8(&mut rsa_key).unwrap()
            };
            TestKeypair(keypair)
        }
    }

    impl std::fmt::Debug for TestKeypair {
        fn fmt(&self, f: &mut std::fmt::Formatter<'_>) -> std::fmt::Result {
            f.debug_struct("TestKeypair")
                .field("public", &self.0.public())
                .finish()
        }
    }

    #[test]
    fn encode_decode() {
        fn prop(message: Message) {
            let message = message.0;

            let rpc = GossipsubRpc {
                messages: vec![message],
                subscriptions: vec![],
                control_msgs: vec![],
            };

            let mut codec = GossipsubCodec::new(codec::UviBytes::default(), ValidationMode::Strict);
            let mut buf = BytesMut::new();
            codec.encode(rpc.clone(), &mut buf).unwrap();
            let mut decoded_rpc = codec.decode(&mut buf).unwrap().unwrap();
            // mark as validated as its a published message
            decoded_rpc.messages[0].validated = true;

            assert_eq!(rpc, decoded_rpc);
        }

        QuickCheck::new().quickcheck(prop as fn(_) -> _)
>>>>>>> cacadc0e
    }
}<|MERGE_RESOLUTION|>--- conflicted
+++ resolved
@@ -28,44 +28,23 @@
 use futures::future;
 use futures::prelude::*;
 use futures_codec::{Decoder, Encoder, Framed};
-<<<<<<< HEAD
-use libp2p_core::{
-    identity::{Keypair, PublicKey},
-    InboundUpgrade, OutboundUpgrade, PeerId, UpgradeInfo,
-};
-=======
 use libp2p_core::{identity::PublicKey, InboundUpgrade, OutboundUpgrade, PeerId, UpgradeInfo};
->>>>>>> cacadc0e
 use log::{debug, warn};
 use prost::Message as ProtobufMessage;
 use std::{borrow::Cow, io, pin::Pin};
 use unsigned_varint::codec;
 
-<<<<<<< HEAD
-const SIGNING_PREFIX: &'static [u8] = b"libp2p-pubsub:";
-=======
 pub const SIGNING_PREFIX: &'static [u8] = b"libp2p-pubsub:";
->>>>>>> cacadc0e
 
 /// Implementation of the `ConnectionUpgrade` for the Gossipsub protocol.
 #[derive(Clone)]
 pub struct ProtocolConfig {
-<<<<<<< HEAD
-    /// Our local `PeerId`.
-    local_peer_id: PeerId,
-=======
->>>>>>> cacadc0e
     /// The gossipsub protocol id to listen on.
     protocol_ids: Vec<Cow<'static, [u8]>>,
     /// The maximum transmit size for a packet.
     max_transmit_size: usize,
-<<<<<<< HEAD
-    /// The keypair used to sign messages, if signing is required.
-    keypair: Option<Keypair>,
-=======
     /// Determines the level of validation to be done on incoming messages.
     validation_mode: ValidationMode,
->>>>>>> cacadc0e
 }
 
 impl ProtocolConfig {
@@ -73,14 +52,8 @@
     /// Sets the maximum gossip transmission size.
     pub fn new(
         protocol_id_prefix: Cow<'static, str>,
-<<<<<<< HEAD
-        local_peer_id: PeerId,
-        max_transmit_size: usize,
-        keypair: Option<Keypair>,
-=======
         max_transmit_size: usize,
         validation_mode: ValidationMode,
->>>>>>> cacadc0e
     ) -> ProtocolConfig {
         let generate_id =
             |version: &str| Cow::Owned(format!("/{}/{}", protocol_id_prefix, version).into_bytes());
@@ -88,14 +61,8 @@
         ProtocolConfig {
             // support version 1.1.0 and 1.0.0 with user-customized prefix
             protocol_ids: vec![generate_id("1.1.0"), generate_id("1.0.0")],
-<<<<<<< HEAD
-            local_peer_id,
-            max_transmit_size,
-            keypair,
-=======
             max_transmit_size,
             validation_mode,
->>>>>>> cacadc0e
         }
     }
 }
@@ -122,11 +89,7 @@
         length_codec.set_max_len(self.max_transmit_size);
         Box::pin(future::ok(Framed::new(
             socket,
-<<<<<<< HEAD
-            GossipsubCodec::new(length_codec, self.keypair.clone(), self.local_peer_id),
-=======
             GossipsubCodec::new(length_codec, self.validation_mode),
->>>>>>> cacadc0e
         )))
     }
 }
@@ -144,11 +107,7 @@
         length_codec.set_max_len(self.max_transmit_size);
         Box::pin(future::ok(Framed::new(
             socket,
-<<<<<<< HEAD
-            GossipsubCodec::new(length_codec, self.keypair.clone(), self.local_peer_id),
-=======
             GossipsubCodec::new(length_codec, self.validation_mode),
->>>>>>> cacadc0e
         )))
     }
 }
@@ -158,70 +117,6 @@
 pub struct GossipsubCodec {
     /// Codec to encode/decode the Unsigned varint length prefix of the frames.
     length_codec: codec::UviBytes,
-<<<<<<< HEAD
-    /// Libp2p Keypair if message signing is required.
-    keypair: Option<Keypair>,
-    /// Our `PeerId` to determine if outgoing messages are being forwarded or published. This is an
-    /// optimisation to prevent conversion of our keypair for each message.
-    local_peer_id: PeerId,
-    /// The key to be tagged on to messages if the public key cannot be inlined in the PeerId and
-    /// signing messages is required.
-    key: Option<Vec<u8>>,
-}
-
-impl GossipsubCodec {
-    pub fn new(
-        length_codec: codec::UviBytes,
-        keypair: Option<Keypair>,
-        local_peer_id: PeerId,
-    ) -> Self {
-        // determine if the public key needs to be included in each message
-        let key = {
-            if let Some(keypair) = keypair.as_ref() {
-                // signing is required
-                let key_enc = keypair.public().into_protobuf_encoding();
-                if key_enc.len() <= 42 {
-                    // The public key can be inlined in [`rpc_proto::Message::from`], so we don't include it
-                    // specifically in the [`rpc_proto::Message::key`] field.
-                    None
-                } else {
-                    // Include the protobuf encoding of the public key in the message
-                    Some(key_enc)
-                }
-            } else {
-                // Signing is not required, no key needs to be added
-                None
-            }
-        };
-
-        GossipsubCodec {
-            length_codec,
-            keypair,
-            local_peer_id,
-            key,
-        }
-    }
-
-    /// Signs a gossipsub message, adding the [`rpc_proto::Message::signature`] field.
-    fn sign_message(&self, message: &mut rpc_proto::Message) -> Result<(), String> {
-        let keypair = self
-            .keypair
-            .as_ref()
-            .ok_or_else(|| "Key signing not enabled")?;
-        let mut buf = Vec::with_capacity(message.encoded_len());
-        message
-            .encode(&mut buf)
-            .expect("Buffer has sufficient capacity");
-        // the signature is over the bytes "libp2p-pubsub:<protobuf-message>"
-        let mut signature_bytes = SIGNING_PREFIX.to_vec();
-        signature_bytes.extend_from_slice(&buf);
-        match keypair.sign(&signature_bytes) {
-            Ok(signature) => {
-                message.signature = Some(signature);
-                Ok(())
-            }
-            Err(e) => Err(format!("Signing error: {}", e)),
-=======
     /// Determines the level of validation performed on incoming messages.
     validation_mode: ValidationMode,
 }
@@ -231,18 +126,13 @@
         GossipsubCodec {
             length_codec,
             validation_mode,
->>>>>>> cacadc0e
         }
     }
 
     /// Verifies a gossipsub message. This returns either a success or failure. All errors
     /// are logged, which prevents error handling in the codec and handler. We simply drop invalid
     /// messages and log warnings, rather than propagating errors through the codec.
-<<<<<<< HEAD
-    fn verify_message(message: &rpc_proto::Message) -> bool {
-=======
     fn verify_signature(message: &rpc_proto::Message) -> bool {
->>>>>>> cacadc0e
         let from = match message.from.as_ref() {
             Some(v) => v,
             None => {
@@ -313,20 +203,8 @@
         let mut publish = Vec::new();
 
         for message in item.messages.into_iter() {
-<<<<<<< HEAD
-            // Determine if we need to sign the message; We are the source of the message, signing
-            // messages is enabled and there is not already a signature associated with the
-            // messsage.
-            let sign_message = self.keypair.is_some()
-                && self.local_peer_id == message.source
-                && message.signature.is_none();
-
-            let mut message = rpc_proto::Message {
-                from: Some(message.source.into_bytes()),
-=======
             let message = rpc_proto::Message {
                 from: message.source.map(|m| m.into_bytes()),
->>>>>>> cacadc0e
                 data: Some(message.data),
                 seqno: message.sequence_number.map(|s| s.to_be_bytes().to_vec()),
                 topic_ids: message
@@ -337,24 +215,6 @@
                 signature: message.signature,
                 key: message.key,
             };
-<<<<<<< HEAD
-
-            // Sign the messages if required and we are publishing a message (i.e publish.from ==
-            // our_peer_id).
-            // Note: Duplicates should be filtered so we shouldn't be re-signing any of the
-            // messages we have already published.
-            if sign_message {
-                if let Err(signing_error) = self.sign_message(&mut message) {
-                    // Log the warning and return an error
-                    warn!("{}", signing_error);
-                    return Err(io::Error::new(io::ErrorKind::Other, "Signing failure"));
-                }
-
-                // Add the public key if not already inlined via the peer id in [`rpc_proto::Message::from`]
-                message.key = self.key.clone();
-            }
-=======
->>>>>>> cacadc0e
             publish.push(message);
         }
 
@@ -446,10 +306,6 @@
 
         let mut messages = Vec::with_capacity(rpc.publish.len());
         for message in rpc.publish.into_iter() {
-<<<<<<< HEAD
-            // verify message signatures if required
-            if self.keypair.is_some() {
-=======
             let mut verify_signature = false;
             let mut verify_sequence_no = false;
             let mut verify_source = false;
@@ -492,16 +348,11 @@
 
             // verify message signatures if required
             if verify_signature {
->>>>>>> cacadc0e
                 // If a single message is unsigned, we will drop all of them
                 // Most implementations should not have a list of mixed signed/not-signed messages in a single RPC
                 // NOTE: Invalid messages are simply dropped with a warning log. We don't throw an
                 // error to avoid extra logic to deal with these errors in the handler.
-<<<<<<< HEAD
-                if !GossipsubCodec::verify_message(&message) {
-=======
                 if !GossipsubCodec::verify_signature(&message) {
->>>>>>> cacadc0e
                     warn!("Message dropped. Invalid signature");
                     // Drop the message
                     return Ok(None);
@@ -509,26 +360,6 @@
             }
 
             // ensure the sequence number is a u64
-<<<<<<< HEAD
-            let seq_no = message.seqno.ok_or_else(|| {
-                io::Error::new(
-                    io::ErrorKind::InvalidData,
-                    "sequence number was not provided",
-                )
-            })?;
-            if seq_no.len() != 8 {
-                return Err(io::Error::new(
-                    io::ErrorKind::InvalidData,
-                    "sequence number has an incorrect size",
-                ));
-            }
-
-            messages.push(GossipsubMessage {
-                source: PeerId::from_bytes(message.from.unwrap_or_default())
-                    .map_err(|_| io::Error::new(io::ErrorKind::InvalidData, "Invalid Peer Id"))?,
-                data: message.data.unwrap_or_default(),
-                sequence_number: BigEndian::read_u64(&seq_no),
-=======
             let sequence_number = if verify_sequence_no {
                 let seq_no = message.seqno.ok_or_else(|| {
                     io::Error::new(
@@ -561,7 +392,6 @@
                 source,
                 data: message.data.unwrap_or_default(),
                 sequence_number,
->>>>>>> cacadc0e
                 topics: message
                     .topic_ids
                     .into_iter()
@@ -569,10 +399,7 @@
                     .collect(),
                 signature: message.signature,
                 key: message.key,
-<<<<<<< HEAD
-=======
                 validated: false,
->>>>>>> cacadc0e
             });
         }
 
@@ -647,10 +474,6 @@
 }
 
 /// A type for gossipsub message ids.
-<<<<<<< HEAD
-#[derive(Debug, Clone, PartialEq, Eq, Hash, PartialOrd, Ord)]
-pub struct MessageId(pub String);
-=======
 #[derive(Clone, PartialEq, Eq, Hash, PartialOrd, Ord)]
 pub struct MessageId(Vec<u8>);
 
@@ -665,7 +488,6 @@
         Self(value.into())
     }
 }
->>>>>>> cacadc0e
 
 impl std::fmt::Display for MessageId {
     fn fmt(&self, f: &mut std::fmt::Formatter<'_>) -> std::fmt::Result {
@@ -701,12 +523,9 @@
 
     /// The public key of the message if it is signed and the source `PeerId` cannot be inlined.
     pub key: Option<Vec<u8>>,
-<<<<<<< HEAD
-=======
 
     /// Flag indicating if this message has been validated by the application or not.
     pub validated: bool,
->>>>>>> cacadc0e
 }
 
 /// A subscription received by the gossipsub system.
@@ -757,56 +576,6 @@
 #[cfg(test)]
 mod tests {
     use super::*;
-<<<<<<< HEAD
-
-    #[test]
-    fn sign_and_verify_message_peer_inline() {
-        let source_key = Keypair::generate_secp256k1();
-        let peer_id = source_key.public().into_peer_id();
-        let mut message = rpc_proto::Message {
-            from: Some(peer_id.clone().into_bytes()),
-            data: Some(vec![1, 2, 3, 4, 5, 6]),
-            seqno: Some(10u64.to_be_bytes().to_vec()),
-            topic_ids: vec!["test1".into(), "test2".into()],
-            signature: None,
-            key: None,
-        };
-
-        let codec = GossipsubCodec::new(codec::UviBytes::default(), Some(source_key), peer_id);
-
-        // sign the message
-        codec.sign_message(&mut message).unwrap();
-        // verify the signed message
-        assert!(GossipsubCodec::verify_message(&message));
-    }
-
-    #[test]
-    fn sign_and_verify_message() {
-        let mut rsa_key = hex::decode("308204bd020100300d06092a864886f70d0101010500048204a7308204a30201000282010100ef930f41a71288b643c1cbecbf5f72ab53992249e2b00835bf07390b6745419f3848cbcc5b030faa127bc88cdcda1c1d6f3ff699f0524c15ab9d2c9d8015f5d4bd09881069aad4e9f91b8b0d2964d215cdbbae83ddd31a7622a8228acee07079f6e501aea95508fa26c6122816ef7b00ac526d422bd12aed347c37fff6c1c307f3ba57bb28a7f28609e0bdcc839da4eedca39f5d2fa855ba4b0f9c763e9764937db929a1839054642175312a3de2d3405c9d27bdf6505ef471ce85c5e015eee85bf7874b3d512f715de58d0794fd8afe021c197fbd385bb88a930342fac8da31c27166e2edab00fa55dc1c3814448ba38363077f4e8fe2bdea1c081f85f1aa6f02030100010282010028ff427a1aac1a470e7b4879601a6656193d3857ea79f33db74df61e14730e92bf9ffd78200efb0c40937c3356cbe049cd32e5f15be5c96d5febcaa9bd3484d7fded76a25062d282a3856a1b3b7d2c525cdd8434beae147628e21adf241dd64198d5819f310d033743915ba40ea0b6acdbd0533022ad6daa1ff42de51885f9e8bab2306c6ef1181902d1cd7709006eba1ab0587842b724e0519f295c24f6d848907f772ae9a0953fc931f4af16a07df450fb8bfa94572562437056613647818c238a6ff3f606cffa0533e4b8755da33418dfbc64a85110b1a036623c947400a536bb8df65e5ebe46f2dfd0cfc86e7aeeddd7574c253e8fbf755562b3669525d902818100f9fff30c6677b78dd31ec7a634361438457e80be7a7faf390903067ea8355faa78a1204a82b6e99cb7d9058d23c1ecf6cfe4a900137a00cecc0113fd68c5931602980267ea9a95d182d48ba0a6b4d5dd32fdac685cb2e5d8b42509b2eb59c9579ea6a67ccc7547427e2bd1fb1f23b0ccb4dd6ba7d206c8dd93253d70a451701302818100f5530dfef678d73ce6a401ae47043af10a2e3f224c71ae933035ecd68ccbc4df52d72bc6ca2b17e8faf3e548b483a2506c0369ab80df3b137b54d53fac98f95547c2bc245b416e650ce617e0d29db36066f1335a9ba02ad3e0edf9dc3d58fd835835042663edebce81803972696c789012847cb1f854ab2ac0a1bd3867ac7fb502818029c53010d456105f2bf52a9a8482bca2224a5eac74bf3cc1a4d5d291fafcdffd15a6a6448cce8efdd661f6617ca5fc37c8c885cc3374e109ac6049bcbf72b37eabf44602a2da2d4a1237fd145c863e6d75059976de762d9d258c42b0984e2a2befa01c95217c3ee9c736ff209c355466ff99375194eff943bc402ea1d172a1ed02818027175bf493bbbfb8719c12b47d967bf9eac061c90a5b5711172e9095c38bb8cc493c063abffe4bea110b0a2f22ac9311b3947ba31b7ef6bfecf8209eebd6d86c316a2366bbafda7279b2b47d5bb24b6202254f249205dcad347b574433f6593733b806f84316276c1990a016ce1bbdbe5f650325acc7791aefe515ecc60063bd02818100b6a2077f4adcf15a17092d9c4a346d6022ac48f3861b73cf714f84c440a07419a7ce75a73b9cbff4597c53c128bf81e87b272d70428a272d99f90cd9b9ea1033298e108f919c6477400145a102df3fb5601ffc4588203cf710002517bfa24e6ad32f4d09c6b1a995fa28a3104131bedd9072f3b4fb4a5c2056232643d310453f").unwrap();
-        let source_key = Keypair::rsa_from_pkcs8(&mut rsa_key).unwrap();
-        let peer_id = source_key.public().into_peer_id();
-        let mut message = rpc_proto::Message {
-            from: Some(peer_id.clone().into_bytes()),
-            data: Some(vec![1, 2, 3, 4, 5, 6]),
-            seqno: Some(10u64.to_be_bytes().to_vec()),
-            topic_ids: vec!["test1".into(), "test2".into()],
-            signature: None,
-            key: None,
-        };
-
-        let codec = GossipsubCodec::new(
-            codec::UviBytes::default(),
-            Some(source_key.clone()),
-            peer_id,
-        );
-        // sign the message
-        codec.sign_message(&mut message).unwrap();
-        // key is not inlined
-        message.key = Some(source_key.public().into_protobuf_encoding());
-
-        // verify the signed message
-        assert!(GossipsubCodec::verify_message(&message));
-=======
     use crate::IdentTopic as Topic;
     use crate::{Gossipsub, GossipsubConfig};
     use libp2p_core::identity::Keypair;
@@ -895,6 +664,5 @@
         }
 
         QuickCheck::new().quickcheck(prop as fn(_) -> _)
->>>>>>> cacadc0e
     }
 }