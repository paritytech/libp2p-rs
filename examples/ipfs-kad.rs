--- conflicted
+++ resolved
@@ -1,126 +1,15 @@
-// // Copyright 2018 Parity Technologies (UK) Ltd.
-// //
-// // Permission is hereby granted, free of charge, to any person obtaining a
-// // copy of this software and associated documentation files (the "Software"),
-// // to deal in the Software without restriction, including without limitation
-// // the rights to use, copy, modify, merge, publish, distribute, sublicense,
-// // and/or sell copies of the Software, and to permit persons to whom the
-// // Software is furnished to do so, subject to the following conditions:
-// //
-// // The above copyright notice and this permission notice shall be included in
-// // all copies or substantial portions of the Software.
-// //
-// // THE SOFTWARE IS PROVIDED "AS IS", WITHOUT WARRANTY OF ANY KIND, EXPRESS
-// // OR IMPLIED, INCLUDING BUT NOT LIMITED TO THE WARRANTIES OF MERCHANTABILITY,
-// // FITNESS FOR A PARTICULAR PURPOSE AND NONINFRINGEMENT. IN NO EVENT SHALL THE
-// // AUTHORS OR COPYRIGHT HOLDERS BE LIABLE FOR ANY CLAIM, DAMAGES OR OTHER
-// // LIABILITY, WHETHER IN AN ACTION OF CONTRACT, TORT OR OTHERWISE, ARISING
-// // FROM, OUT OF OR IN CONNECTION WITH THE SOFTWARE OR THE USE OR OTHER
-// // DEALINGS IN THE SOFTWARE.
+// Copyright 2018 Parity Technologies (UK) Ltd.
 //
-// //! Demonstrates how to perform Kademlia queries on the IPFS network.
-// //!
-// //! You can pass as parameter a base58 peer ID to search for. If you don't pass any parameter, a
-// //! peer ID will be generated randomly.
+// Permission is hereby granted, free of charge, to any person obtaining a
+// copy of this software and associated documentation files (the "Software"),
+// to deal in the Software without restriction, including without limitation
+// the rights to use, copy, modify, merge, publish, distribute, sublicense,
+// and/or sell copies of the Software, and to permit persons to whom the
+// Software is furnished to do so, subject to the following conditions:
 //
-// use async_std::task;
-// use libp2p::identity::Keypair;
-// use libp2p::kad::record::store::MemoryStore;
-// use libp2p::kad::{GetClosestPeersError, Kademlia, KademliaConfig, KademliaEvent};
-// use libp2p::{build_development_transport, identity, PeerId, Swarm};
-// use std::{env, error::Error, time::Duration};
+// The above copyright notice and this permission notice shall be included in
+// all copies or substantial portions of the Software.
 //
-<<<<<<< HEAD
-// fn main() -> Result<(), Box<dyn Error>> {
-//     env_logger::init();
-//
-//     // Create a random key for ourselves.
-//     let local_key = identity::Keypair::generate_ed25519();
-//     let local_peer_id = PeerId::from(local_key.public());
-//
-//     // Set up a an encrypted DNS-enabled TCP Transport over the Mplex protocol
-//     let transport = build_development_transport(local_key.clone())?;
-//
-//     // Create a swarm to manage peers and events.
-//     let mut swarm = {
-//         // Create a Kademlia behaviour.
-//         let mut cfg = KademliaConfig::default();
-//         cfg.set_query_timeout(Duration::from_secs(5 * 60));
-//         let store = MemoryStore::new(local_peer_id.clone());
-//         let mut behaviour = Kademlia::with_config(local_key, local_peer_id.clone(), store, cfg);
-//
-//         // TODO: the /dnsaddr/ scheme is not supported (https://github.com/libp2p/rust-libp2p/issues/967)
-//         /*behaviour.add_address(&"QmNnooDu7bfjPFoTZYxMNLWUQJyrVwtbZg5gBMjTezGAJN".parse().unwrap(), "/dnsaddr/bootstrap.libp2p.io".parse().unwrap());
-//         behaviour.add_address(&"QmQCU2EcMqAqQPR2i9bChDtGNJchTbq5TbXJJ16u19uLTa".parse().unwrap(), "/dnsaddr/bootstrap.libp2p.io".parse().unwrap());
-//         behaviour.add_address(&"QmbLHAnMoJPWSCR5Zhtx6BHJX9KiKNN6tpvbUcqanj75Nb".parse().unwrap(), "/dnsaddr/bootstrap.libp2p.io".parse().unwrap());
-//         behaviour.add_address(&"QmcZf59bWwK5XFi76CZX8cbJ4BhTzzA3gU1ZjYZcYW3dwt".parse().unwrap(), "/dnsaddr/bootstrap.libp2p.io".parse().unwrap());*/
-//
-//         // The only address that currently works.
-//         behaviour.add_address(
-//             &"QmaCpDMGvV2BGHeYERUEnRQAwe3N8SzbUtfsmvsqQLuvuJ".parse()?,
-//             "/ip4/104.131.131.82/tcp/4001".parse()?,
-//         );
-//
-//         // The following addresses always fail signature verification, possibly due to
-//         // RSA keys with < 2048 bits.
-//         // behaviour.add_address(&"QmSoLPppuBtQSGwKDZT2M73ULpjvfd3aZ6ha4oFGL1KrGM".parse().unwrap(), "/ip4/104.236.179.241/tcp/4001".parse().unwrap());
-//         // behaviour.add_address(&"QmSoLSafTMBsPKadTEgaXctDQVcqN88CNLHXMkTNwMKPnu".parse().unwrap(), "/ip4/128.199.219.111/tcp/4001".parse().unwrap());
-//         // behaviour.add_address(&"QmSoLV4Bbm51jM9C4gDYZQ9Cy3U6aXMJDAbzgu2fzaDs64".parse().unwrap(), "/ip4/104.236.76.40/tcp/4001".parse().unwrap());
-//         // behaviour.add_address(&"QmSoLer265NRgSp2LA3dPaeykiS1J6DifTC88f5uVQKNAd".parse().unwrap(), "/ip4/178.62.158.247/tcp/4001".parse().unwrap());
-//
-//         // The following addresses are permanently unreachable:
-//         // Other(Other(A(Transport(A(Underlying(Os { code: 101, kind: Other, message: "Network is unreachable" }))))))
-//         // behaviour.add_address(&"QmSoLPppuBtQSGwKDZT2M73ULpjvfd3aZ6ha4oFGL1KrGM".parse().unwrap(), "/ip6/2604:a880:1:20::203:d001/tcp/4001".parse().unwrap());
-//         // behaviour.add_address(&"QmSoLSafTMBsPKadTEgaXctDQVcqN88CNLHXMkTNwMKPnu".parse().unwrap(), "/ip6/2400:6180:0:d0::151:6001/tcp/4001".parse().unwrap());
-//         // behaviour.add_address(&"QmSoLV4Bbm51jM9C4gDYZQ9Cy3U6aXMJDAbzgu2fzaDs64".parse().unwrap(), "/ip6/2604:a880:800:10::4a:5001/tcp/4001".parse().unwrap());
-//         // behaviour.add_address(&"QmSoLer265NRgSp2LA3dPaeykiS1J6DifTC88f5uVQKNAd".parse().unwrap(), "/ip6/2a03:b0c0:0:1010::23:1001/tcp/4001".parse().unwrap());
-//         Swarm::new(transport, behaviour, local_peer_id)
-//     };
-//
-//     // Order Kademlia to search for a peer.
-//     let to_search: PeerId = if let Some(peer_id) = env::args().nth(1) {
-//         peer_id.parse()?
-//     } else {
-//         identity::Keypair::generate_ed25519().public().into()
-//     };
-//
-//     println!("Searching for the closest peers to {:?}", to_search);
-//     swarm.get_closest_peers(to_search);
-//
-//     // Kick it off!
-//     task::block_on(async move {
-//         loop {
-//             let event = swarm.next().await;
-//             if let KademliaEvent::GetClosestPeersResult(result) = event {
-//                 match result {
-//                     Ok(ok) => {
-//                         if !ok.peers.is_empty() {
-//                             println!("Query finished with closest peers: {:#?}", ok.peers)
-//                         } else {
-//                             // The example is considered failed as there
-//                             // should always be at least 1 reachable peer.
-//                             println!("Query finished with no closest peers.")
-//                         }
-//                     }
-//                     Err(GetClosestPeersError::Timeout { peers, .. }) => {
-//                         if !peers.is_empty() {
-//                             println!("Query timed out with closest peers: {:#?}", peers)
-//                         } else {
-//                             // The example is considered failed as there
-//                             // should always be at least 1 reachable peer.
-//                             println!("Query timed out with no closest peers.");
-//                         }
-//                     }
-//                 };
-//
-//                 break;
-//             }
-//         }
-//
-//         Ok(())
-//     })
-// }
-=======
 // THE SOFTWARE IS PROVIDED "AS IS", WITHOUT WARRANTY OF ANY KIND, EXPRESS
 // OR IMPLIED, INCLUDING BUT NOT LIMITED TO THE WARRANTIES OF MERCHANTABILITY,
 // FITNESS FOR A PARTICULAR PURPOSE AND NONINFRINGEMENT. IN NO EVENT SHALL THE
@@ -234,6 +123,7 @@
                 break;
             }
         }
->>>>>>> 34faf945
 
-fn main() {}+        Ok(())
+    })
+}