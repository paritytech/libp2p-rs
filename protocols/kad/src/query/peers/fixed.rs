--- conflicted
+++ resolved
@@ -93,7 +93,6 @@
         false
     }
 
-<<<<<<< HEAD
     /// Callback for informing the iterator about a failed request to a peer.
     ///
     /// If the iterator is currently waiting for a result from `peer`,
@@ -105,17 +104,11 @@
     /// result from `peer`, or a result for `peer` has already been reported,
     /// calling this function has no effect and `false` is returned.
     pub fn on_failure(&mut self, peer: &PeerId) -> bool {
-        if let State::Waiting { .. } = &self.state {
-            if let Some(state @ PeerState::Waiting) = self.peers.get_mut(peer) {
-                *state = PeerState::Failed;
-                return true
-=======
-    pub fn on_failure(&mut self, peer: &PeerId) {
         if let State::Waiting { num_waiting } = &mut self.state {
             if let Some(state @ PeerState::Waiting) = self.peers.get_mut(peer) {
                 *state = PeerState::Failed;
                 *num_waiting -= 1;
->>>>>>> c271f6f5
+                return true
             }
         }
         false
