--- conflicted
+++ resolved
@@ -153,14 +153,10 @@
     loop {
         let to_publish = {
             tokio::select! {
-<<<<<<< HEAD
-                line = stdin.next_line() => Some((floodsub_topic.clone(), line?.expect("Stdin closed"))),
-=======
                 line = stdin.next_line() => {
                     let line = line?.expect("stdin closed");
                     Some((floodsub_topic.clone(), line))
                 }
->>>>>>> ec0f8a31
                 event = swarm.next() => {
                     // All events are handled by the `NetworkBehaviourEventProcess`es.
                     // I.e. the `swarm.next()` future drives the `Swarm` without ever
