[package]
name = "libp2p-yamux"
edition = "2018"
description = "Yamux multiplexing protocol for libp2p"
<<<<<<< HEAD
version = "0.25.0"
=======
version = "0.24.0"
>>>>>>> 2618899b
authors = ["Parity Technologies <admin@parity.io>"]
license = "MIT"
repository = "https://github.com/libp2p/rust-libp2p"
keywords = ["peer-to-peer", "libp2p", "networking"]
categories = ["network-programming", "asynchronous"]

[dependencies]
futures = "0.3.1"
libp2p-core = { version = "0.22.0", path = "../../core" }
parking_lot = "0.11"
thiserror = "1.0"
<<<<<<< HEAD
yamux = "0.8.0"
=======
yamux = "0.7.0"
>>>>>>> 2618899b
<|MERGE_RESOLUTION|>--- conflicted
+++ resolved
@@ -2,11 +2,7 @@
 name = "libp2p-yamux"
 edition = "2018"
 description = "Yamux multiplexing protocol for libp2p"
-<<<<<<< HEAD
 version = "0.25.0"
-=======
-version = "0.24.0"
->>>>>>> 2618899b
 authors = ["Parity Technologies <admin@parity.io>"]
 license = "MIT"
 repository = "https://github.com/libp2p/rust-libp2p"
@@ -18,8 +14,4 @@
 libp2p-core = { version = "0.22.0", path = "../../core" }
 parking_lot = "0.11"
 thiserror = "1.0"
-<<<<<<< HEAD
-yamux = "0.8.0"
-=======
-yamux = "0.7.0"
->>>>>>> 2618899b
+yamux = "0.8.0"