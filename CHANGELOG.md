--- conflicted
+++ resolved
@@ -4,18 +4,16 @@
   attempts per peer, with a configurable limit.
   [PR 1506](https://github.com/libp2p/rust-libp2p/pull/1506)
 
-<<<<<<< HEAD
 - `libp2p-core`: `PeerId`s that use the identity hashing will now be properly
   displayed using the string representation of an identity multihash, rather
   than the canonical SHA 256 representation.
   [PR 1576](https://github.com/libp2p/rust-libp2p/pull/1576)
-=======
+
 - `libp2p-core`: Updated to multihash 0.11.0.
   [PR 1566](https://github.com/libp2p/rust-libp2p/pull/1566)
 
 - `libp2p-core`: Make the number of events buffered to/from tasks configurable.
   [PR 1574](https://github.com/libp2p/rust-libp2p/pull/1574)
->>>>>>> 3a96ebf5
 
 - `libp2p-noise`: Added the `X25519Spec` protocol suite which uses
   libp2p-noise-spec compliant signatures on static keys as well as the
