--- conflicted
+++ resolved
@@ -130,7 +130,6 @@
     T: AsyncWrite + AsyncRead + Send + Unpin + 'static,
     C: Protocol<C> + AsRef<[u8]>
 {
-<<<<<<< HEAD
     Handshake(Box::pin(async move {
         let mut state = State::new(io, session, identity, identity_x)?;
         send_identity(&mut state).await?;
@@ -245,130 +244,6 @@
         recv_identity(&mut state).await?;
         state.finish()
     }))
-=======
-    /// Creates an authenticated Noise handshake for the initiator of a
-    /// single roundtrip (2 message) handshake pattern.
-    ///
-    /// Subject to the chosen [`IdentityExchange`], this message sequence
-    /// identifies the local node to the remote with the first message payload
-    /// (i.e. unencrypted) and expects the remote to identify itself in the
-    /// second message payload.
-    ///
-    /// This message sequence is suitable for authenticated 2-message Noise handshake
-    /// patterns where the static keys of the initiator and responder are either
-    /// known (i.e. appear in the pre-message pattern) or are sent with
-    /// the first and second message, respectively (e.g. `IK` or `IX`).
-    ///
-    /// ```raw
-    /// initiator -{id}-> responder
-    /// initiator <-{id}- responder
-    /// ```
-    pub fn rt1_initiator(
-        io: T,
-        session: Result<snow::HandshakeState, NoiseError>,
-        identity: KeypairIdentity,
-        identity_x: IdentityExchange
-    ) -> Handshake<T, C> {
-        Handshake(Box::new(
-            State::new(io, session, identity, identity_x)
-                .and_then(State::send_identity)
-                .and_then(State::recv_identity)
-                .and_then(State::finish)))
-    }
-
-    /// Creates an authenticated Noise handshake for the responder of a
-    /// single roundtrip (2 message) handshake pattern.
-    ///
-    /// Subject to the chosen [`IdentityExchange`], this message sequence expects the
-    /// remote to identify itself in the first message payload (i.e. unencrypted)
-    /// and identifies the local node to the remote in the second message payload.
-    ///
-    /// This message sequence is suitable for authenticated 2-message Noise handshake
-    /// patterns where the static keys of the initiator and responder are either
-    /// known (i.e. appear in the pre-message pattern) or are sent with the first
-    /// and second message, respectively (e.g. `IK` or `IX`).
-    ///
-    /// ```raw
-    /// initiator -{id}-> responder
-    /// initiator <-{id}- responder
-    /// ```
-    pub fn rt1_responder(
-        io: T,
-        session: Result<snow::HandshakeState, NoiseError>,
-        identity: KeypairIdentity,
-        identity_x: IdentityExchange,
-    ) -> Handshake<T, C> {
-        Handshake(Box::new(
-            State::new(io, session, identity, identity_x)
-                .and_then(State::recv_identity)
-                .and_then(State::send_identity)
-                .and_then(State::finish)))
-    }
-
-    /// Creates an authenticated Noise handshake for the initiator of a
-    /// 1.5-roundtrip (3 message) handshake pattern.
-    ///
-    /// Subject to the chosen [`IdentityExchange`], this message sequence expects
-    /// the remote to identify itself in the second message payload and
-    /// identifies the local node to the remote in the third message payload.
-    /// The first (unencrypted) message payload is always empty.
-    ///
-    /// This message sequence is suitable for authenticated 3-message Noise handshake
-    /// patterns where the static keys of the responder and initiator are either known
-    /// (i.e. appear in the pre-message pattern) or are sent with the second and third
-    /// message, respectively (e.g. `XX`).
-    ///
-    /// ```raw
-    /// initiator --{}--> responder
-    /// initiator <-{id}- responder
-    /// initiator -{id}-> responder
-    /// ```
-    pub fn rt15_initiator(
-        io: T,
-        session: Result<snow::HandshakeState, NoiseError>,
-        identity: KeypairIdentity,
-        identity_x: IdentityExchange
-    ) -> Handshake<T, C> {
-        Handshake(Box::new(
-            State::new(io, session, identity, identity_x)
-                .and_then(State::send_empty)
-                .and_then(State::recv_identity)
-                .and_then(State::send_identity)
-                .and_then(State::finish)))
-    }
-
-    /// Creates an authenticated Noise handshake for the responder of a
-    /// 1.5-roundtrip (3 message) handshake pattern.
-    ///
-    /// Subject to the chosen [`IdentityExchange`], this message sequence
-    /// identifies the local node in the second message payload and expects
-    /// the remote to identify itself in the third message payload. The first
-    /// (unencrypted) message payload is always empty.
-    ///
-    /// This message sequence is suitable for authenticated 3-message Noise handshake
-    /// patterns where the static keys of the responder and initiator are either known
-    /// (i.e. appear in the pre-message pattern) or are sent with the second and third
-    /// message, respectively (e.g. `XX`).
-    ///
-    /// ```raw
-    /// initiator --{}--> responder
-    /// initiator <-{id}- responder
-    /// initiator -{id}-> responder
-    /// ```
-    pub fn rt15_responder(
-        io: T,
-        session: Result<snow::HandshakeState, NoiseError>,
-        identity: KeypairIdentity,
-        identity_x: IdentityExchange
-    ) -> Handshake<T, C> {
-        Handshake(Box::new(
-            State::new(io, session, identity, identity_x)
-                .and_then(State::recv_empty)
-                .and_then(State::send_identity)
-                .and_then(State::recv_identity)
-                .and_then(State::finish)))
-    }
->>>>>>> 732becd4
 }
 
 //////////////////////////////////////////////////////////////////////////////
@@ -448,11 +323,7 @@
                         }
                     }
                 };
-<<<<<<< HEAD
-                Ok((remote, NoiseOutput { session: s, .. self.io }))
-=======
-                future::ok((remote, NoiseOutput { session: SnowState::Transport(s), .. self.io }))
->>>>>>> 732becd4
+                Ok((remote, NoiseOutput { session: SnowState::Transport(s), .. self.io }))
             }
         }
     }
@@ -486,7 +357,6 @@
 where
     T: AsyncRead + Unpin,
 {
-<<<<<<< HEAD
     let mut len_buf = [0,0];
     state.io.read_exact(&mut len_buf).await?;
     let len = u16::from_be_bytes(len_buf) as usize;
@@ -501,50 +371,6 @@
         if let Some(ref k) = state.id_remote_pubkey {
             if k != &pk {
                 return Err(NoiseError::InvalidKey)
-=======
-    type Error = NoiseError;
-    type Item = State<T>;
-
-    fn poll(&mut self) -> Poll<Self::Item, Self::Error> {
-        loop {
-            match mem::replace(&mut self.state, RecvIdentityState::Done) {
-                RecvIdentityState::Init(st) => {
-                    self.state = RecvIdentityState::ReadPayloadLen(nio::read_exact(st, [0, 0]));
-                },
-                RecvIdentityState::ReadPayloadLen(mut read_len) => {
-                    if let Async::Ready((st, bytes)) = read_len.poll()? {
-                        let len = u16::from_be_bytes(bytes) as usize;
-                        let buf = vec![0; len];
-                        self.state = RecvIdentityState::ReadPayload(nio::read_exact(st, buf));
-                    } else {
-                        self.state = RecvIdentityState::ReadPayloadLen(read_len);
-                        return Ok(Async::NotReady);
-                    }
-                },
-                RecvIdentityState::ReadPayload(mut read_payload) => {
-                    if let Async::Ready((mut st, bytes)) = read_payload.poll()? {
-                        let pb: payload_proto::Identity = protobuf::parse_from_bytes(&bytes)?;
-                        if !pb.pubkey.is_empty() {
-                            let pk = identity::PublicKey::from_protobuf_encoding(pb.get_pubkey())
-                                .map_err(|_| NoiseError::InvalidKey)?;
-                            if let Some(ref k) = st.id_remote_pubkey {
-                                if k != &pk {
-                                    return Err(NoiseError::InvalidKey)
-                                }
-                            }
-                            st.id_remote_pubkey = Some(pk);
-                        }
-                        if !pb.signature.is_empty() {
-                            st.dh_remote_pubkey_sig = Some(pb.signature)
-                        }
-                        return Ok(Async::Ready(st))
-                    } else {
-                        self.state = RecvIdentityState::ReadPayload(read_payload);
-                        return Ok(Async::NotReady)
-                    }
-                },
-                RecvIdentityState::Done => panic!("RecvIdentity polled after completion")
->>>>>>> 732becd4
             }
         }
         state.id_remote_pubkey = Some(pk);
@@ -561,57 +387,9 @@
 where
     T: AsyncWrite + Unpin,
 {
-<<<<<<< HEAD
     let mut pb = payload::Identity::new();
     if state.send_identity {
         pb.set_pubkey(state.identity.public.clone().into_protobuf_encoding());
-=======
-    type Error = NoiseError;
-    type Item = State<T>;
-
-    fn poll(&mut self) -> Poll<Self::Item, Self::Error> {
-        loop {
-            match mem::replace(&mut self.state, SendIdentityState::Done) {
-                SendIdentityState::Init(st) => {
-                    let mut pb = payload_proto::Identity::new();
-                    if st.send_identity {
-                        pb.set_pubkey(st.identity.public.clone().into_protobuf_encoding());
-                    }
-                    if let Some(ref sig) = st.identity.signature {
-                        pb.set_signature(sig.clone());
-                    }
-                    let pb_bytes = pb.write_to_bytes()?;
-                    let len = (pb_bytes.len() as u16).to_be_bytes();
-                    let write_len = nio::write_all(st, len);
-                    self.state = SendIdentityState::WritePayloadLen(write_len, pb_bytes);
-                },
-                SendIdentityState::WritePayloadLen(mut write_len, payload) => {
-                    if let Async::Ready((st, _)) = write_len.poll()? {
-                        self.state = SendIdentityState::WritePayload(nio::write_all(st, payload));
-                    } else {
-                        self.state = SendIdentityState::WritePayloadLen(write_len, payload);
-                        return Ok(Async::NotReady)
-                    }
-                },
-                SendIdentityState::WritePayload(mut write_payload) => {
-                    if let Async::Ready((st, _)) = write_payload.poll()? {
-                        self.state = SendIdentityState::Flush(st);
-                    } else {
-                        self.state = SendIdentityState::WritePayload(write_payload);
-                        return Ok(Async::NotReady)
-                    }
-                },
-                SendIdentityState::Flush(mut st) => {
-                    if !st.poll_flush()?.is_ready() {
-                        self.state = SendIdentityState::Flush(st);
-                        return Ok(Async::NotReady)
-                    }
-                    return Ok(Async::Ready(st))
-                },
-                SendIdentityState::Done => panic!("SendIdentity polled after completion")
-            }
-        }
->>>>>>> 732becd4
     }
     if let Some(ref sig) = state.identity.signature {
         pb.set_signature(sig.clone());
