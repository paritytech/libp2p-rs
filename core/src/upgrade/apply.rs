// Copyright 2018 Parity Technologies (UK) Ltd.
//
// Permission is hereby granted, free of charge, to any person obtaining a
// copy of this software and associated documentation files (the "Software"),
// to deal in the Software without restriction, including without limitation
// the rights to use, copy, modify, merge, publish, distribute, sublicense,
// and/or sell copies of the Software, and to permit persons to whom the
// Software is furnished to do so, subject to the following conditions:
//
// The above copyright notice and this permission notice shall be included in
// all copies or substantial portions of the Software.
//
// THE SOFTWARE IS PROVIDED "AS IS", WITHOUT WARRANTY OF ANY KIND, EXPRESS
// OR IMPLIED, INCLUDING BUT NOT LIMITED TO THE WARRANTIES OF MERCHANTABILITY,
// FITNESS FOR A PARTICULAR PURPOSE AND NONINFRINGEMENT. IN NO EVENT SHALL THE
// AUTHORS OR COPYRIGHT HOLDERS BE LIABLE FOR ANY CLAIM, DAMAGES OR OTHER
// LIABILITY, WHETHER IN AN ACTION OF CONTRACT, TORT OR OTHERWISE, ARISING
// FROM, OUT OF OR IN CONNECTION WITH THE SOFTWARE OR THE USE OR OTHER
// DEALINGS IN THE SOFTWARE.

use crate::{ConnectedPoint, Negotiated};
use crate::upgrade::{InboundUpgrade, OutboundUpgrade, UpgradeError, ProtocolName};
use futures::{future::Either, prelude::*, compat::Compat, compat::Compat01As03, compat::Future01CompatExt};
use log::debug;
use multistream_select::{self, DialerSelectFuture, ListenerSelectFuture};
use std::{iter, mem, pin::Pin, task::Context, task::Poll};

pub use multistream_select::Version;

/// Applies an upgrade to the inbound and outbound direction of a connection or substream.
pub fn apply<C, U>(conn: C, up: U, cp: ConnectedPoint, v: Version)
    -> Either<InboundUpgradeApply<C, U>, OutboundUpgradeApply<C, U>>
where
    C: AsyncRead + AsyncWrite + Unpin,
    U: InboundUpgrade<Negotiated<C>> + OutboundUpgrade<Negotiated<C>>,
{
    if cp.is_listener() {
        Either::Left(apply_inbound(conn, up))
    } else {
        Either::Right(apply_outbound(conn, up, v))
    }
}

/// Tries to perform an upgrade on an inbound connection or substream.
pub fn apply_inbound<C, U>(conn: C, up: U) -> InboundUpgradeApply<C, U>
where
    C: AsyncRead + AsyncWrite + Unpin,
    U: InboundUpgrade<Negotiated<C>>,
{
    let iter = up.protocol_info().into_iter().map(NameWrap as fn(_) -> NameWrap<_>);
    let future = multistream_select::listener_select_proto(Compat::new(conn), iter).compat();
    InboundUpgradeApply {
        inner: InboundUpgradeApplyState::Init { future, upgrade: up }
    }
}

/// Tries to perform an upgrade on an outbound connection or substream.
pub fn apply_outbound<C, U>(conn: C, up: U, v: Version) -> OutboundUpgradeApply<C, U>
where
    C: AsyncRead + AsyncWrite + Unpin,
    U: OutboundUpgrade<Negotiated<C>>
{
    let iter = up.protocol_info().into_iter().map(NameWrap as fn(_) -> NameWrap<_>);
    let future = multistream_select::dialer_select_proto(Compat::new(conn), iter, v).compat();
    OutboundUpgradeApply {
        inner: OutboundUpgradeApplyState::Init { future, upgrade: up }
    }
}

/// Future returned by `apply_inbound`. Drives the upgrade process.
pub struct InboundUpgradeApply<C, U>
where
    C: AsyncRead + AsyncWrite + Unpin,
    U: InboundUpgrade<Negotiated<C>>
{
    inner: InboundUpgradeApplyState<C, U>
}

enum InboundUpgradeApplyState<C, U>
where
    C: AsyncRead + AsyncWrite + Unpin,
    U: InboundUpgrade<Negotiated<C>>,
{
    Init {
        future: Compat01As03<ListenerSelectFuture<Compat<C>, NameWrap<U::Info>>>,
        upgrade: U,
    },
    Upgrade {
        future: Pin<Box<U::Future>>
    },
    Undefined
}

impl<C, U> Unpin for InboundUpgradeApply<C, U>
where
    C: AsyncRead + AsyncWrite + Unpin,
    U: InboundUpgrade<Negotiated<C>>,
{
}

impl<C, U> Future for InboundUpgradeApply<C, U>
where
    C: AsyncRead + AsyncWrite + Unpin,
<<<<<<< HEAD
    U: InboundUpgrade<C>,
=======
    U: InboundUpgrade<Negotiated<C>>,
    U::Future: Unpin,
>>>>>>> 42a45e26
{
    type Output = Result<U::Output, UpgradeError<U::Error>>;

    fn poll(mut self: Pin<&mut Self>, cx: &mut Context) -> Poll<Self::Output> {
        loop {
            match mem::replace(&mut self.inner, InboundUpgradeApplyState::Undefined) {
                InboundUpgradeApplyState::Init { mut future, upgrade } => {
                    let (info, io) = match Future::poll(Pin::new(&mut future), cx)? {
                        Poll::Ready(x) => x,
                        Poll::Pending => {
                            self.inner = InboundUpgradeApplyState::Init { future, upgrade };
                            return Poll::Pending
                        }
                    };
                    self.inner = InboundUpgradeApplyState::Upgrade {
                        future: Box::pin(upgrade.upgrade_inbound(Compat01As03::new(io), info.0))
                    };
                }
                InboundUpgradeApplyState::Upgrade { mut future } => {
                    match Future::poll(Pin::new(&mut future), cx) {
                        Poll::Pending => {
                            self.inner = InboundUpgradeApplyState::Upgrade { future };
                            return Poll::Pending
                        }
                        Poll::Ready(Ok(x)) => {
                            debug!("Successfully applied negotiated protocol");
                            return Poll::Ready(Ok(x))
                        }
                        Poll::Ready(Err(e)) => {
                            debug!("Failed to apply negotiated protocol");
                            return Poll::Ready(Err(UpgradeError::Apply(e)))
                        }
                    }
                }
                InboundUpgradeApplyState::Undefined =>
                    panic!("InboundUpgradeApplyState::poll called after completion")
            }
        }
    }
}

/// Future returned by `apply_outbound`. Drives the upgrade process.
pub struct OutboundUpgradeApply<C, U>
where
    C: AsyncRead + AsyncWrite + Unpin,
    U: OutboundUpgrade<Negotiated<C>>
{
    inner: OutboundUpgradeApplyState<C, U>
}

enum OutboundUpgradeApplyState<C, U>
where
    C: AsyncRead + AsyncWrite + Unpin,
    U: OutboundUpgrade<Negotiated<C>>
{
    Init {
        future: Compat01As03<DialerSelectFuture<Compat<C>, NameWrapIter<<U::InfoIter as IntoIterator>::IntoIter>>>,
        upgrade: U
    },
    Upgrade {
        future: Pin<Box<U::Future>>
    },
    Undefined
}

impl<C, U> Unpin for OutboundUpgradeApply<C, U>
where
    C: AsyncRead + AsyncWrite + Unpin,
    U: OutboundUpgrade<Negotiated<C>>,
{
}

impl<C, U> Future for OutboundUpgradeApply<C, U>
where
    C: AsyncRead + AsyncWrite + Unpin,
<<<<<<< HEAD
    U: OutboundUpgrade<C>,
=======
    U: OutboundUpgrade<Negotiated<C>>,
    U::Future: Unpin,
>>>>>>> 42a45e26
{
    type Output = Result<U::Output, UpgradeError<U::Error>>;

    fn poll(mut self: Pin<&mut Self>, cx: &mut Context) -> Poll<Self::Output> {
        loop {
            match mem::replace(&mut self.inner, OutboundUpgradeApplyState::Undefined) {
                OutboundUpgradeApplyState::Init { mut future, upgrade } => {
                    let (info, connection) = match Future::poll(Pin::new(&mut future), cx)? {
                        Poll::Ready(x) => x,
                        Poll::Pending => {
                            self.inner = OutboundUpgradeApplyState::Init { future, upgrade };
                            return Poll::Pending
                        }
                    };
                    self.inner = OutboundUpgradeApplyState::Upgrade {
                        future: Box::pin(upgrade.upgrade_outbound(Compat01As03::new(connection), info.0))
                    };
                }
                OutboundUpgradeApplyState::Upgrade { mut future } => {
                    match Future::poll(Pin::new(&mut future), cx) {
                        Poll::Pending => {
                            self.inner = OutboundUpgradeApplyState::Upgrade { future };
                            return Poll::Pending
                        }
                        Poll::Ready(Ok(x)) => {
                            debug!("Successfully applied negotiated protocol");
                            return Poll::Ready(Ok(x))
                        }
                        Poll::Ready(Err(e)) => {
                            debug!("Failed to apply negotiated protocol");
                            return Poll::Ready(Err(UpgradeError::Apply(e)));
                        }
                    }
                }
                OutboundUpgradeApplyState::Undefined =>
                    panic!("OutboundUpgradeApplyState::poll called after completion")
            }
        }
    }
}

type NameWrapIter<I> = iter::Map<I, fn(<I as Iterator>::Item) -> NameWrap<<I as Iterator>::Item>>;

/// Wrapper type to expose an `AsRef<[u8]>` impl for all types implementing `ProtocolName`.
#[derive(Clone)]
struct NameWrap<N>(N);

impl<N: ProtocolName> AsRef<[u8]> for NameWrap<N> {
    fn as_ref(&self) -> &[u8] {
        self.0.protocol_name()
    }
}
<|MERGE_RESOLUTION|>--- conflicted
+++ resolved
@@ -101,12 +101,7 @@
 impl<C, U> Future for InboundUpgradeApply<C, U>
 where
     C: AsyncRead + AsyncWrite + Unpin,
-<<<<<<< HEAD
-    U: InboundUpgrade<C>,
-=======
-    U: InboundUpgrade<Negotiated<C>>,
-    U::Future: Unpin,
->>>>>>> 42a45e26
+    U: InboundUpgrade<Negotiated<C>>,
 {
     type Output = Result<U::Output, UpgradeError<U::Error>>;
 
@@ -182,12 +177,7 @@
 impl<C, U> Future for OutboundUpgradeApply<C, U>
 where
     C: AsyncRead + AsyncWrite + Unpin,
-<<<<<<< HEAD
-    U: OutboundUpgrade<C>,
-=======
     U: OutboundUpgrade<Negotiated<C>>,
-    U::Future: Unpin,
->>>>>>> 42a45e26
 {
     type Output = Result<U::Output, UpgradeError<U::Error>>;
 
