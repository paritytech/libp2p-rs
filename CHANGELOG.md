--- conflicted
+++ resolved
@@ -23,41 +23,26 @@
 - [`parity-multiaddr` CHANGELOG](misc/multiaddr/CHANGELOG.md)
 - [`libp2p-core-derive` CHANGELOG](misc/core-derive/CHANGELOG.md)
 
-<<<<<<< HEAD
 # Version 0.28.0 [unreleased]
 
 - Update `libp2p-yamux` to `0.25.0`. *Step 4 of 4 in a multi-release
   upgrade process.* See the `libp2p-yamux` CHANGELOG for details.
 
-# Version 0.27.0 [unreleased]
-=======
 # Version 0.27.0 [2020-09-09]
->>>>>>> 2618899b
 
 - Update `libp2p-yamux` to `0.24.0`. *Step 3 of 4 in a multi-release
   upgrade process.* See the `libp2p-yamux` CHANGELOG for details.
 
-<<<<<<< HEAD
-# Version 0.26.0 [unreleased]
-=======
 # Version 0.26.0 [2020-09-09]
->>>>>>> 2618899b
 
 - Update `libp2p-yamux` to `0.23.0`. *Step 2 of 4 in a multi-release
   upgrade process.* See the `libp2p-yamux` CHANGELOG for details.
 
-<<<<<<< HEAD
-# Version 0.25.0 [unreleased]
-=======
 # Version 0.25.0 [2020-09-09]
 
 - Remove the deprecated `libp2p-secio` dependency. To continue to use
   SECIO, add an explicit dependency on `libp2p-secio`. However,
   transitioning to `libp2p-noise` is strongly recommended.
-
-- Update `libp2p-yamux` to `0.22.0`. *This version starts a multi-release
-  upgrade process.* See the `libp2p-yamux` CHANGELOG for details.
->>>>>>> 2618899b
 
 - Update `libp2p-yamux` to `0.22.0`. *This version starts a multi-release
   upgrade process.* See the `libp2p-yamux` CHANGELOG for details.
