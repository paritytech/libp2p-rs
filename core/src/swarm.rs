// Copyright 2018 Parity Technologies (UK) Ltd.
//
// Permission is hereby granted, free of charge, to any person obtaining a
// copy of this software and associated documentation files (the "Software"),
// to deal in the Software without restriction, including without limitation
// the rights to use, copy, modify, merge, publish, distribute, sublicense,
// and/or sell copies of the Software, and to permit persons to whom the
// Software is furnished to do so, subject to the following conditions:
//
// The above copyright notice and this permission notice shall be included in
// all copies or substantial portions of the Software.
//
// THE SOFTWARE IS PROVIDED "AS IS", WITHOUT WARRANTY OF ANY KIND, EXPRESS
// OR IMPLIED, INCLUDING BUT NOT LIMITED TO THE WARRANTIES OF MERCHANTABILITY,
// FITNESS FOR A PARTICULAR PURPOSE AND NONINFRINGEMENT. IN NO EVENT SHALL THE
// AUTHORS OR COPYRIGHT HOLDERS BE LIABLE FOR ANY CLAIM, DAMAGES OR OTHER
// LIABILITY, WHETHER IN AN ACTION OF CONTRACT, TORT OR OTHERWISE, ARISING
// FROM, OUT OF OR IN CONNECTION WITH THE SOFTWARE OR THE USE OR OTHER
// DEALINGS IN THE SOFTWARE.

use crate::{
<<<<<<< HEAD
    Transport, Multiaddr, PeerId, Upgrade,
=======
    Transport, Multiaddr, PublicKey, PeerId, InboundUpgrade, OutboundUpgrade, UpgradeInfo,
>>>>>>> 9e0f110e
    muxing::StreamMuxer,
    nodes::{
        handled_node::NodeHandler,
        node::Substream,
        raw_swarm::{RawSwarm, RawSwarmEvent}
    },
    protocols_handler::{NodeHandlerWrapper, ProtocolsHandler},
    topology::Topology
};
use futures::prelude::*;
use smallvec::SmallVec;
use std::{fmt, io, ops::{Deref, DerefMut}};

pub use crate::nodes::raw_swarm::ConnectedPoint;

/// Contains the state of the network, plus the way it should behave.
pub struct Swarm<TTransport, TBehaviour, TTopology>
where TTransport: Transport,
      TBehaviour: NetworkBehaviour<TTopology>,
{
    raw_swarm: RawSwarm<
        TTransport,
        <<TBehaviour as NetworkBehaviour<TTopology>>::ProtocolsHandler as ProtocolsHandler>::InEvent,
        <<TBehaviour as NetworkBehaviour<TTopology>>::ProtocolsHandler as ProtocolsHandler>::OutEvent,
        NodeHandlerWrapper<TBehaviour::ProtocolsHandler>,
    >,

    /// Handles which nodes to connect to and how to handle the events sent back by the protocol
    /// handlers.
    behaviour: TBehaviour,

    /// Holds the topology of the network. In other words all the nodes that we think exist, even
    /// if we're not connected to them.
    topology: TTopology,

    /// Public key of the local node.
    local_public_key: PublicKey,

    /// Peer ID of the local node.
    local_peer_id: PeerId,

    /// List of protocols that the behaviour says it supports.
    supported_protocols: SmallVec<[Vec<u8>; 16]>,

    /// List of multiaddresses we're listening on.
    listened_addrs: SmallVec<[Multiaddr; 8]>,

    /// List of multiaddresses we're listening on after NAT traversal.
    external_addresses: SmallVec<[Multiaddr; 8]>,
}

impl<TTransport, TBehaviour, TTopology> Deref for Swarm<TTransport, TBehaviour, TTopology>
where TTransport: Transport,
      TBehaviour: NetworkBehaviour<TTopology>,
{
    type Target = TBehaviour;

    #[inline]
    fn deref(&self) -> &Self::Target {
        &self.behaviour
    }
}

impl<TTransport, TBehaviour, TTopology> DerefMut for Swarm<TTransport, TBehaviour, TTopology>
where TTransport: Transport,
      TBehaviour: NetworkBehaviour<TTopology>,
{
    #[inline]
    fn deref_mut(&mut self) -> &mut Self::Target {
        &mut self.behaviour
    }
}

impl<TTransport, TBehaviour, TMuxer, TTopology> Swarm<TTransport, TBehaviour, TTopology>
where TBehaviour: NetworkBehaviour<TTopology>,
      TMuxer: StreamMuxer + Send + Sync + 'static,
      <TMuxer as StreamMuxer>::OutboundSubstream: Send + 'static,
      <TMuxer as StreamMuxer>::Substream: Send + 'static,
      TTransport: Transport<Output = (PeerId, TMuxer)> + Clone,
      TTransport::Listener: Send + 'static,
      TTransport::ListenerUpgrade: Send + 'static,
      TTransport::Dial: Send + 'static,
      TBehaviour::ProtocolsHandler: ProtocolsHandler<Substream = Substream<TMuxer>> + Send + 'static,
      <TBehaviour::ProtocolsHandler as ProtocolsHandler>::InEvent: Send + 'static,
      <TBehaviour::ProtocolsHandler as ProtocolsHandler>::OutEvent: Send + 'static,
      <TBehaviour::ProtocolsHandler as ProtocolsHandler>::OutboundOpenInfo: Send + 'static, // TODO: shouldn't be necessary
      <TBehaviour::ProtocolsHandler as ProtocolsHandler>::InboundProtocol: Upgrade<Substream<TMuxer>> + Send + 'static,
      <<TBehaviour::ProtocolsHandler as ProtocolsHandler>::InboundProtocol as Upgrade<Substream<TMuxer>>>::NamesIter: Send + 'static,
      <<TBehaviour::ProtocolsHandler as ProtocolsHandler>::InboundProtocol as Upgrade<Substream<TMuxer>>>::UpgradeId: Send + 'static,
      <<TBehaviour::ProtocolsHandler as ProtocolsHandler>::InboundProtocol as Upgrade<Substream<TMuxer>>>::Error: fmt::Debug + Send + 'static,
      <<TBehaviour::ProtocolsHandler as ProtocolsHandler>::InboundProtocol as Upgrade<Substream<TMuxer>>>::Future: Send + 'static,
      <TBehaviour::ProtocolsHandler as ProtocolsHandler>::OutboundProtocol: Upgrade<Substream<TMuxer>> + Send + 'static,
      <<TBehaviour::ProtocolsHandler as ProtocolsHandler>::OutboundProtocol as Upgrade<Substream<TMuxer>>>::NamesIter: Send + 'static,
      <<TBehaviour::ProtocolsHandler as ProtocolsHandler>::OutboundProtocol as Upgrade<Substream<TMuxer>>>::UpgradeId: Send + 'static,
      <<TBehaviour::ProtocolsHandler as ProtocolsHandler>::OutboundProtocol as Upgrade<Substream<TMuxer>>>::Future: Send + 'static,
      <<TBehaviour::ProtocolsHandler as ProtocolsHandler>::OutboundProtocol as Upgrade<Substream<TMuxer>>>::Error: fmt::Debug + Send + 'static,
      <NodeHandlerWrapper<TBehaviour::ProtocolsHandler> as NodeHandler>::OutboundOpenInfo: Send + 'static, // TODO: shouldn't be necessary
      TTopology: Topology,
{
    /// Builds a new `Swarm`.
    #[inline]
    pub fn new(transport: TTransport, mut behaviour: TBehaviour, topology: TTopology, local_public_key: PublicKey) -> Self {
        let supported_protocols = behaviour
            .new_handler()
            .listen_protocol()
            .protocol_names()
            .map(|(name, _)| name.to_vec())
            .collect();

        let raw_swarm = RawSwarm::new(transport);

        let local_peer_id = local_public_key.clone().into_peer_id();

        Swarm {
            raw_swarm,
            behaviour,
            topology,
            local_public_key,
            local_peer_id,
            supported_protocols,
            listened_addrs: SmallVec::new(),
            external_addresses: SmallVec::new(),
        }
    }

    /// Returns the transport passed when building this object.
    #[inline]
    pub fn transport(me: &Self) -> &TTransport {
        me.raw_swarm.transport()
    }

    /// Starts listening on the given address.
    ///
    /// Returns an error if the address is not supported.
    /// On success, returns an alternative version of the address.
    #[inline]
    pub fn listen_on(me: &mut Self, addr: Multiaddr) -> Result<Multiaddr, Multiaddr> {
        let result = me.raw_swarm.listen_on(addr);
        if let Ok(ref addr) = result {
            me.listened_addrs.push(addr.clone());
        }
        result
    }

    /// Tries to dial the given address.
    ///
    /// Returns an error if the address is not supported.
    #[inline]
    pub fn dial_addr(me: &mut Self, addr: Multiaddr) -> Result<(), Multiaddr> {
        let handler = me.behaviour.new_handler();
        me.raw_swarm.dial(addr, handler.into_node_handler())
    }

    /// Tries to reach the given peer using the elements in the topology.
    ///
    /// Has no effect if we are already connected to that peer, or if no address is known for the
    /// peer.
    #[inline]
    pub fn dial(me: &mut Self, peer_id: PeerId) {
        let addrs = me.topology.addresses_of_peer(&peer_id);
        let handler = me.behaviour.new_handler().into_node_handler();
        if let Some(peer) = me.raw_swarm.peer(peer_id).as_not_connected() {
            let _ = peer.connect_iter(addrs, handler);
        }
    }

    /// Returns an iterator that produces the list of addresses we're listening on.
    #[inline]
    pub fn listeners(me: &Self) -> impl Iterator<Item = &Multiaddr> {
        RawSwarm::listeners(&me.raw_swarm)
    }

    /// Returns the peer ID of the swarm passed as parameter.
    #[inline]
    pub fn local_peer_id(me: &Self) -> &PeerId {
        &me.local_peer_id
    }

    /// Returns the topology of the swarm.
    #[inline]
    pub fn topology(me: &Self) -> &TTopology {
        &me.topology
    }

    /// Returns the topology of the swarm.
    #[inline]
    pub fn topology_mut(me: &mut Self) -> &mut TTopology {
        &mut me.topology
    }
}

impl<TTransport, TBehaviour, TMuxer, TTopology> Stream for Swarm<TTransport, TBehaviour, TTopology>
where TBehaviour: NetworkBehaviour<TTopology>,
      TMuxer: StreamMuxer + Send + Sync + 'static,
      <TMuxer as StreamMuxer>::OutboundSubstream: Send + 'static,
      <TMuxer as StreamMuxer>::Substream: Send + 'static,
      TTransport: Transport<Output = (PeerId, TMuxer)> + Clone,
      TTransport::Listener: Send + 'static,
      TTransport::ListenerUpgrade: Send + 'static,
      TTransport::Dial: Send + 'static,
      TBehaviour::ProtocolsHandler: ProtocolsHandler<Substream = Substream<TMuxer>> + Send + 'static,
      <TBehaviour::ProtocolsHandler as ProtocolsHandler>::InEvent: Send + 'static,
      <TBehaviour::ProtocolsHandler as ProtocolsHandler>::OutEvent: Send + 'static,
      <TBehaviour::ProtocolsHandler as ProtocolsHandler>::OutboundOpenInfo: Send + 'static, // TODO: shouldn't be necessary
      <TBehaviour::ProtocolsHandler as ProtocolsHandler>::InboundProtocol: Upgrade<Substream<TMuxer>> + Send + 'static,
      <<TBehaviour::ProtocolsHandler as ProtocolsHandler>::InboundProtocol as Upgrade<Substream<TMuxer>>>::Future: Send + 'static,
      <<TBehaviour::ProtocolsHandler as ProtocolsHandler>::InboundProtocol as Upgrade<Substream<TMuxer>>>::Error: fmt::Debug + Send + 'static,
      <<TBehaviour::ProtocolsHandler as ProtocolsHandler>::InboundProtocol as Upgrade<Substream<TMuxer>>>::NamesIter: Send + 'static,
      <<TBehaviour::ProtocolsHandler as ProtocolsHandler>::InboundProtocol as Upgrade<Substream<TMuxer>>>::UpgradeId: Send + 'static,
      <TBehaviour::ProtocolsHandler as ProtocolsHandler>::OutboundProtocol: Upgrade<Substream<TMuxer>> + Send + 'static,
      <<TBehaviour::ProtocolsHandler as ProtocolsHandler>::OutboundProtocol as Upgrade<Substream<TMuxer>>>::Future: Send + 'static,
      <<TBehaviour::ProtocolsHandler as ProtocolsHandler>::OutboundProtocol as Upgrade<Substream<TMuxer>>>::Error: fmt::Debug + Send + 'static,
      <<TBehaviour::ProtocolsHandler as ProtocolsHandler>::OutboundProtocol as Upgrade<Substream<TMuxer>>>::NamesIter: Send + 'static,
      <<TBehaviour::ProtocolsHandler as ProtocolsHandler>::OutboundProtocol as Upgrade<Substream<TMuxer>>>::UpgradeId: Send + 'static,
      <NodeHandlerWrapper<TBehaviour::ProtocolsHandler> as NodeHandler>::OutboundOpenInfo: Send + 'static, // TODO: shouldn't be necessary
      TTopology: Topology,
{
    type Item = TBehaviour::OutEvent;
    type Error = io::Error;

    #[inline]
    fn poll(&mut self) -> Poll<Option<TBehaviour::OutEvent>, io::Error> {
        loop {
            let mut raw_swarm_not_ready = false;

            match self.raw_swarm.poll() {
                Async::NotReady => raw_swarm_not_ready = true,
                Async::Ready(RawSwarmEvent::NodeEvent { peer_id, event }) => {
                    self.behaviour.inject_node_event(peer_id, event);
                },
                Async::Ready(RawSwarmEvent::Connected { peer_id, endpoint }) => {
                    self.behaviour.inject_connected(peer_id, endpoint);
                },
                Async::Ready(RawSwarmEvent::NodeClosed { peer_id, endpoint }) |
                Async::Ready(RawSwarmEvent::NodeError { peer_id, endpoint, .. }) => {
                    self.behaviour.inject_disconnected(&peer_id, endpoint);
                },
                Async::Ready(RawSwarmEvent::Replaced { peer_id, closed_endpoint, endpoint }) => {
                    self.behaviour.inject_disconnected(&peer_id, closed_endpoint);
                    self.behaviour.inject_connected(peer_id, endpoint);
                },
                Async::Ready(RawSwarmEvent::IncomingConnection(incoming)) => {
                    let handler = self.behaviour.new_handler();
                    incoming.accept(handler.into_node_handler());
                },
                Async::Ready(RawSwarmEvent::ListenerClosed { .. }) => {},
                Async::Ready(RawSwarmEvent::IncomingConnectionError { .. }) => {},
                Async::Ready(RawSwarmEvent::DialError { .. }) => {},
                Async::Ready(RawSwarmEvent::UnknownPeerDialError { .. }) => {},
            }

            let behaviour_poll = {
                let mut parameters = PollParameters {
                    topology: &mut self.topology,
                    supported_protocols: &self.supported_protocols,
                    listened_addrs: &self.listened_addrs,
                    external_addresses: &self.external_addresses,
                    local_public_key: &self.local_public_key,
                    local_peer_id: &self.local_peer_id,
                };
                self.behaviour.poll(&mut parameters)
            };

            match behaviour_poll {
                Async::NotReady if raw_swarm_not_ready => return Ok(Async::NotReady),
                Async::NotReady => (),
                Async::Ready(NetworkBehaviourAction::GenerateEvent(event)) => {
                    return Ok(Async::Ready(Some(event)));
                },
                Async::Ready(NetworkBehaviourAction::DialAddress { address }) => {
                    let _ = Swarm::dial_addr(self, address);
                },
                Async::Ready(NetworkBehaviourAction::DialPeer { peer_id }) => {
                    Swarm::dial(self, peer_id)
                },
                Async::Ready(NetworkBehaviourAction::SendEvent { peer_id, event }) => {
                    if let Some(mut peer) = self.raw_swarm.peer(peer_id).as_connected() {
                        peer.send_event(event);
                    }
                },
                Async::Ready(NetworkBehaviourAction::ReportObservedAddr { address }) => {
                    for addr in self.raw_swarm.nat_traversal(&address) {
                        // TODO: is it a good idea to add these addresses permanently? what about
                        //       a TTL instead?
                        self.external_addresses.push(addr);
                    }
                },
            }
        }
    }
}

/// A behaviour for the network. Allows customizing the swarm.
///
/// This trait has been designed to be composable. Multiple implementations can be combined into
/// one that handles all the behaviours at once.
pub trait NetworkBehaviour<TTopology> {
    /// Handler for all the protocols the network supports.
    type ProtocolsHandler: ProtocolsHandler;
    /// Event generated by the swarm.
    type OutEvent;

    /// Builds a new `ProtocolsHandler`.
    fn new_handler(&mut self) -> Self::ProtocolsHandler;

    /// Indicates the behaviour that we connected to the node with the given peer id through the
    /// given endpoint.
    fn inject_connected(&mut self, peer_id: PeerId, endpoint: ConnectedPoint);

    /// Indicates the behaviour that we disconnected from the node with the given peer id. The
    /// endpoint is the one we used to be connected to.
    fn inject_disconnected(&mut self, peer_id: &PeerId, endpoint: ConnectedPoint);

    /// Indicates the behaviour that the node with the given peer id has generated an event for
    /// us.
    ///
    /// > **Note**: This method is only called for events generated by the protocols handler.
    fn inject_node_event(
        &mut self,
        peer_id: PeerId,
        event: <Self::ProtocolsHandler as ProtocolsHandler>::OutEvent
    );

    /// Polls for things that swarm should do.
    ///
    /// This API mimics the API of the `Stream` trait.
    fn poll(&mut self, topology: &mut PollParameters<TTopology>) -> Async<NetworkBehaviourAction<<Self::ProtocolsHandler as ProtocolsHandler>::InEvent, Self::OutEvent>>;
}

/// Parameters passed to `poll()` that the `NetworkBehaviour` has access to.
#[derive(Debug)]
pub struct PollParameters<'a, TTopology: 'a> {
    topology: &'a mut TTopology,
    supported_protocols: &'a [Vec<u8>],
    listened_addrs: &'a [Multiaddr],
    external_addresses: &'a [Multiaddr],
    local_public_key: &'a PublicKey,
    local_peer_id: &'a PeerId,
}

impl<'a, TTopology> PollParameters<'a, TTopology> {
    /// Returns a reference to the topology of the network.
    #[inline]
    pub fn topology(&mut self) -> &mut TTopology {
        &mut self.topology
    }

    /// Returns the list of protocol the behaviour supports when a remote negotiates a protocol on
    /// an inbound substream.
    ///
    /// The iterator's elements are the ASCII names as reported on the wire.
    ///
    /// Note that the list is computed once at initialization and never refreshed.
    #[inline]
    pub fn supported_protocols(&self) -> impl ExactSizeIterator<Item = &[u8]> {
        self.supported_protocols.iter().map(AsRef::as_ref)
    }

    /// Returns the list of the addresses we're listening on
    #[inline]
    pub fn listened_addresses(&self) -> impl ExactSizeIterator<Item = &Multiaddr> {
        self.listened_addrs.iter()
    }

    /// Returns the list of the addresses we're listening on, after accounting for NAT traversal.
    ///
    /// This corresponds to the elements produced with `ReportObservedAddr`.
    #[inline]
    pub fn external_addresses(&self) -> impl ExactSizeIterator<Item = &Multiaddr> {
        self.external_addresses.iter()
    }

    /// Returns the public key of the local node.
    #[inline]
    pub fn local_public_key(&self) -> &PublicKey { 
        self.local_public_key
    }

    /// Returns the peer id of the local node.
    #[inline]
    pub fn local_peer_id(&self) -> &PeerId {
        self.local_peer_id
    }
}

/// Action to perform.
#[derive(Debug, Clone)]
pub enum NetworkBehaviourAction<TInEvent, TOutEvent> {
    /// Generate an event for the outside.
    GenerateEvent(TOutEvent),

    // TODO: report new raw connection for usage after intercepting an address dial

    /// Instructs the swarm to dial the given multiaddress without any expectation of a peer id.
    DialAddress {
        /// The address to dial.
        address: Multiaddr,
    },

    /// Instructs the swarm to try reach the given peer.
    DialPeer {
        /// The peer to try reach.
        peer_id: PeerId,
    },

    /// If we're connected to the given peer, sends a message to the protocol handler.
    ///
    /// If we're not connected to this peer, does nothing. If necessary, the implementation of
    /// `NetworkBehaviour` is supposed to track which peers we are connected to.
    SendEvent {
        /// The peer which to send the message to.
        peer_id: PeerId,
        /// Event to send to the peer.
        event: TInEvent,
    },

    /// Reports that a remote observes us as this address.
    ///
    /// The swarm will pass this address through the transport's NAT traversal.
    ReportObservedAddr {
        /// The address we're being observed as.
        address: Multiaddr,
    },
}<|MERGE_RESOLUTION|>--- conflicted
+++ resolved
@@ -19,11 +19,7 @@
 // DEALINGS IN THE SOFTWARE.
 
 use crate::{
-<<<<<<< HEAD
-    Transport, Multiaddr, PeerId, Upgrade,
-=======
-    Transport, Multiaddr, PublicKey, PeerId, InboundUpgrade, OutboundUpgrade, UpgradeInfo,
->>>>>>> 9e0f110e
+    Transport, Multiaddr, PublicKey, PeerId, Upgrade,
     muxing::StreamMuxer,
     nodes::{
         handled_node::NodeHandler,
@@ -398,7 +394,7 @@
 
     /// Returns the public key of the local node.
     #[inline]
-    pub fn local_public_key(&self) -> &PublicKey { 
+    pub fn local_public_key(&self) -> &PublicKey {
         self.local_public_key
     }
 
