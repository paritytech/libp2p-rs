// Copyright 2018 Parity Technologies (UK) Ltd.
//
// Permission is hereby granted, free of charge, to any person obtaining a
// copy of this software and associated documentation files (the "Software"),
// to deal in the Software without restriction, including without limitation
// the rights to use, copy, modify, merge, publish, distribute, sublicense,
// and/or sell copies of the Software, and to permit persons to whom the
// Software is furnished to do so, subject to the following conditions:
//
// The above copyright notice and this permission notice shall be included in
// all copies or substantial portions of the Software.
//
// THE SOFTWARE IS PROVIDED "AS IS", WITHOUT WARRANTY OF ANY KIND, EXPRESS
// OR IMPLIED, INCLUDING BUT NOT LIMITED TO THE WARRANTIES OF MERCHANTABILITY,
// FITNESS FOR A PARTICULAR PURPOSE AND NONINFRINGEMENT. IN NO EVENT SHALL THE
// AUTHORS OR COPYRIGHT HOLDERS BE LIABLE FOR ANY CLAIM, DAMAGES OR OTHER
// LIABILITY, WHETHER IN AN ACTION OF CONTRACT, TORT OR OTHERWISE, ARISING
// FROM, OUT OF OR IN CONNECTION WITH THE SOFTWARE OR THE USE OR OTHER
// DEALINGS IN THE SOFTWARE.

//! Implementation of the `Kademlia` network behaviour.

mod test;

use crate::K_VALUE;
use crate::addresses::Addresses;
use crate::handler::{KademliaHandler, KademliaHandlerConfig, KademliaRequestId, KademliaHandlerEvent, KademliaHandlerIn};
use crate::jobs::*;
use crate::kbucket::{self, KBucketsTable, NodeStatus};
use crate::protocol::{KademliaProtocolConfig, KadConnectionType, KadPeer};
use crate::query::{Query, QueryId, QueryPool, QueryConfig, QueryPoolState};
use crate::record::{self, store::{self, RecordStore}, Record, ProviderRecord};
use fnv::{FnvHashMap, FnvHashSet};
use libp2p_core::{ConnectedPoint, Multiaddr, PeerId, connection::ConnectionId};
use libp2p_swarm::{
    DialPeerCondition,
    NetworkBehaviour,
    NetworkBehaviourAction,
    NotifyHandler,
    PollParameters,
    ProtocolsHandler
};
use log::{info, debug, warn};
use smallvec::SmallVec;
use std::{borrow::{Borrow, Cow}, error, iter, time::Duration};
use std::collections::{HashSet, VecDeque};
use std::fmt;
use std::num::NonZeroUsize;
use std::task::{Context, Poll};
use std::vec;
use wasm_timer::Instant;

pub use crate::query::QueryStats;

/// Network behaviour that handles Kademlia.
pub struct Kademlia<TStore> {
    /// The Kademlia routing table.
    kbuckets: KBucketsTable<kbucket::Key<PeerId>, Addresses>,

    /// Configuration of the wire protocol.
    protocol_config: KademliaProtocolConfig,

    /// The currently active (i.e. in-progress) queries.
    queries: QueryPool<QueryInner>,

    /// The currently connected peers.
    ///
    /// This is a superset of the connected peers currently in the routing table.
    connected_peers: FnvHashSet<PeerId>,

    /// Periodic job for re-publication of provider records for keys
    /// provided by the local node.
    add_provider_job: Option<AddProviderJob>,

    /// Periodic job for (re-)replication and (re-)publishing of
    /// regular (value-)records.
    put_record_job: Option<PutRecordJob>,

    /// The TTL of regular (value-)records.
    record_ttl: Option<Duration>,

    /// The TTL of provider records.
    provider_record_ttl: Option<Duration>,

    /// How long to keep connections alive when they're idle.
    connection_idle_timeout: Duration,

    /// Queued events to return when the behaviour is being polled.
    queued_events: VecDeque<NetworkBehaviourAction<KademliaHandlerIn<QueryId>, KademliaEvent>>,

    /// The record storage.
    store: TStore,
}

/// The configuration for the `Kademlia` behaviour.
///
/// The configuration is consumed by [`Kademlia::new`].
#[derive(Debug, Clone)]
pub struct KademliaConfig {
    kbucket_pending_timeout: Duration,
    query_config: QueryConfig,
    protocol_config: KademliaProtocolConfig,
    record_ttl: Option<Duration>,
    record_replication_interval: Option<Duration>,
    record_publication_interval: Option<Duration>,
    provider_record_ttl: Option<Duration>,
    provider_publication_interval: Option<Duration>,
    connection_idle_timeout: Duration,
}

impl Default for KademliaConfig {
    fn default() -> Self {
        KademliaConfig {
            kbucket_pending_timeout: Duration::from_secs(60),
            query_config: QueryConfig::default(),
            protocol_config: Default::default(),
            record_ttl: Some(Duration::from_secs(36 * 60 * 60)),
            record_replication_interval: Some(Duration::from_secs(60 * 60)),
            record_publication_interval: Some(Duration::from_secs(24 * 60 * 60)),
            provider_publication_interval: Some(Duration::from_secs(12 * 60 * 60)),
            provider_record_ttl: Some(Duration::from_secs(24 * 60 * 60)),
            connection_idle_timeout: Duration::from_secs(10),
        }
    }
}

impl KademliaConfig {
    /// Sets a custom protocol name.
    ///
    /// Kademlia nodes only communicate with other nodes using the same protocol name. Using a
    /// custom name therefore allows to segregate the DHT from others, if that is desired.
    pub fn set_protocol_name(&mut self, name: impl Into<Cow<'static, [u8]>>) -> &mut Self {
        self.protocol_config.set_protocol_name(name);
        self
    }

    /// Sets the timeout for a single query.
    ///
    /// > **Note**: A single query usually comprises at least as many requests
    /// > as the replication factor, i.e. this is not a request timeout.
    ///
    /// The default is 60 seconds.
    pub fn set_query_timeout(&mut self, timeout: Duration) -> &mut Self {
        self.query_config.timeout = timeout;
        self
    }

    /// Sets the replication factor to use.
    ///
    /// The replication factor determines to how many closest peers
    /// a record is replicated. The default is [`K_VALUE`].
    pub fn set_replication_factor(&mut self, replication_factor: NonZeroUsize) -> &mut Self {
        self.query_config.replication_factor = replication_factor;
        self
    }

    /// Sets the TTL for stored records.
    ///
    /// The TTL should be significantly longer than the (re-)publication
    /// interval, to avoid premature expiration of records. The default is 36 hours.
    ///
    /// `None` means records never expire.
    ///
    /// Does not apply to provider records.
    pub fn set_record_ttl(&mut self, record_ttl: Option<Duration>) -> &mut Self {
        self.record_ttl = record_ttl;
        self
    }

    /// Sets the (re-)replication interval for stored records.
    ///
    /// Periodic replication of stored records ensures that the records
    /// are always replicated to the available nodes closest to the key in the
    /// context of DHT topology changes (i.e. nodes joining and leaving), thus
    /// ensuring persistence until the record expires. Replication does not
    /// prolong the regular lifetime of a record (for otherwise it would live
    /// forever regardless of the configured TTL). The expiry of a record
    /// is only extended through re-publication.
    ///
    /// This interval should be significantly shorter than the publication
    /// interval, to ensure persistence between re-publications. The default
    /// is 1 hour.
    ///
    /// `None` means that stored records are never re-replicated.
    ///
    /// Does not apply to provider records.
    pub fn set_replication_interval(&mut self, interval: Option<Duration>) -> &mut Self {
        self.record_replication_interval = interval;
        self
    }

    /// Sets the (re-)publication interval of stored records.
    ///
    /// Records persist in the DHT until they expire. By default, published records
    /// are re-published in regular intervals for as long as the record exists
    /// in the local storage of the original publisher, thereby extending the
    /// records lifetime.
    ///
    /// This interval should be significantly shorter than the record TTL, to
    /// ensure records do not expire prematurely. The default is 24 hours.
    ///
    /// `None` means that stored records are never automatically re-published.
    ///
    /// Does not apply to provider records.
    pub fn set_publication_interval(&mut self, interval: Option<Duration>) -> &mut Self {
        self.record_publication_interval = interval;
        self
    }

    /// Sets the TTL for provider records.
    ///
    /// `None` means that stored provider records never expire.
    ///
    /// Must be significantly larger than the provider publication interval.
    pub fn set_provider_record_ttl(&mut self, ttl: Option<Duration>) -> &mut Self {
        self.provider_record_ttl = ttl;
        self
    }

    /// Sets the interval at which provider records for keys provided
    /// by the local node are re-published.
    ///
    /// `None` means that stored provider records are never automatically re-published.
    ///
    /// Must be significantly less than the provider record TTL.
    pub fn set_provider_publication_interval(&mut self, interval: Option<Duration>) -> &mut Self {
        self.provider_publication_interval = interval;
        self
    }

    /// Sets the amount of time to keep connections alive when they're idle.
    pub fn set_connection_idle_timeout(&mut self, duration: Duration) -> &mut Self {
        self.connection_idle_timeout = duration;
        self
    }

    /// Modifies the maximum allowed size of individual Kademlia packets.
    ///
    /// It might be necessary to increase this value if trying to put large records.
    pub fn set_max_packet_size(&mut self, size: usize) -> &mut Self {
        self.protocol_config.set_max_packet_size(size);
        self
    }
}

impl<TStore> Kademlia<TStore>
where
    for<'a> TStore: RecordStore<'a>
{
    /// Creates a new `Kademlia` network behaviour with the given configuration.
    pub fn new(id: PeerId, store: TStore) -> Self {
        Self::with_config(id, store, Default::default())
    }

    /// Get the protocol name of this kademlia instance.
    pub fn protocol_name(&self) -> &[u8] {
        self.protocol_config.protocol_name()
    }

    /// Creates a new `Kademlia` network behaviour with the given configuration.
    pub fn with_config(id: PeerId, store: TStore, config: KademliaConfig) -> Self {
        let local_key = kbucket::Key::new(id.clone());

        let put_record_job = config
            .record_replication_interval
            .or(config.record_publication_interval)
            .map(|interval| PutRecordJob::new(
                id.clone(),
                interval,
                config.record_publication_interval,
                config.record_ttl,
            ));

        let add_provider_job = config
            .provider_publication_interval
            .map(AddProviderJob::new);

        Kademlia {
            store,
            kbuckets: KBucketsTable::new(local_key, config.kbucket_pending_timeout),
            protocol_config: config.protocol_config,
            queued_events: VecDeque::with_capacity(config.query_config.replication_factor.get()),
            queries: QueryPool::new(config.query_config),
            connected_peers: Default::default(),
            add_provider_job,
            put_record_job,
            record_ttl: config.record_ttl,
            provider_record_ttl: config.provider_record_ttl,
            connection_idle_timeout: config.connection_idle_timeout,
        }
    }

    /// Gets an iterator over immutable references to all running queries.
    pub fn iter_queries<'a>(&'a self) -> impl Iterator<Item = QueryRef<'a>> {
        self.queries.iter().filter_map(|query|
            if !query.is_finished() {
                Some(QueryRef { query })
            } else {
                None
            })
    }

    /// Gets an iterator over mutable references to all running queries.
    pub fn iter_queries_mut<'a>(&'a mut self) -> impl Iterator<Item = QueryMut<'a>> {
        self.queries.iter_mut().filter_map(|query|
            if !query.is_finished() {
                Some(QueryMut { query })
            } else {
                None
            })
    }

    /// Gets an immutable reference to a running query, if it exists.
    pub fn query<'a>(&'a self, id: &QueryId) -> Option<QueryRef<'a>> {
        self.queries.get(id).and_then(|query|
            if !query.is_finished() {
                Some(QueryRef { query })
            } else {
                None
            })
    }

    /// Gets a mutable reference to a running query, if it exists.
    pub fn query_mut<'a>(&'a mut self, id: &QueryId) -> Option<QueryMut<'a>> {
        self.queries.get_mut(id).and_then(|query|
            if !query.is_finished() {
                Some(QueryMut { query })
            } else {
                None
            })
    }

    /// Adds a known listen address of a peer participating in the DHT to the
    /// routing table.
    ///
    /// Explicitly adding addresses of peers serves two purposes:
    ///
    ///   1. In order for a node to join the DHT, it must know about at least
    ///      one other node of the DHT.
    ///
    ///   2. When a remote peer initiates a connection and that peer is not
    ///      yet in the routing table, the `Kademlia` behaviour must be
    ///      informed of an address on which that peer is listening for
    ///      connections before it can be added to the routing table
    ///      from where it can subsequently be discovered by all peers
    ///      in the DHT.
    ///
    /// If the routing table has been updated as a result of this operation,
    /// a [`KademliaEvent::RoutingUpdated`] event is emitted.
    pub fn add_address(&mut self, peer: &PeerId, address: Multiaddr) {
        let key = kbucket::Key::new(peer.clone());
        match self.kbuckets.entry(&key) {
            kbucket::Entry::Present(mut entry, _) => {
                if entry.value().insert(address) {
                    self.queued_events.push_back(NetworkBehaviourAction::GenerateEvent(
                        KademliaEvent::RoutingUpdated {
                            peer: peer.clone(),
                            addresses: entry.value().clone(),
                            old_peer: None,
                        }
                    ))
                }
            }
            kbucket::Entry::Pending(mut entry, _) => {
                entry.value().insert(address);
            }
            kbucket::Entry::Absent(entry) => {
                let addresses = Addresses::new(address);
                let status =
                    if self.connected_peers.contains(peer) {
                        NodeStatus::Connected
                    } else {
                        NodeStatus::Disconnected
                    };
                match entry.insert(addresses.clone(), status) {
                    kbucket::InsertResult::Inserted => {
                        self.queued_events.push_back(NetworkBehaviourAction::GenerateEvent(
                            KademliaEvent::RoutingUpdated {
                                peer: peer.clone(),
                                addresses,
                                old_peer: None,
                            }
                        ));
                    },
                    kbucket::InsertResult::Full => {
                        debug!("Bucket full. Peer not added to routing table: {}", peer)
                    },
                    kbucket::InsertResult::Pending { disconnected } => {
                        self.queued_events.push_back(NetworkBehaviourAction::DialPeer {
                            peer_id: disconnected.into_preimage(),
                            condition: DialPeerCondition::Disconnected
                        })
                    },
                }
            },
            kbucket::Entry::SelfEntry => {},
        }
    }

    /// Returns an iterator over all peer IDs of nodes currently contained in a bucket
    /// of the Kademlia routing table.
    pub fn kbuckets_entries(&mut self) -> impl Iterator<Item = &PeerId> {
        self.kbuckets.iter().map(|entry| entry.node.key.preimage())
    }

    /// Initiates an iterative query for the closest peers to the given key.
    ///
    /// The result of the query is delivered in a
    /// [`KademliaEvent::QueryResult{QueryResult::GetClosestPeers}`].
    pub fn get_closest_peers<K>(&mut self, key: K) -> QueryId
    where
        K: Borrow<[u8]> + Clone
    {
        let info = QueryInfo::GetClosestPeers { key: key.borrow().to_vec() };
        let target = kbucket::Key::new(key);
        let peers = self.kbuckets.closest_keys(&target);
        let inner = QueryInner::new(info);
        self.queries.add_iter_closest(target.clone(), peers, inner)
    }

    /// Performs a lookup for a record in the DHT.
    ///
    /// The result of this operation is delivered in a
    /// [`KademliaEvent::QueryResult{QueryResult::GetRecord}`].
    pub fn get_record(&mut self, key: &record::Key, quorum: Quorum) -> QueryId {
        let quorum = quorum.eval(self.queries.config().replication_factor);
        let mut records = Vec::with_capacity(quorum.get());

        if let Some(record) = self.store.get(key) {
            if record.is_expired(Instant::now()) {
                self.store.remove(key)
            } else {
                records.push(record.into_owned());
            }
        }

        let done = records.len() >= quorum.get();
        let target = kbucket::Key::new(key.clone());
        let info = QueryInfo::GetRecord { key: key.clone(), records, quorum, cache_at: None };
        let peers = self.kbuckets.closest_keys(&target);
        let inner = QueryInner::new(info);
        let id = self.queries.add_iter_closest(target.clone(), peers, inner); // (*)

        // Instantly finish the query if we already have enough records.
        if done {
            self.queries.get_mut(&id).expect("by (*)").finish();
        }

        id
    }

    /// Stores a record in the DHT.
    ///
    /// Returns `Ok` if a record has been stored locally, providing the
    /// `QueryId` of the initial query that replicates the record in the DHT.
    /// The result of the query is eventually reported as a
    /// [`KademliaEvent::QueryResult{QueryResult::PutRecord}`].
    ///
    /// The record is always stored locally with the given expiration. If the record's
    /// expiration is `None`, the common case, it does not expire in local storage
    /// but is still replicated with the configured record TTL. To remove the record
    /// locally and stop it from being re-published in the DHT, see [`Kademlia::remove_record`].
    ///
    /// After the initial publication of the record, it is subject to (re-)replication
    /// and (re-)publication as per the configured intervals. Periodic (re-)publication
    /// does not update the record's expiration in local storage, thus a given record
    /// with an explicit expiration will always expire at that instant and until then
    /// is subject to regular (re-)replication and (re-)publication.
    pub fn put_record(&mut self, mut record: Record, quorum: Quorum) -> Result<QueryId, store::Error> {
        record.publisher = Some(self.kbuckets.local_key().preimage().clone());
        self.store.put(record.clone())?;
        record.expires = record.expires.or_else(||
            self.record_ttl.map(|ttl| Instant::now() + ttl));
        let quorum = quorum.eval(self.queries.config().replication_factor);
        let target = kbucket::Key::new(record.key.clone());
        let peers = self.kbuckets.closest_keys(&target);
        let context = PutRecordContext::Publish;
        let info = QueryInfo::PutRecord {
            context,
            record,
            quorum,
            phase: PutRecordPhase::GetClosestPeers
        };
        let inner = QueryInner::new(info);
        Ok(self.queries.add_iter_closest(target.clone(), peers, inner))
    }

    /// Removes the record with the given key from _local_ storage,
    /// if the local node is the publisher of the record.
    ///
    /// Has no effect if a record for the given key is stored locally but
    /// the local node is not a publisher of the record.
    ///
    /// This is a _local_ operation. However, it also has the effect that
    /// the record will no longer be periodically re-published, allowing the
    /// record to eventually expire throughout the DHT.
    pub fn remove_record(&mut self, key: &record::Key) {
        if let Some(r) = self.store.get(key) {
            if r.publisher.as_ref() == Some(self.kbuckets.local_key().preimage()) {
                self.store.remove(key)
            }
        }
    }

    /// Gets a mutable reference to the record store.
    pub fn store_mut(&mut self) -> &mut TStore {
        &mut self.store
    }

    /// Bootstraps the local node to join the DHT.
    ///
    /// Bootstrapping is a multi-step operation that starts with a lookup of the local node's
    /// own ID in the DHT. This introduces the local node to the other nodes
    /// in the DHT and populates its routing table with the closest neighbours.
    ///
    /// Subsequently, all buckets farther from the bucket of the closest neighbour are
    /// refreshed by initiating an additional bootstrapping query for each such
    /// bucket with random keys.
    ///
    /// Returns `Ok` if bootstrapping has been initiated with a self-lookup, providing the
    /// `QueryId` for the entire bootstrapping process. The progress of bootstrapping is
    /// reported via [`KademliaEvent::QueryResult{QueryResult::Bootstrap}`] events,
    /// with one such event per bootstrapping query.
    ///
    /// Returns `Err` if bootstrapping is impossible due an empty routing table.
    ///
    /// > **Note**: Bootstrapping requires at least one node of the DHT to be known.
    /// > See [`Kademlia::add_address`].
    pub fn bootstrap(&mut self) -> Result<QueryId, NoKnownPeers> {
        let local_key = self.kbuckets.local_key().clone();
        let info = QueryInfo::Bootstrap {
            peer: local_key.preimage().clone(),
            remaining: None
        };
        let peers = self.kbuckets.closest_keys(&local_key).collect::<Vec<_>>();
        if peers.is_empty() {
            Err(NoKnownPeers())
        } else {
            let inner = QueryInner::new(info);
            Ok(self.queries.add_iter_closest(local_key, peers, inner))
        }
    }

    /// Establishes the local node as a provider of a value for the given key.
    ///
    /// This operation publishes a provider record with the given key and
    /// identity of the local node to the peers closest to the key, thus establishing
    /// the local node as a provider.
    ///
    /// Returns `Ok` if a provider record has been stored locally, providing the
    /// `QueryId` of the initial query that announces the local node as a provider.
    ///
    /// The publication of the provider records is periodically repeated as per the
    /// configured interval, to renew the expiry and account for changes to the DHT
    /// topology. A provider record may be removed from local storage and
    /// thus no longer re-published by calling [`Kademlia::stop_providing`].
    ///
    /// In contrast to the standard Kademlia push-based model for content distribution
    /// implemented by [`Kademlia::put_record`], the provider API implements a
    /// pull-based model that may be used in addition or as an alternative.
    /// The means by which the actual value is obtained from a provider is out of scope
    /// of the libp2p Kademlia provider API.
    ///
    /// The results of the (repeated) provider announcements sent by this node are
    /// reported via [`KademliaEvent::QueryResult{QueryResult::AddProvider}`].
    pub fn start_providing(&mut self, key: record::Key) -> Result<QueryId, store::Error> {
        let record = ProviderRecord::new(key.clone(), self.kbuckets.local_key().preimage().clone());
        self.store.add_provider(record)?;
        let target = kbucket::Key::new(key.clone());
        let peers = self.kbuckets.closest_keys(&target);
        let context = AddProviderContext::Publish;
        let info = QueryInfo::AddProvider {
            context,
            key,
            phase: AddProviderPhase::GetClosestPeers
        };
        let inner = QueryInner::new(info);
        let id = self.queries.add_iter_closest(target.clone(), peers, inner);
        Ok(id)
    }

    /// Stops the local node from announcing that it is a provider for the given key.
    ///
    /// This is a local operation. The local node will still be considered as a
    /// provider for the key by other nodes until these provider records expire.
    pub fn stop_providing(&mut self, key: &record::Key) {
        self.store.remove_provider(key, self.kbuckets.local_key().preimage());
    }

    /// Performs a lookup for providers of a value to the given key.
    ///
    /// The result of this operation is delivered in a
    /// reported via [`KademliaEvent::QueryResult{QueryResult::GetProviders}`].
    pub fn get_providers(&mut self, key: record::Key) -> QueryId {
        let info = QueryInfo::GetProviders {
            key: key.clone(),
            providers: HashSet::new(),
        };
        let target = kbucket::Key::new(key);
        let peers = self.kbuckets.closest_keys(&target);
        let inner = QueryInner::new(info);
        self.queries.add_iter_closest(target.clone(), peers, inner)
    }

    /// Processes discovered peers from a successful request in an iterative `Query`.
    fn discovered<'a, I>(&'a mut self, query_id: &QueryId, source: &PeerId, peers: I)
    where
        I: Iterator<Item = &'a KadPeer> + Clone
    {
        let local_id = self.kbuckets.local_key().preimage().clone();
        let others_iter = peers.filter(|p| p.node_id != local_id);

        for peer in others_iter.clone() {
            self.queued_events.push_back(NetworkBehaviourAction::GenerateEvent(
                KademliaEvent::Discovered {
                    peer_id: peer.node_id.clone(),
                    addresses: peer.multiaddrs.clone(),
                    ty: peer.connection_ty,
                }
            ));
        }

        if let Some(query) = self.queries.get_mut(query_id) {
            log::trace!("Request to {:?} in query {:?} succeeded.", source, query_id);
            for peer in others_iter.clone() {
                log::trace!("Peer {:?} reported by {:?} in query {:?}.",
                            peer, source, query_id);
                let addrs = peer.multiaddrs.iter().cloned().collect();
                query.inner.addresses.insert(peer.node_id.clone(), addrs);
            }
            query.on_success(source, others_iter.cloned().map(|kp| kp.node_id))
        }
    }

    /// Finds the closest peers to a `target` in the context of a request by
    /// the `source` peer, such that the `source` peer is never included in the
    /// result.
    fn find_closest<T: Clone>(&mut self, target: &kbucket::Key<T>, source: &PeerId) -> Vec<KadPeer> {
        if target == self.kbuckets.local_key() {
            Vec::new()
        } else {
            self.kbuckets
                .closest(target)
                .filter(|e| e.node.key.preimage() != source)
                .take(self.queries.config().replication_factor.get())
                .map(KadPeer::from)
                .collect()
        }
    }

    /// Collects all peers who are known to be providers of the value for a given `Multihash`.
    fn provider_peers(&mut self, key: &record::Key, source: &PeerId) -> Vec<KadPeer> {
        let kbuckets = &mut self.kbuckets;
        self.store.providers(key)
            .into_iter()
            .filter_map(move |p|
                if &p.provider != source {
                    let key = kbucket::Key::new(p.provider.clone());
                    kbuckets.entry(&key).view().map(|e| KadPeer::from(e.to_owned()))
                } else {
                    None
                })
            .take(self.queries.config().replication_factor.get())
            .collect()
    }

    /// Starts an iterative `ADD_PROVIDER` query for the given key.
    fn start_add_provider(&mut self, key: record::Key, context: AddProviderContext) {
        let info = QueryInfo::AddProvider {
            context,
            key: key.clone(),
            phase: AddProviderPhase::GetClosestPeers
        };
        let target = kbucket::Key::new(key);
        let peers = self.kbuckets.closest_keys(&target);
        let inner = QueryInner::new(info);
        self.queries.add_iter_closest(target.clone(), peers, inner);
    }

    /// Starts an iterative `PUT_VALUE` query for the given record.
    fn start_put_record(&mut self, record: Record, quorum: Quorum, context: PutRecordContext) {
        let quorum = quorum.eval(self.queries.config().replication_factor);
        let target = kbucket::Key::new(record.key.clone());
        let peers = self.kbuckets.closest_keys(&target);
        let info = QueryInfo::PutRecord {
            record, quorum, context, phase: PutRecordPhase::GetClosestPeers
        };
        let inner = QueryInner::new(info);
        self.queries.add_iter_closest(target.clone(), peers, inner);
    }

    /// Updates the connection status of a peer in the Kademlia routing table.
    fn connection_updated(&mut self, peer: PeerId, address: Option<Multiaddr>, new_status: NodeStatus) {
        let key = kbucket::Key::new(peer.clone());
        match self.kbuckets.entry(&key) {
            kbucket::Entry::Present(mut entry, old_status) => {
                if let Some(address) = address {
                    if entry.value().insert(address) {
                        self.queued_events.push_back(NetworkBehaviourAction::GenerateEvent(
                            KademliaEvent::RoutingUpdated {
                                peer,
                                addresses: entry.value().clone(),
                                old_peer: None,
                            }
                        ))
                    }
                }
                if old_status != new_status {
                    entry.update(new_status);
                }
            },

            kbucket::Entry::Pending(mut entry, old_status) => {
                if let Some(address) = address {
                    entry.value().insert(address);
                }
                if old_status != new_status {
                    entry.update(new_status);
                }
            },

            kbucket::Entry::Absent(entry) => {
                // Only connected nodes with a known address are newly inserted.
                if new_status == NodeStatus::Connected {
                    if let Some(address) = address {
                        let addresses = Addresses::new(address);
                        match entry.insert(addresses.clone(), new_status) {
                            kbucket::InsertResult::Inserted => {
                                let event = KademliaEvent::RoutingUpdated {
                                    peer: peer.clone(),
                                    addresses,
                                    old_peer: None,
                                };
                                self.queued_events.push_back(
                                    NetworkBehaviourAction::GenerateEvent(event));
                            },
                            kbucket::InsertResult::Full => {
                                debug!("Bucket full. Peer not added to routing table: {}", peer)
                            },
                            kbucket::InsertResult::Pending { disconnected } => {
                                debug_assert!(!self.connected_peers.contains(disconnected.preimage()));
                                self.queued_events.push_back(NetworkBehaviourAction::DialPeer {
                                    peer_id: disconnected.into_preimage(),
                                    condition: DialPeerCondition::Disconnected
                                })
                            },
                        }
                    } else {
                        self.queued_events.push_back(NetworkBehaviourAction::GenerateEvent(
                            KademliaEvent::UnroutablePeer { peer }
                        ));
                    }
                }
            },
            _ => {}
        }
    }

    /// Handles a finished (i.e. successful) query.
    fn query_finished(&mut self, q: Query<QueryInner>, params: &mut impl PollParameters)
        -> Option<KademliaEvent>
    {
        let query_id = q.id();
        log::trace!("Query {:?} finished.", query_id);
        let result = q.into_result();
        match result.inner.info {
            QueryInfo::Bootstrap { peer, remaining } => {
                let local_key = self.kbuckets.local_key().clone();
                let mut remaining = remaining.unwrap_or_else(|| {
                    debug_assert_eq!(&peer, local_key.preimage());
                    // The lookup for the local key finished. To complete the bootstrap process,
                    // a bucket refresh should be performed for every bucket farther away than
                    // the first non-empty bucket (which are most likely no more than the last
                    // few, i.e. farthest, buckets).
                    self.kbuckets.buckets()
                        .skip_while(|b| b.num_entries() == 0)
                        .skip(1) // Skip the bucket with the closest neighbour.
                        .map(|b| {
                            // Try to find a key that falls into the bucket. While such keys can
                            // be generated fully deterministically, the current libp2p kademlia
                            // wire protocol requires transmission of the preimages of the actual
                            // keys in the DHT keyspace, hence for now this is just a "best effort"
                            // to find a key that hashes into a specific bucket. The probabilities
                            // of finding a key in the bucket `b` with as most 16 trials are as
                            // follows:
                            //
                            // Pr(bucket-255) = 1 - (1/2)^16   ~= 1
                            // Pr(bucket-254) = 1 - (3/4)^16   ~= 1
                            // Pr(bucket-253) = 1 - (7/8)^16   ~= 0.88
                            // Pr(bucket-252) = 1 - (15/16)^16 ~= 0.64
                            // ...
                            let mut target = kbucket::Key::new(PeerId::random());
                            for _ in 0 .. 16 {
                                let d = local_key.distance(&target);
                                if b.contains(&d) {
                                    break;
                                }
                                target = kbucket::Key::new(PeerId::random());
                            }
                            target
                        }).collect::<Vec<_>>().into_iter()
                });

                let num_remaining = remaining.len().saturating_sub(1) as u32;

                if let Some(target) = remaining.next() {
                    let info = QueryInfo::Bootstrap {
                        peer: target.clone().into_preimage(),
                        remaining: Some(remaining)
                    };
                    let peers = self.kbuckets.closest_keys(&target);
                    let inner = QueryInner::new(info);
                    self.queries.continue_iter_closest(query_id, target.clone(), peers, inner);
                }

                Some(KademliaEvent::QueryResult {
                    id: query_id,
                    stats: result.stats,
                    result: QueryResult::Bootstrap(Ok(BootstrapOk { peer, num_remaining }))
                })
            }

            QueryInfo::GetClosestPeers { key, .. } => {
                Some(KademliaEvent::QueryResult {
                    id: query_id,
                    stats: result.stats,
                    result: QueryResult::GetClosestPeers(Ok(
                        GetClosestPeersOk { key, peers: result.peers.collect() }
                    ))
                })
            }

            QueryInfo::GetProviders { key, providers } => {
                Some(KademliaEvent::QueryResult {
                    id: query_id,
                    stats: result.stats,
                    result: QueryResult::GetProviders(Ok(
                        GetProvidersOk {
                            key,
                            providers,
                            closest_peers: result.peers.collect()
                        }
                    ))
                })
            }

<<<<<<< HEAD
            QueryInfo::AddProvider {
                context,
                key,
                phase: AddProviderPhase::GetClosestPeers
            } => {
                let closest_peers = result.peers.map(kbucket::Key::from);
=======
            QueryInfo::PrepareAddProvider { key, context } => {
>>>>>>> c271f6f5
                let provider_id = params.local_peer_id().clone();
                let external_addresses = params.external_addresses().collect();
                let inner = QueryInner::new(QueryInfo::AddProvider {
                    context,
                    key,
                    phase: AddProviderPhase::AddProvider {
                        provider_id,
                        external_addresses,
                        get_closest_peers_stats: result.stats
                    }
                });
<<<<<<< HEAD
                self.queries.continue_fixed(query_id, closest_peers, inner);
=======
                self.queries.add_fixed(result.peers, inner);
>>>>>>> c271f6f5
                None
            }

            QueryInfo::AddProvider {
                context,
                key,
                phase: AddProviderPhase::AddProvider { get_closest_peers_stats, .. }
            } => {
                match context {
                    AddProviderContext::Publish => {
                        Some(KademliaEvent::QueryResult {
                            id: query_id,
                            stats: get_closest_peers_stats.merge(result.stats),
                            result: QueryResult::StartProviding(Ok(AddProviderOk { key }))
                        })
                    }
                    AddProviderContext::Republish => {
                        Some(KademliaEvent::QueryResult {
                            id: query_id,
                            stats: get_closest_peers_stats.merge(result.stats),
                            result: QueryResult::RepublishProvider(Ok(AddProviderOk { key }))
                        })
                    }
                }
            }

            QueryInfo::GetRecord { key, records, quorum, cache_at } => {
                let results = if records.len() >= quorum.get() { // [not empty]
                    if let Some(cache_key) = cache_at {
                        // Cache the record at the closest node to the key that
                        // did not return the record.
                        let record = records.first().expect("[not empty]").clone();
                        let quorum = NonZeroUsize::new(1).expect("1 > 0");
                        let context = PutRecordContext::Cache;
                        let info = QueryInfo::PutRecord {
                            context,
                            record,
                            quorum,
                            phase: PutRecordPhase::PutRecord {
                                num_results: 0,
                                get_closest_peers_stats: QueryStats::empty()
                            }
                        };
                        let inner = QueryInner::new(info);
                        self.queries.add_fixed(iter::once(cache_key.into_preimage()), inner);
                    }
                    Ok(GetRecordOk { records })
                } else if records.is_empty() {
                    Err(GetRecordError::NotFound {
                        key,
                        closest_peers: result.peers.collect()
                    })
                } else {
                    Err(GetRecordError::QuorumFailed { key, records, quorum })
                };
                Some(KademliaEvent::QueryResult {
                    id: query_id,
                    stats: result.stats,
                    result: QueryResult::GetRecord(results)
                })
            }

<<<<<<< HEAD
            QueryInfo::PutRecord {
                context,
                record,
                quorum,
                phase: PutRecordPhase::GetClosestPeers
            } => {
                let closest_peers = result.peers.map(kbucket::Key::from);
                let info = QueryInfo::PutRecord {
                    context,
                    record,
                    quorum,
                    phase: PutRecordPhase::PutRecord {
                        num_results: 0,
                        get_closest_peers_stats: result.stats
                    }
                };
                let inner = QueryInner::new(info);
                self.queries.continue_fixed(query_id, closest_peers, inner);
=======
            QueryInfo::PreparePutRecord { record, quorum, context } => {
                let info = QueryInfo::PutRecord { record, quorum, context, num_results: 0 };
                let inner = QueryInner::new(info);
                self.queries.add_fixed(result.peers, inner);
>>>>>>> c271f6f5
                None
            }

            QueryInfo::PutRecord {
                context,
                record,
                quorum,
                phase: PutRecordPhase::PutRecord { num_results, get_closest_peers_stats }
            } => {
                let mk_result = |key: record::Key| {
                    if num_results >= quorum.get() {
                        Ok(PutRecordOk { key })
                    } else {
                        Err(PutRecordError::QuorumFailed { key, quorum, num_results })
                    }
                };
                match context {
                    PutRecordContext::Publish =>
                        Some(KademliaEvent::QueryResult {
                            id: query_id,
                            stats: get_closest_peers_stats.merge(result.stats),
                            result: QueryResult::PutRecord(mk_result(record.key))
                        }),
                    PutRecordContext::Republish =>
                        Some(KademliaEvent::QueryResult {
                            id: query_id,
                            stats: get_closest_peers_stats.merge(result.stats),
                            result: QueryResult::RepublishRecord(mk_result(record.key))
                        }),
                    PutRecordContext::Replicate => {
                        debug!("Record replicated: {:?}", record.key);
                        None
                    }
                    PutRecordContext::Cache => {
                        debug!("Record cached: {:?}", record.key);
                        None
                    }
                }
            }
        }
    }

    /// Handles a query that timed out.
    fn query_timeout(&mut self, query: Query<QueryInner>) -> Option<KademliaEvent> {
        let query_id = query.id();
        log::trace!("Query {:?} timed out.", query_id);
        let result = query.into_result();
        match result.inner.info {
            QueryInfo::Bootstrap { peer, mut remaining } => {
                let num_remaining = remaining.as_ref().map(|r| r.len().saturating_sub(1) as u32);

                if let Some(mut remaining) = remaining.take() {
                    // Continue with the next bootstrap query if `remaining` is not empty.
                    if let Some(target) = remaining.next() {
                        let info = QueryInfo::Bootstrap {
                            peer: target.clone().into_preimage(),
                            remaining: Some(remaining)
                        };
                        let peers = self.kbuckets.closest_keys(&target);
                        let inner = QueryInner::new(info);
                        self.queries.continue_iter_closest(query_id, target.clone(), peers, inner);
                    }
                }

                Some(KademliaEvent::QueryResult {
                    id: query_id,
                    stats: result.stats,
                    result: QueryResult::Bootstrap(Err(
                        BootstrapError::Timeout { peer, num_remaining }
                    ))
                })
            }

            QueryInfo::AddProvider { context, key, .. } =>
                Some(match context {
                    AddProviderContext::Publish =>
                        KademliaEvent::QueryResult {
                            id: query_id,
                            stats: result.stats,
                            result: QueryResult::StartProviding(Err(
                                AddProviderError::Timeout { key }
                            ))
                        },
                    AddProviderContext::Republish =>
                        KademliaEvent::QueryResult {
                            id: query_id,
                            stats: result.stats,
                            result: QueryResult::RepublishProvider(Err(
                                AddProviderError::Timeout { key }
                            ))
                        }
                }),

            QueryInfo::GetClosestPeers { key } => {
                Some(KademliaEvent::QueryResult {
                    id: query_id,
                    stats: result.stats,
                    result: QueryResult::GetClosestPeers(Err(
                        GetClosestPeersError::Timeout {
                            key,
                            peers: result.peers.collect()
                        }
                    ))
                })
            },

            QueryInfo::PutRecord { record, quorum, context, phase } => {
                let err = Err(PutRecordError::Timeout {
                    key: record.key,
                    quorum,
                    num_results: match phase {
                        PutRecordPhase::GetClosestPeers => 0,
                        PutRecordPhase::PutRecord { num_results, .. } => num_results
                    }
                });
                match context {
                    PutRecordContext::Publish =>
                        Some(KademliaEvent::QueryResult {
                            id: query_id,
                            stats: result.stats,
                            result: QueryResult::PutRecord(err)
                        }),
                    PutRecordContext::Republish =>
                        Some(KademliaEvent::QueryResult {
                            id: query_id,
                            stats: result.stats,
                            result: QueryResult::RepublishRecord(err)
                        }),
                    PutRecordContext::Replicate => match phase {
                        PutRecordPhase::GetClosestPeers => {
                            warn!("Locating closest peers for replication failed: {:?}", err);
                            None
                        }
                        PutRecordPhase::PutRecord { .. } => {
                            debug!("Replicating record failed: {:?}", err);
                            None
                        }
                    }
                    PutRecordContext::Cache => match phase {
                        PutRecordPhase::GetClosestPeers => {
                            // Caching a record at the closest peer to a key that did not return
                            // a record is never preceded by a lookup for the closest peers, i.e.
                            // it is a direct query to a single peer.
                            unreachable!()
                        }
                        PutRecordPhase::PutRecord { .. } => {
                            debug!("Caching record failed: {:?}", err);
                            None
                        }
                    }
                }
            }

            QueryInfo::GetRecord { key, records, quorum, .. } =>
                Some(KademliaEvent::QueryResult {
                    id: query_id,
                    stats: result.stats,
                    result: QueryResult::GetRecord(Err(
                        GetRecordError::Timeout { key, records, quorum }
                    ))
                }),

            QueryInfo::GetProviders { key, providers } =>
                Some(KademliaEvent::QueryResult {
                    id: query_id,
                    stats: result.stats,
                    result: QueryResult::GetProviders(Err(
                        GetProvidersError::Timeout {
                            key,
                            providers,
                            closest_peers: result.peers.collect()
                        }
                    ))
                })
            }
    }

    /// Processes a record received from a peer.
    fn record_received(
        &mut self,
        source: PeerId,
        connection: ConnectionId,
        request_id: KademliaRequestId,
        mut record: Record
    ) {
        if record.publisher.as_ref() == Some(self.kbuckets.local_key().preimage()) {
            // If the (alleged) publisher is the local node, do nothing. The record of
            // the original publisher should never change as a result of replication
            // and the publisher is always assumed to have the "right" value.
            self.queued_events.push_back(NetworkBehaviourAction::NotifyHandler {
                peer_id: source,
                handler: NotifyHandler::One(connection),
                event: KademliaHandlerIn::PutRecordRes {
                    key: record.key,
                    value: record.value,
                    request_id,
                },
            });
            return
        }

        let now = Instant::now();

        // Calculate the expiration exponentially inversely proportional to the
        // number of nodes between the local node and the closest node to the key
        // (beyond the replication factor). This ensures avoiding over-caching
        // outside of the k closest nodes to a key.
        let target = kbucket::Key::new(record.key.clone());
        let num_between = self.kbuckets.count_nodes_between(&target);
        let k = self.queries.config().replication_factor.get();
        let num_beyond_k = (usize::max(k, num_between) - k) as u32;
        let expiration = self.record_ttl.map(|ttl| now + exp_decrease(ttl, num_beyond_k));
        // The smaller TTL prevails. Only if neither TTL is set is the record
        // stored "forever".
        record.expires = record.expires.or(expiration).min(expiration);

        if let Some(job) = self.put_record_job.as_mut() {
            // Ignore the record in the next run of the replication
            // job, since we can assume the sender replicated the
            // record to the k closest peers. Effectively, only
            // one of the k closest peers performs a replication
            // in the configured interval, assuming a shared interval.
            job.skip(record.key.clone())
        }

        // While records received from a publisher, as well as records that do
        // not exist locally should always (attempted to) be stored, there is a
        // choice here w.r.t. the handling of replicated records whose keys refer
        // to records that exist locally: The value and / or the publisher may
        // either be overridden or left unchanged. At the moment and in the
        // absence of a decisive argument for another option, both are always
        // overridden as it avoids having to load the existing record in the
        // first place.

        if !record.is_expired(now) {
            // The record is cloned because of the weird libp2p protocol
            // requirement to send back the value in the response, although this
            // is a waste of resources.
            match self.store.put(record.clone()) {
                Ok(()) => debug!("Record stored: {:?}; {} bytes", record.key, record.value.len()),
                Err(e) => {
                    info!("Record not stored: {:?}", e);
                    self.queued_events.push_back(NetworkBehaviourAction::NotifyHandler {
                        peer_id: source,
                        handler: NotifyHandler::One(connection),
                        event: KademliaHandlerIn::Reset(request_id)
                    });

                    return
                }
            }
        }

        // The remote receives a [`KademliaHandlerIn::PutRecordRes`] even in the
        // case where the record is discarded due to being expired. Given that
        // the remote sent the local node a [`KademliaHandlerEvent::PutRecord`]
        // request, the remote perceives the local node as one node among the k
        // closest nodes to the target. In addition returning
        // [`KademliaHandlerIn::PutRecordRes`] does not reveal any internal
        // information to a possibly malicious remote node.
        self.queued_events.push_back(NetworkBehaviourAction::NotifyHandler {
            peer_id: source,
            handler: NotifyHandler::One(connection),
            event: KademliaHandlerIn::PutRecordRes {
                key: record.key,
                value: record.value,
                request_id,
            },
        })
    }

    /// Processes a provider record received from a peer.
    fn provider_received(&mut self, key: record::Key, provider: KadPeer) {
        self.queued_events.push_back(NetworkBehaviourAction::GenerateEvent(
            KademliaEvent::Discovered {
                peer_id: provider.node_id.clone(),
                addresses: provider.multiaddrs.clone(),
                ty: provider.connection_ty,
            }));

        if &provider.node_id != self.kbuckets.local_key().preimage() {
            let record = ProviderRecord {
                key,
                provider: provider.node_id,
                expires: self.provider_record_ttl.map(|ttl| Instant::now() + ttl)
            };
            if let Err(e) = self.store.add_provider(record) {
                info!("Provider record not stored: {:?}", e);
            }
        }
    }
}

/// Exponentially decrease the given duration (base 2).
fn exp_decrease(ttl: Duration, exp: u32) -> Duration {
    Duration::from_secs(ttl.as_secs().checked_shr(exp).unwrap_or(0))
}

impl<TStore> NetworkBehaviour for Kademlia<TStore>
where
    for<'a> TStore: RecordStore<'a>,
    TStore: Send + 'static,
{
    type ProtocolsHandler = KademliaHandler<QueryId>;
    type OutEvent = KademliaEvent;

    fn new_handler(&mut self) -> Self::ProtocolsHandler {
        KademliaHandler::new(KademliaHandlerConfig {
            protocol_config: self.protocol_config.clone(),
            allow_listening: true,
            idle_timeout: self.connection_idle_timeout,
        })
    }

    fn addresses_of_peer(&mut self, peer_id: &PeerId) -> Vec<Multiaddr> {
        // We should order addresses from decreasing likelyhood of connectivity, so start with
        // the addresses of that peer in the k-buckets.
        let key = kbucket::Key::new(peer_id.clone());
        let mut peer_addrs =
            if let kbucket::Entry::Present(mut entry, _) = self.kbuckets.entry(&key) {
                let addrs = entry.value().iter().cloned().collect::<Vec<_>>();
                debug_assert!(!addrs.is_empty(), "Empty peer addresses in routing table.");
                addrs
            } else {
                Vec::new()
            };

        // We add to that a temporary list of addresses from the ongoing queries.
        for query in self.queries.iter() {
            if let Some(addrs) = query.inner.addresses.get(peer_id) {
                peer_addrs.extend(addrs.iter().cloned())
            }
        }

        peer_addrs
    }

    fn inject_connection_established(&mut self, peer: &PeerId, _: &ConnectionId, endpoint: &ConnectedPoint) {
        // The remote's address can only be put into the routing table,
        // and thus shared with other nodes, if the local node is the dialer,
        // since the remote address on an inbound connection is specific to
        // that connection (e.g. typically the TCP port numbers).
        let address = match endpoint {
            ConnectedPoint::Dialer { address } => Some(address.clone()),
            ConnectedPoint::Listener { .. } => None,
        };

        self.connection_updated(peer.clone(), address, NodeStatus::Connected);
    }

    fn inject_connected(&mut self, peer: &PeerId) {
        // Queue events for sending pending RPCs to the connected peer.
        // There can be only one pending RPC for a particular peer and query per definition.
        for (peer_id, event) in self.queries.iter_mut().filter_map(|q|
            q.inner.pending_rpcs.iter()
                .position(|(p, _)| p == peer)
                .map(|p| q.inner.pending_rpcs.remove(p)))
        {
            self.queued_events.push_back(NetworkBehaviourAction::NotifyHandler {
                peer_id, event, handler: NotifyHandler::Any
            });
        }

        self.connected_peers.insert(peer.clone());
    }

    fn inject_addr_reach_failure(
        &mut self,
        peer_id: Option<&PeerId>,
        addr: &Multiaddr,
        err: &dyn error::Error
    ) {
        if let Some(peer_id) = peer_id {
            let key = kbucket::Key::new(peer_id.clone());

            if let Some(addrs) = self.kbuckets.entry(&key).value() {
                // TODO: Ideally, the address should only be removed if the error can
                // be classified as "permanent" but since `err` is currently a borrowed
                // trait object without a `'static` bound, even downcasting for inspection
                // of the error is not possible (and also not truly desirable or ergonomic).
                // The error passed in should rather be a dedicated enum.
                if addrs.remove(addr).is_ok() {
                    debug!("Address '{}' removed from peer '{}' due to error: {}.",
                        addr, peer_id, err);
                } else {
                    // Despite apparently having no reachable address (any longer),
                    // the peer is kept in the routing table with the last address to avoid
                    // (temporary) loss of network connectivity to "flush" the routing
                    // table. Once in, a peer is only removed from the routing table
                    // if it is the least recently connected peer, currently disconnected
                    // and is unreachable in the context of another peer pending insertion
                    // into the same bucket. This is handled transparently by the
                    // `KBucketsTable` and takes effect through `KBucketsTable::take_applied_pending`
                    // within `Kademlia::poll`.
                    debug!("Last remaining address '{}' of peer '{}' is unreachable: {}.",
                        addr, peer_id, err)
                }
            }

            for query in self.queries.iter_mut() {
                if let Some(addrs) = query.inner.addresses.get_mut(peer_id) {
                    addrs.retain(|a| a != addr);
                }
            }
        }
    }

    fn inject_dial_failure(&mut self, peer_id: &PeerId) {
        for query in self.queries.iter_mut() {
            query.on_failure(peer_id);
        }
    }

    fn inject_disconnected(&mut self, id: &PeerId) {
        for query in self.queries.iter_mut() {
            query.on_failure(id);
        }
        self.connection_updated(id.clone(), None, NodeStatus::Disconnected);
        self.connected_peers.remove(id);
    }

    fn inject_event(
        &mut self,
        source: PeerId,
        connection: ConnectionId,
        event: KademliaHandlerEvent<QueryId>
    ) {
        match event {
            KademliaHandlerEvent::FindNodeReq { key, request_id } => {
                let closer_peers = self.find_closest(&kbucket::Key::new(key), &source);
                self.queued_events.push_back(NetworkBehaviourAction::NotifyHandler {
                    peer_id: source,
                    handler: NotifyHandler::One(connection),
                    event: KademliaHandlerIn::FindNodeRes {
                        closer_peers,
                        request_id,
                    },
                });
            }

            KademliaHandlerEvent::FindNodeRes {
                closer_peers,
                user_data,
            } => {
                self.discovered(&user_data, &source, closer_peers.iter());
            }

            KademliaHandlerEvent::GetProvidersReq { key, request_id } => {
                let provider_peers = self.provider_peers(&key, &source);
                let closer_peers = self.find_closest(&kbucket::Key::new(key), &source);
                self.queued_events.push_back(NetworkBehaviourAction::NotifyHandler {
                    peer_id: source,
                    handler: NotifyHandler::One(connection),
                    event: KademliaHandlerIn::GetProvidersRes {
                        closer_peers,
                        provider_peers,
                        request_id,
                    },
                });
            }

            KademliaHandlerEvent::GetProvidersRes {
                closer_peers,
                provider_peers,
                user_data,
            } => {
                let peers = closer_peers.iter().chain(provider_peers.iter());
                self.discovered(&user_data, &source, peers);
                if let Some(query) = self.queries.get_mut(&user_data) {
                    if let QueryInfo::GetProviders {
                        providers, ..
                    } = &mut query.inner.info {
                        for peer in provider_peers {
                            providers.insert(peer.node_id);
                        }
                    }
                }
            }

            KademliaHandlerEvent::QueryError { user_data, error } => {
                log::debug!("Request to {:?} in query {:?} failed with {:?}",
                            source, user_data, error);
                // If the query to which the error relates is still active,
                // signal the failure w.r.t. `source`.
                if let Some(query) = self.queries.get_mut(&user_data) {
                    query.on_failure(&source)
                }
            }

            KademliaHandlerEvent::AddProvider { key, provider } => {
                // Only accept a provider record from a legitimate peer.
                if provider.node_id != source {
                    return
                }

                self.provider_received(key, provider)
            }

            KademliaHandlerEvent::GetRecord { key, request_id } => {
                // Lookup the record locally.
                let record = match self.store.get(&key) {
                    Some(record) => {
                        if record.is_expired(Instant::now()) {
                            self.store.remove(&key);
                            None
                        } else {
                            Some(record.into_owned())
                        }
                    },
                    None => None
                };

                let closer_peers = self.find_closest(&kbucket::Key::new(key), &source);

                self.queued_events.push_back(NetworkBehaviourAction::NotifyHandler {
                    peer_id: source,
                    handler: NotifyHandler::One(connection),
                    event: KademliaHandlerIn::GetRecordRes {
                        record,
                        closer_peers,
                        request_id,
                    },
                });
            }

            KademliaHandlerEvent::GetRecordRes {
                record,
                closer_peers,
                user_data,
            } => {
                if let Some(query) = self.queries.get_mut(&user_data) {
                    if let QueryInfo::GetRecord {
                        key, records, quorum, cache_at
                    } = &mut query.inner.info {
                        if let Some(record) = record {
                            records.push(record);
                            if records.len() >= quorum.get() {
                                query.finish()
                            }
                        } else if quorum.get() == 1 {
                            // It is a "standard" Kademlia query, for which the
                            // closest node to the key that did *not* return the
                            // value is tracked in order to cache the record on
                            // that node if the query turns out to be successful.
                            let source_key = kbucket::Key::from(source.clone());
                            if let Some(cache_key) = cache_at {
                                let key = kbucket::Key::new(key.clone());
                                if source_key.distance(&key) < cache_key.distance(&key) {
                                    *cache_at = Some(source_key)
                                }
                            } else {
                                *cache_at = Some(source_key)
                            }
                        }
                    }
                }

                self.discovered(&user_data, &source, closer_peers.iter());
            }

            KademliaHandlerEvent::PutRecord {
                record,
                request_id
            } => {
                self.record_received(source, connection, request_id, record);
            }

            KademliaHandlerEvent::PutRecordRes {
                user_data, ..
            } => {
                if let Some(query) = self.queries.get_mut(&user_data) {
                    query.on_success(&source, vec![]);
                    if let QueryInfo::PutRecord {
                        phase: PutRecordPhase::PutRecord { num_results, .. }, quorum, ..
                    } = &mut query.inner.info {
                        *num_results += 1;
                        if *num_results >= quorum.get() {
                            query.finish()
                        }
                    }
                }
            }
        };
    }

    fn poll(&mut self, cx: &mut Context, parameters: &mut impl PollParameters) -> Poll<
        NetworkBehaviourAction<
            <KademliaHandler<QueryId> as ProtocolsHandler>::InEvent,
            Self::OutEvent,
        >,
    > {
        let now = Instant::now();

        // Calculate the available capacity for queries triggered by background jobs.
        let mut jobs_query_capacity = JOBS_MAX_QUERIES.saturating_sub(self.queries.size());

        // Run the periodic provider announcement job.
        if let Some(mut job) = self.add_provider_job.take() {
            let num = usize::min(JOBS_MAX_NEW_QUERIES, jobs_query_capacity);
            for _ in 0 .. num {
                if let Poll::Ready(r) = job.poll(cx, &mut self.store, now) {
                    self.start_add_provider(r.key, AddProviderContext::Republish)
                } else {
                    break
                }
            }
            jobs_query_capacity -= num;
            self.add_provider_job = Some(job);
        }

        // Run the periodic record replication / publication job.
        if let Some(mut job) = self.put_record_job.take() {
            let num = usize::min(JOBS_MAX_NEW_QUERIES, jobs_query_capacity);
            for _ in 0 .. num {
                if let Poll::Ready(r) = job.poll(cx, &mut self.store, now) {
                    let context = if r.publisher.as_ref() == Some(self.kbuckets.local_key().preimage()) {
                        PutRecordContext::Republish
                    } else {
                        PutRecordContext::Replicate
                    };
                    self.start_put_record(r, Quorum::All, context)
                } else {
                    break
                }
            }
            self.put_record_job = Some(job);
        }

        loop {
            // Drain queued events first.
            if let Some(event) = self.queued_events.pop_front() {
                return Poll::Ready(event);
            }

            // Drain applied pending entries from the routing table.
            if let Some(entry) = self.kbuckets.take_applied_pending() {
                let kbucket::Node { key, value } = entry.inserted;
                let event = KademliaEvent::RoutingUpdated {
                    peer: key.into_preimage(),
                    addresses: value,
                    old_peer: entry.evicted.map(|n| n.key.into_preimage())
                };
                return Poll::Ready(NetworkBehaviourAction::GenerateEvent(event))
            }

            // Look for a finished query.
            loop {
                match self.queries.poll(now) {
                    QueryPoolState::Finished(q) => {
                        if let Some(event) = self.query_finished(q, parameters) {
                            return Poll::Ready(NetworkBehaviourAction::GenerateEvent(event))
                        }
                    }
                    QueryPoolState::Timeout(q) => {
                        if let Some(event) = self.query_timeout(q) {
                            return Poll::Ready(NetworkBehaviourAction::GenerateEvent(event))
                        }
                    }
                    QueryPoolState::Waiting(Some((query, peer_id))) => {
                        let event = query.inner.info.to_request(query.id());
                        // TODO: AddProvider requests yield no response, so the query completes
                        // as soon as all requests have been sent. However, the handler should
                        // better emit an event when the request has been sent (and report
                        // an error if sending fails), instead of immediately reporting
                        // "success" somewhat prematurely here.
                        if let QueryInfo::AddProvider {
                            phase: AddProviderPhase::AddProvider { .. },
                            ..
                        } = &query.inner.info {
                            query.on_success(&peer_id, vec![])
                        }
                        if self.connected_peers.contains(&peer_id) {
                            self.queued_events.push_back(NetworkBehaviourAction::NotifyHandler {
                                peer_id, event, handler: NotifyHandler::Any
                            });
                        } else if &peer_id != self.kbuckets.local_key().preimage() {
                            query.inner.pending_rpcs.push((peer_id.clone(), event));
                            self.queued_events.push_back(NetworkBehaviourAction::DialPeer {
                                peer_id, condition: DialPeerCondition::Disconnected
                            });
                        }
                    }
                    QueryPoolState::Waiting(None) | QueryPoolState::Idle => break,
                }
            }

            // No immediate event was produced as a result of a finished query.
            // If no new events have been queued either, signal `NotReady` to
            // be polled again later.
            if self.queued_events.is_empty() {
                return Poll::Pending
            }
        }
    }
}

/// A quorum w.r.t. the configured replication factor specifies the minimum
/// number of distinct nodes that must be successfully contacted in order
/// for a query to succeed.
#[derive(Debug, Copy, Clone, PartialEq, Eq)]
pub enum Quorum {
    One,
    Majority,
    All,
    N(NonZeroUsize)
}

impl Quorum {
    /// Evaluate the quorum w.r.t a given total (number of peers).
    fn eval(&self, total: NonZeroUsize) -> NonZeroUsize {
        match self {
            Quorum::One => NonZeroUsize::new(1).expect("1 != 0"),
            Quorum::Majority => NonZeroUsize::new(total.get() / 2 + 1).expect("n + 1 != 0"),
            Quorum::All => total,
            Quorum::N(n) => NonZeroUsize::min(total, *n)
        }
    }
}

//////////////////////////////////////////////////////////////////////////////
// Events

/// The events produced by the `Kademlia` behaviour.
///
/// See [`NetworkBehaviour::poll`].
#[derive(Debug)]
pub enum KademliaEvent {
    /// A query has produced a result.
    QueryResult {
        /// The ID of the query that finished.
        id: QueryId,
        /// The result of the query.
        result: QueryResult,
        /// Execution statistics from the query.
        stats: QueryStats
    },

    /// A peer has been discovered during a query.
    Discovered {
        /// The ID of the discovered peer.
        peer_id: PeerId,
        /// The known addresses of the discovered peer.
        addresses: Vec<Multiaddr>,
        /// The connection status reported by the discovered peer
        /// towards the local peer.
        ty: KadConnectionType,
    },

    /// The routing table has been updated.
    RoutingUpdated {
        /// The ID of the peer that was added or updated.
        peer: PeerId,
        /// The list of known addresses of `peer`.
        addresses: Addresses,
        /// The ID of the peer that was evicted from the routing table to make
        /// room for the new peer, if any.
        old_peer: Option<PeerId>,
    },

    /// A peer has connected for whom no listen address is known.
    ///
    /// If the peer is to be added to the local node's routing table, a known
    /// listen address for the peer must be provided via [`Kademlia::add_address`].
    UnroutablePeer {
        peer: PeerId
    }
}

/// The results of Kademlia queries.
#[derive(Debug)]
pub enum QueryResult {
    /// The result of [`Kademlia::bootstrap`].
    Bootstrap(BootstrapResult),

    /// The result of [`Kademlia::get_closest_peers`].
    GetClosestPeers(GetClosestPeersResult),

    /// The result of [`Kademlia::get_providers`].
    GetProviders(GetProvidersResult),

    /// The result of [`Kademlia::start_providing`].
    StartProviding(AddProviderResult),

    /// The result of a (automatic) republishing of a provider record.
    RepublishProvider(AddProviderResult),

    /// The result of [`Kademlia::get_record`].
    GetRecord(GetRecordResult),

    /// The result of [`Kademlia::put_record`].
    PutRecord(PutRecordResult),

    /// The result of a (automatic) republishing of a (value-)record.
    RepublishRecord(PutRecordResult),
}

/// The result of [`Kademlia::get_record`].
pub type GetRecordResult = Result<GetRecordOk, GetRecordError>;

/// The successful result of [`Kademlia::get_record`].
#[derive(Debug, Clone)]
pub struct GetRecordOk {
    pub records: Vec<Record>
}

/// The error result of [`Kademlia::get_record`].
#[derive(Debug, Clone)]
pub enum GetRecordError {
    NotFound {
        key: record::Key,
        closest_peers: Vec<PeerId>
    },
    QuorumFailed {
        key: record::Key,
        records: Vec<Record>,
        quorum: NonZeroUsize
    },
    Timeout {
        key: record::Key,
        records: Vec<Record>,
        quorum: NonZeroUsize
    }
}

impl GetRecordError {
    /// Gets the key of the record for which the operation failed.
    pub fn key(&self) -> &record::Key {
        match self {
            GetRecordError::QuorumFailed { key, .. } => key,
            GetRecordError::Timeout { key, .. } => key,
            GetRecordError::NotFound { key, .. } => key,
        }
    }

    /// Extracts the key of the record for which the operation failed,
    /// consuming the error.
    pub fn into_key(self) -> record::Key {
        match self {
            GetRecordError::QuorumFailed { key, .. } => key,
            GetRecordError::Timeout { key, .. } => key,
            GetRecordError::NotFound { key, .. } => key,
        }
    }
}

/// The result of [`Kademlia::put_record`].
pub type PutRecordResult = Result<PutRecordOk, PutRecordError>;

/// The successful result of [`Kademlia::put_record`].
#[derive(Debug, Clone)]
pub struct PutRecordOk {
    pub key: record::Key
}

/// The error result of [`Kademlia::put_record`].
#[derive(Debug)]
pub enum PutRecordError {
    QuorumFailed {
        key: record::Key,
        num_results: usize,
        quorum: NonZeroUsize
    },
    Timeout {
        key: record::Key,
        num_results: usize,
        quorum: NonZeroUsize
    },
}

impl PutRecordError {
    /// Gets the key of the record for which the operation failed.
    pub fn key(&self) -> &record::Key {
        match self {
            PutRecordError::QuorumFailed { key, .. } => key,
            PutRecordError::Timeout { key, .. } => key,
        }
    }

    /// Extracts the key of the record for which the operation failed,
    /// consuming the error.
    pub fn into_key(self) -> record::Key {
        match self {
            PutRecordError::QuorumFailed { key, .. } => key,
            PutRecordError::Timeout { key, .. } => key,
        }
    }
}

/// The result of [`Kademlia::bootstrap`].
pub type BootstrapResult = Result<BootstrapOk, BootstrapError>;

/// The successful result of [`Kademlia::bootstrap`].
#[derive(Debug, Clone)]
pub struct BootstrapOk {
    pub peer: PeerId,
    pub num_remaining: u32,
}

/// The error result of [`Kademlia::bootstrap`].
#[derive(Debug, Clone)]
pub enum BootstrapError {
    Timeout {
        peer: PeerId,
        num_remaining: Option<u32>,
    }
}

/// The result of [`Kademlia::get_closest_peers`].
pub type GetClosestPeersResult = Result<GetClosestPeersOk, GetClosestPeersError>;

/// The successful result of [`Kademlia::get_closest_peers`].
#[derive(Debug, Clone)]
pub struct GetClosestPeersOk {
    pub key: Vec<u8>,
    pub peers: Vec<PeerId>
}

/// The error result of [`Kademlia::get_closest_peers`].
#[derive(Debug, Clone)]
pub enum GetClosestPeersError {
    Timeout {
        key: Vec<u8>,
        peers: Vec<PeerId>
    }
}

impl GetClosestPeersError {
    /// Gets the key for which the operation failed.
    pub fn key(&self) -> &Vec<u8> {
        match self {
            GetClosestPeersError::Timeout { key, .. } => key,
        }
    }

    /// Extracts the key for which the operation failed,
    /// consuming the error.
    pub fn into_key(self) -> Vec<u8> {
        match self {
            GetClosestPeersError::Timeout { key, .. } => key,
        }
    }
}

/// The result of [`Kademlia::get_providers`].
pub type GetProvidersResult = Result<GetProvidersOk, GetProvidersError>;

/// The successful result of [`Kademlia::get_providers`].
#[derive(Debug, Clone)]
pub struct GetProvidersOk {
    pub key: record::Key,
    pub providers: HashSet<PeerId>,
    pub closest_peers: Vec<PeerId>
}

/// The error result of [`Kademlia::get_providers`].
#[derive(Debug, Clone)]
pub enum GetProvidersError {
    Timeout {
        key: record::Key,
        providers: HashSet<PeerId>,
        closest_peers: Vec<PeerId>
    }
}

impl GetProvidersError {
    /// Gets the key for which the operation failed.
    pub fn key(&self) -> &record::Key {
        match self {
            GetProvidersError::Timeout { key, .. } => key,
        }
    }

    /// Extracts the key for which the operation failed,
    /// consuming the error.
    pub fn into_key(self) -> record::Key {
        match self {
            GetProvidersError::Timeout { key, .. } => key,
        }
    }
}

/// The result of publishing a provider record.
pub type AddProviderResult = Result<AddProviderOk, AddProviderError>;

/// The successful result of publishing a provider record.
#[derive(Debug, Clone)]
pub struct AddProviderOk {
    pub key: record::Key,
}

/// The possible errors when publishing a provider record.
#[derive(Debug)]
pub enum AddProviderError {
    /// The query timed out.
    Timeout {
        key: record::Key,
    },
}

impl AddProviderError {
    /// Gets the key for which the operation failed.
    pub fn key(&self) -> &record::Key {
        match self {
            AddProviderError::Timeout { key, .. } => key,
        }
    }

    /// Extracts the key for which the operation failed,
    pub fn into_key(self) -> record::Key {
        match self {
            AddProviderError::Timeout { key, .. } => key,
        }
    }
}

impl From<kbucket::EntryView<kbucket::Key<PeerId>, Addresses>> for KadPeer {
    fn from(e: kbucket::EntryView<kbucket::Key<PeerId>, Addresses>) -> KadPeer {
        KadPeer {
            node_id: e.node.key.into_preimage(),
            multiaddrs: e.node.value.into_vec(),
            connection_ty: match e.status {
                NodeStatus::Connected => KadConnectionType::Connected,
                NodeStatus::Disconnected => KadConnectionType::NotConnected
            }
        }
    }
}

//////////////////////////////////////////////////////////////////////////////
// Internal query state

struct QueryInner {
    /// The query-specific state.
    info: QueryInfo,
    /// Addresses of peers discovered during a query.
    addresses: FnvHashMap<PeerId, SmallVec<[Multiaddr; 8]>>,
    /// A map of pending requests to peers.
    ///
    /// A request is pending if the targeted peer is not currently connected
    /// and these requests are sent as soon as a connection to the peer is established.
    pending_rpcs: SmallVec<[(PeerId, KademliaHandlerIn<QueryId>); K_VALUE.get()]>
}

impl QueryInner {
    fn new(info: QueryInfo) -> Self {
        QueryInner {
            info,
            addresses: Default::default(),
            pending_rpcs: SmallVec::default()
        }
    }
}

/// The context of a [`QueryInfo::AddProvider`] query.
#[derive(Debug, Copy, Clone, PartialEq, Eq)]
pub enum AddProviderContext {
    Publish,
    Republish,
}

/// The context of a [`QueryInfo::PutRecord`] query.
#[derive(Debug, Copy, Clone, PartialEq, Eq)]
pub enum PutRecordContext {
    Publish,
    Republish,
    Replicate,
    Cache,
}

/// Information about a running query.
#[derive(Debug, Clone)]
pub enum QueryInfo {
    /// A query initiated by [`Kademlia::bootstrap`].
    Bootstrap {
        /// The targeted peer ID.
        peer: PeerId,
        /// The remaining random peer IDs to query, one per
        /// bucket that still needs refreshing.
        ///
        /// This is `None` if the initial self-lookup has not
        /// yet completed and `Some` with an exhausted iterator
        /// if bootstrapping is complete.
        remaining: Option<vec::IntoIter<kbucket::Key<PeerId>>>
    },

    /// A query initiated by [`Kademlia::get_closest_peers`].
    GetClosestPeers { key: Vec<u8> },

    /// A query initiated by [`Kademlia::get_providers`].
    GetProviders {
        /// The key for which to search for providers.
        key: record::Key,
        /// The found providers.
        providers: HashSet<PeerId>,
    },

    /// A (repeated) query initiated by [`Kademlia::start_providing`].
    AddProvider {
        /// The record key.
        key: record::Key,
        /// The current phase of the query.
        phase: AddProviderPhase,
        /// The execution context of the query.
        context: AddProviderContext,
    },

    /// A (repeated) query initiated by [`Kademlia::put_record`].
    PutRecord {
        record: Record,
        /// The expected quorum of responses w.r.t. the replication factor.
        quorum: NonZeroUsize,
        /// The current phase of the query.
        phase: PutRecordPhase,
        /// The execution context of the query.
        context: PutRecordContext,
    },

    /// A query initiated by [`Kademlia::get_record`].
    GetRecord {
        /// The key to look for.
        key: record::Key,
        /// The records found so far.
        records: Vec<Record>,
        /// The number of records to look for.
        quorum: NonZeroUsize,
        /// The closest peer to `key` that did not return a record.
        ///
        /// When a record is found in a standard Kademlia query (quorum == 1),
        /// it is cached at this peer as soon as a record is found.
        cache_at: Option<kbucket::Key<PeerId>>,
    },
}

impl QueryInfo {
    /// Creates an event for a handler to issue an outgoing request in the
    /// context of a query.
    fn to_request(&self, query_id: QueryId) -> KademliaHandlerIn<QueryId> {
        match &self {
            QueryInfo::Bootstrap { peer, .. } => KademliaHandlerIn::FindNodeReq {
                key: peer.clone().into_bytes(),
                user_data: query_id,
            },
            QueryInfo::GetClosestPeers { key, .. } => KademliaHandlerIn::FindNodeReq {
                key: key.clone(),
                user_data: query_id,
            },
            QueryInfo::GetProviders { key, .. } => KademliaHandlerIn::GetProvidersReq {
                key: key.clone(),
                user_data: query_id,
            },
            QueryInfo::AddProvider { key, phase, .. } => match phase {
                AddProviderPhase::GetClosestPeers => KademliaHandlerIn::FindNodeReq {
                    key: key.to_vec(),
                    user_data: query_id,
                },
                AddProviderPhase::AddProvider { provider_id, external_addresses, .. } => {
                    KademliaHandlerIn::AddProvider {
                        key: key.clone(),
                        provider: crate::protocol::KadPeer {
                            node_id: provider_id.clone(),
                            multiaddrs: external_addresses.clone(),
                            connection_ty: crate::protocol::KadConnectionType::Connected,
                        }
                    }
                }
            },
            QueryInfo::GetRecord { key, .. } => KademliaHandlerIn::GetRecord {
                key: key.clone(),
                user_data: query_id,
            },
            QueryInfo::PutRecord { record, phase, .. } => match phase {
                PutRecordPhase::GetClosestPeers => KademliaHandlerIn::FindNodeReq {
                    key: record.key.to_vec(),
                    user_data: query_id,
                },
                PutRecordPhase::PutRecord { .. } => KademliaHandlerIn::PutRecord {
                    record: record.clone(),
                    user_data: query_id
                }
            }
        }
    }
}

/// The phases of a [`QueryInfo::AddProvider`] query.
#[derive(Debug, Clone)]
pub enum AddProviderPhase {
    /// The query is searching for the closest nodes to the record key.
    GetClosestPeers,

    /// The query advertises the local node as a provider for the key to
    /// the closest nodes to the key.
    AddProvider {
        /// The local peer ID that is advertised as a provider.
        provider_id: PeerId,
        /// The external addresses of the provider being advertised.
        external_addresses: Vec<Multiaddr>,
        /// Query statistics from the finished `GetClosestPeers` phase.
        get_closest_peers_stats: QueryStats,
    },
}

/// The phases of a [`QueryInfo::PutRecord`] query.
#[derive(Debug, Clone, PartialEq, Eq)]
pub enum PutRecordPhase {
    /// The query is searching for the closest nodes to the record key.
    GetClosestPeers,

    /// The query is replicating the record to the closest nodes to the key.
    PutRecord {
        /// The number of successful replication requests so far.
        num_results: usize,
        /// Query statistics from the finished `GetClosestPeers` phase.
        get_closest_peers_stats: QueryStats,
    },
}

/// A mutable reference to a running query.
pub struct QueryMut<'a> {
    query: &'a mut Query<QueryInner>,
}

impl<'a> QueryMut<'a> {
    pub fn id(&self) -> QueryId {
        self.query.id()
    }

    /// Gets information about the type and state of the query.
    pub fn info(&self) -> &QueryInfo {
        &self.query.inner.info
    }

    /// Gets execution statistics about the query.
    ///
    /// For a multi-phase query such as `put_record`, these are the
    /// statistics of the current phase.
    pub fn stats(&self) -> &QueryStats {
        self.query.stats()
    }

    /// Finishes the query asap, without waiting for the
    /// regular termination conditions.
    pub fn finish(&mut self) {
        self.query.finish()
    }
}

/// An immutable reference to a running query.
pub struct QueryRef<'a> {
    query: &'a Query<QueryInner>,
}

impl<'a> QueryRef<'a> {
    pub fn id(&self) -> QueryId {
        self.query.id()
    }

    /// Gets information about the type and state of the query.
    pub fn info(&self) -> &QueryInfo {
        &self.query.inner.info
    }

    /// Gets execution statistics about the query.
    ///
    /// For a multi-phase query such as `put_record`, these are the
    /// statistics of the current phase.
    pub fn stats(&self) -> &QueryStats {
        self.query.stats()
    }
}

/// An operation failed to due no known peers in the routing table.
#[derive(Debug, Clone)]
pub struct NoKnownPeers();

impl fmt::Display for NoKnownPeers {
    fn fmt(&self, f: &mut fmt::Formatter<'_>) -> fmt::Result {
        write!(f, "No known peers.")
    }
}

impl std::error::Error for NoKnownPeers {}
<|MERGE_RESOLUTION|>--- conflicted
+++ resolved
@@ -844,16 +844,11 @@
                 })
             }
 
-<<<<<<< HEAD
             QueryInfo::AddProvider {
                 context,
                 key,
                 phase: AddProviderPhase::GetClosestPeers
             } => {
-                let closest_peers = result.peers.map(kbucket::Key::from);
-=======
-            QueryInfo::PrepareAddProvider { key, context } => {
->>>>>>> c271f6f5
                 let provider_id = params.local_peer_id().clone();
                 let external_addresses = params.external_addresses().collect();
                 let inner = QueryInner::new(QueryInfo::AddProvider {
@@ -865,11 +860,7 @@
                         get_closest_peers_stats: result.stats
                     }
                 });
-<<<<<<< HEAD
-                self.queries.continue_fixed(query_id, closest_peers, inner);
-=======
-                self.queries.add_fixed(result.peers, inner);
->>>>>>> c271f6f5
+                self.queries.continue_fixed(query_id, result.peers, inner);
                 None
             }
 
@@ -932,14 +923,12 @@
                 })
             }
 
-<<<<<<< HEAD
             QueryInfo::PutRecord {
                 context,
                 record,
                 quorum,
                 phase: PutRecordPhase::GetClosestPeers
             } => {
-                let closest_peers = result.peers.map(kbucket::Key::from);
                 let info = QueryInfo::PutRecord {
                     context,
                     record,
@@ -950,13 +939,7 @@
                     }
                 };
                 let inner = QueryInner::new(info);
-                self.queries.continue_fixed(query_id, closest_peers, inner);
-=======
-            QueryInfo::PreparePutRecord { record, quorum, context } => {
-                let info = QueryInfo::PutRecord { record, quorum, context, num_results: 0 };
-                let inner = QueryInner::new(info);
-                self.queries.add_fixed(result.peers, inner);
->>>>>>> c271f6f5
+                self.queries.continue_fixed(query_id, result.peers, inner);
                 None
             }
 
@@ -2238,4 +2221,4 @@
     }
 }
 
-impl std::error::Error for NoKnownPeers {}
+impl std::error::Error for NoKnownPeers {}