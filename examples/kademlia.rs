--- conflicted
+++ resolved
@@ -18,11 +18,8 @@
 // FROM, OUT OF OR IN CONNECTION WITH THE SOFTWARE OR THE USE OR OTHER
 // DEALINGS IN THE SOFTWARE.
 
-<<<<<<< HEAD
 // Libp2p's code unfortunately produces very large types. Rust's default length limit for type
 // names is not large enough, therefore we need this attribute.
-=======
->>>>>>> 02576eec
 #![type_length_limit = "2097152"]
 
 extern crate bigint;
