--- conflicted
+++ resolved
@@ -622,65 +622,6 @@
     }
 }
 
-<<<<<<< HEAD
-/// How we connected to a node.
-// TODO: move definition
-#[derive(Debug, Clone)]
-pub enum ConnectedPoint {
-    /// We dialed the node.
-    Dialer {
-        /// Multiaddress that was successfully dialed.
-        address: Multiaddr,
-    },
-    /// We received the node.
-    Listener {
-        /// Address of the listener that received the connection.
-        listen_addr: Multiaddr,
-        /// Stack of protocols used to send back data to the remote.
-        send_back_addr: Multiaddr,
-    },
-}
-
-impl<'a> From<&'a ConnectedPoint> for Endpoint {
-    fn from(endpoint: &'a ConnectedPoint) -> Endpoint {
-        endpoint.to_endpoint()
-    }
-}
-
-impl From<ConnectedPoint> for Endpoint {
-    fn from(endpoint: ConnectedPoint) -> Endpoint {
-        endpoint.to_endpoint()
-    }
-}
-
-impl ConnectedPoint {
-    /// Turns the `ConnectedPoint` into the corresponding `Endpoint`.
-    pub fn to_endpoint(&self) -> Endpoint {
-        match *self {
-            ConnectedPoint::Dialer { .. } => Endpoint::Dialer,
-            ConnectedPoint::Listener { .. } => Endpoint::Listener,
-        }
-    }
-
-    /// Returns true if we are `Dialer`.
-    pub fn is_dialer(&self) -> bool {
-        match *self {
-            ConnectedPoint::Dialer { .. } => true,
-            ConnectedPoint::Listener { .. } => false,
-        }
-    }
-
-    /// Returns true if we are `Listener`.
-    pub fn is_listener(&self) -> bool {
-        match *self {
-            ConnectedPoint::Dialer { .. } => false,
-            ConnectedPoint::Listener { .. } => true,
-        }
-    }
-}
-
-=======
->>>>>>> 68c36d87
 /// Information about an incoming connection currently being negotiated.
 #[derive(Debug, Copy, Clone)]
 pub struct IncomingInfo<'a> {
