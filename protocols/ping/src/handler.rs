--- conflicted
+++ resolved
@@ -185,11 +185,7 @@
 
 impl<TSubstream> ProtocolsHandler for PingHandler<TSubstream>
 where
-<<<<<<< HEAD
-    TSubstream: AsyncRead + AsyncWrite + Unpin + Send + 'static,
-=======
     TSubstream: AsyncRead + AsyncWrite + Send + Unpin + 'static,
->>>>>>> b7644722
 {
     type InEvent = Void;
     type OutEvent = PingResult;
