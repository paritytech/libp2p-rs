// Copyright 2018 Parity Technologies (UK) Ltd.
//
// Permission is hereby granted, free of charge, to any person obtaining a
// copy of this software and associated documentation files (the "Software"),
// to deal in the Software without restriction, including without limitation
// the rights to use, copy, modify, merge, publish, distribute, sublicense,
// and/or sell copies of the Software, and to permit persons to whom the
// Software is furnished to do so, subject to the following conditions:
//
// The above copyright notice and this permission notice shall be included in
// all copies or substantial portions of the Software.
//
// THE SOFTWARE IS PROVIDED "AS IS", WITHOUT WARRANTY OF ANY KIND, EXPRESS
// OR IMPLIED, INCLUDING BUT NOT LIMITED TO THE WARRANTIES OF MERCHANTABILITY,
// FITNESS FOR A PARTICULAR PURPOSE AND NONINFRINGEMENT. IN NO EVENT SHALL THE
// AUTHORS OR COPYRIGHT HOLDERS BE LIABLE FOR ANY CLAIM, DAMAGES OR OTHER
// LIABILITY, WHETHER IN AN ACTION OF CONTRACT, TORT OR OTHERWISE, ARISING
// FROM, OUT OF OR IN CONNECTION WITH THE SOFTWARE OR THE USE OR OTHER
// DEALINGS IN THE SOFTWARE.

//! Transports with timeouts on the connection setup.
//!
//! The connection setup includes all protocol upgrades applied on the
//! underlying `Transport`.
// TODO: add example

use crate::{Multiaddr, Transport, transport::{TransportError, ListenerEvent}};
use futures::prelude::*;
use futures_timer::Delay;
use std::{error, fmt, io, pin::Pin, task::Context, task::Poll, time::Duration};

/// A `TransportTimeout` is a `Transport` that wraps another `Transport` and adds
/// timeouts to all inbound and outbound connection attempts.
///
/// **Note**: `listen_on` is never subject to a timeout, only the setup of each
/// individual accepted connection.
#[derive(Debug, Copy, Clone)]
pub struct TransportTimeout<InnerTrans> {
    inner: InnerTrans,
    outgoing_timeout: Duration,
    incoming_timeout: Duration,
}

impl<InnerTrans> TransportTimeout<InnerTrans> {
    /// Wraps around a `Transport` to add timeouts to all the sockets created by it.
    pub fn new(trans: InnerTrans, timeout: Duration) -> Self {
        TransportTimeout {
            inner: trans,
            outgoing_timeout: timeout,
            incoming_timeout: timeout,
        }
    }

    /// Wraps around a `Transport` to add timeouts to the outgoing connections.
    pub fn with_outgoing_timeout(trans: InnerTrans, timeout: Duration) -> Self {
        TransportTimeout {
            inner: trans,
            outgoing_timeout: timeout,
            incoming_timeout: Duration::from_secs(100 * 365 * 24 * 3600), // 100 years
        }
    }

    /// Wraps around a `Transport` to add timeouts to the ingoing connections.
    pub fn with_ingoing_timeout(trans: InnerTrans, timeout: Duration) -> Self {
        TransportTimeout {
            inner: trans,
            outgoing_timeout: Duration::from_secs(100 * 365 * 24 * 3600), // 100 years
            incoming_timeout: timeout,
        }
    }
}

impl<InnerTrans> Transport for TransportTimeout<InnerTrans>
where
    InnerTrans: Transport,
    InnerTrans::Error: 'static,
{
    type Output = InnerTrans::Output;
    type Error = TransportTimeoutError<InnerTrans::Error>;
    type Listener = TimeoutListener<InnerTrans::Listener>;
    type ListenerUpgrade = Timeout<InnerTrans::ListenerUpgrade>;
    type Dial = Timeout<InnerTrans::Dial>;

    fn listen_on(self, addr: Multiaddr) -> Result<Self::Listener, TransportError<Self::Error>> {
        let listener = self.inner.listen_on(addr)
            .map_err(|err| err.map(TransportTimeoutError::Other))?;

        let listener = TimeoutListener {
            inner: listener,
            timeout: self.incoming_timeout,
        };

        Ok(listener)
    }

    fn dial(self, addr: Multiaddr) -> Result<Self::Dial, TransportError<Self::Error>> {
        let dial = self.inner.dial(addr)
            .map_err(|err| err.map(TransportTimeoutError::Other))?;
        Ok(Timeout {
            inner: dial,
            timer: Delay::new(self.outgoing_timeout),
        })
    }
}

// TODO: can be removed and replaced with an `impl Stream` once impl Trait is fully stable
//       in Rust (https://github.com/rust-lang/rust/issues/34511)
#[pin_project::pin_project]
pub struct TimeoutListener<InnerStream> {
    #[pin]
    inner: InnerStream,
    timeout: Duration,
}

impl<InnerStream, O> Stream for TimeoutListener<InnerStream>
where
    InnerStream: TryStream<Ok = ListenerEvent<O>>,
{
    type Item = Result<ListenerEvent<Timeout<O>>, TransportTimeoutError<InnerStream::Error>>;

    fn poll_next(self: Pin<&mut Self>, cx: &mut Context) -> Poll<Option<Self::Item>> {
        let this = self.project();

        let poll_out = match TryStream::try_poll_next(this.inner, cx) {
            Poll::Ready(Some(Err(err))) => return Poll::Ready(Some(Err(TransportTimeoutError::Other(err)))),
            Poll::Ready(Some(Ok(v))) => v,
            Poll::Ready(None) => return Poll::Ready(None),
            Poll::Pending => return Poll::Pending,
        };

        let timeout = *this.timeout;
        let event = poll_out.map(move |inner_fut| {
            Timeout {
                inner: inner_fut,
                timer: Delay::new(timeout),
            }
        });

        Poll::Ready(Some(Ok(event)))
    }
}

/// Wraps around a `Future`. Turns the error type from `TimeoutError<Err>` to
/// `TransportTimeoutError<Err>`.
// TODO: can be replaced with `impl Future` once `impl Trait` are fully stable in Rust
//       (https://github.com/rust-lang/rust/issues/34511)
#[pin_project::pin_project]
#[must_use = "futures do nothing unless polled"]
pub struct Timeout<InnerFut> {
    #[pin]
    inner: InnerFut,
    timer: Delay,
}

impl<InnerFut> Future for Timeout<InnerFut>
where
    InnerFut: TryFuture,
{
    type Output = Result<InnerFut::Ok, TransportTimeoutError<InnerFut::Error>>;

    fn poll(self: Pin<&mut Self>, cx: &mut Context) -> Poll<Self::Output> {
        // It is debatable whether we should poll the inner future first or the timer first.
        // For example, if you start dialing with a timeout of 10 seconds, then after 15 seconds
        // the dialing succeeds on the wire, then after 20 seconds you poll, then depending on
        // which gets polled first, the outcome will be success or failure.

        let mut this = self.project();

        match TryFuture::try_poll(this.inner, cx) {
            Poll::Pending => {},
            Poll::Ready(Ok(v)) => return Poll::Ready(Ok(v)),
            Poll::Ready(Err(err)) => return Poll::Ready(Err(TransportTimeoutError::Other(err))),
        }

        match Pin::new(&mut this.timer).poll(cx) {
            Poll::Pending => Poll::Pending,
<<<<<<< HEAD
            Poll::Ready(()) => Poll::Ready(Err(TransportTimeoutError::Timeout)),
=======
            Poll::Ready(()) => Poll::Ready(Err(TransportTimeoutError::Timeout))
>>>>>>> d0944ed5
        }
    }
}

/// Error that can be produced by the `TransportTimeout` layer.
#[derive(Debug)]
pub enum TransportTimeoutError<TErr> {
    /// The transport timed out.
    Timeout,
    /// An error happened in the timer.
    TimerError(io::Error),
    /// Other kind of error.
    Other(TErr),
}

impl<TErr> fmt::Display for TransportTimeoutError<TErr>
where TErr: fmt::Display,
{
    fn fmt(&self, f: &mut fmt::Formatter<'_>) -> fmt::Result {
        match self {
            TransportTimeoutError::Timeout => write!(f, "Timeout has been reached"),
            TransportTimeoutError::TimerError(err) => write!(f, "Error in the timer: {}", err),
            TransportTimeoutError::Other(err) => write!(f, "{}", err),
        }
    }
}

impl<TErr> error::Error for TransportTimeoutError<TErr>
where TErr: error::Error + 'static,
{
    fn source(&self) -> Option<&(dyn error::Error + 'static)> {
        match self {
            TransportTimeoutError::Timeout => None,
            TransportTimeoutError::TimerError(err) => Some(err),
            TransportTimeoutError::Other(err) => Some(err),
        }
    }
}<|MERGE_RESOLUTION|>--- conflicted
+++ resolved
@@ -174,11 +174,7 @@
 
         match Pin::new(&mut this.timer).poll(cx) {
             Poll::Pending => Poll::Pending,
-<<<<<<< HEAD
-            Poll::Ready(()) => Poll::Ready(Err(TransportTimeoutError::Timeout)),
-=======
             Poll::Ready(()) => Poll::Ready(Err(TransportTimeoutError::Timeout))
->>>>>>> d0944ed5
         }
     }
 }
