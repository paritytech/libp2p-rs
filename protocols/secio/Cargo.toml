--- conflicted
+++ resolved
@@ -29,15 +29,9 @@
 ed25519-dalek = "0.8.0"
 hmac = "0.6.3"
 
-<<<<<<< HEAD
-[target.'cfg(not(target_os = "emscripten"))'.dependencies]
+[target.'cfg(not(any(target_os = "emscripten", target_os = "unknown")))'.dependencies]
 ring = { version = "0.13", default-features = false }
 untrusted = { version = "0.6" }
-=======
-[target.'cfg(not(any(target_os = "emscripten", target_os = "unknown")))'.dependencies]
-ring = { version = "0.12", default-features = false }
-untrusted = { version = "0.5" }
->>>>>>> 1e7fcc6d
 
 [target.'cfg(any(target_os = "emscripten", target_os = "unknown"))'.dependencies]
 stdweb = { version = "0.4", default-features = false }
