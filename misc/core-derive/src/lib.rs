--- conflicted
+++ resolved
@@ -97,13 +97,8 @@
                     quote!{#ty: #trait_to_impl<#topology_generic>},
                     quote!{<#ty as #trait_to_impl<#topology_generic>>::ProtocolsHandler: #protocols_handler<Substream = #substream_generic>},
                     // Note: this bound is required because of https://github.com/rust-lang/rust/issues/55697
-<<<<<<< HEAD
-                    quote!{<<#ty as #trait_to_impl>::ProtocolsHandler as #protocols_handler>::InboundProtocol: ::libp2p::core::Upgrade<#substream_generic>},
-                    quote!{<<#ty as #trait_to_impl>::ProtocolsHandler as #protocols_handler>::OutboundProtocol: ::libp2p::core::Upgrade<#substream_generic>},
-=======
-                    quote!{<<#ty as #trait_to_impl<#topology_generic>>::ProtocolsHandler as #protocols_handler>::InboundProtocol: ::libp2p::core::InboundUpgrade<#substream_generic>},
-                    quote!{<<#ty as #trait_to_impl<#topology_generic>>::ProtocolsHandler as #protocols_handler>::OutboundProtocol: ::libp2p::core::OutboundUpgrade<#substream_generic>},
->>>>>>> 3c614c23
+                    quote!{<<#ty as #trait_to_impl<#topology_generic>>::ProtocolsHandler as #protocols_handler>::InboundProtocol: ::libp2p::core::Upgrade<#substream_generic>},
+                    quote!{<<#ty as #trait_to_impl<#topology_generic>>::ProtocolsHandler as #protocols_handler>::OutboundProtocol: ::libp2p::core::Upgrade<#substream_generic>},
                 ]
             })
             .collect::<Vec<_>>();
