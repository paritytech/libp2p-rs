--- conflicted
+++ resolved
@@ -20,13 +20,7 @@
 
 extern crate bytes;
 extern crate futures;
-<<<<<<< HEAD
-extern crate libp2p_core as core;
-#[macro_use]
-=======
-extern crate libp2p_peerstore as peerstore;
 extern crate libp2p_core;
->>>>>>> 3556ffde
 extern crate log;
 extern crate multiaddr;
 extern crate protobuf;
@@ -37,11 +31,8 @@
 extern crate void;
 
 mod copy;
-<<<<<<< HEAD
 mod handler;
-=======
 mod error;
->>>>>>> 3556ffde
 mod message;
 mod protocol;
 mod utility;
