// Copyright 2018 Parity Technologies (UK) Ltd.
//
// Permission is hereby granted, free of charge, to any person obtaining a
// copy of this software and associated documentation files (the "Software"),
// to deal in the Software without restriction, including without limitation
// the rights to use, copy, modify, merge, publish, distribute, sublicense,
// and/or sell copies of the Software, and to permit persons to whom the
// Software is furnished to do so, subject to the following conditions:
//
// The above copyright notice and this permission notice shall be included in
// all copies or substantial portions of the Software.
//
// THE SOFTWARE IS PROVIDED "AS IS", WITHOUT WARRANTY OF ANY KIND, EXPRESS
// OR IMPLIED, INCLUDING BUT NOT LIMITED TO THE WARRANTIES OF MERCHANTABILITY,
// FITNESS FOR A PARTICULAR PURPOSE AND NONINFRINGEMENT. IN NO EVENT SHALL THE
// AUTHORS OR COPYRIGHT HOLDERS BE LIABLE FOR ANY CLAIM, DAMAGES OR OTHER
// LIABILITY, WHETHER IN AN ACTION OF CONTRACT, TORT OR OTHERWISE, ARISING
// FROM, OUT OF OR IN CONNECTION WITH THE SOFTWARE OR THE USE OR OTHER
// DEALINGS IN THE SOFTWARE.

use crate::protocol::{
    KadInStreamSink, KadOutStreamSink, KadPeer, KadRequestMsg, KadResponseMsg,
    KademliaProtocolConfig,
};
use crate::record::{self, Record};
use futures::prelude::*;
use libp2p_swarm::{
    KeepAlive,
    SubstreamProtocol,
    ProtocolsHandler,
    ProtocolsHandlerEvent,
    ProtocolsHandlerUpgrErr
};
use libp2p_core::{
    either::EitherOutput,
    upgrade::{self, InboundUpgrade, OutboundUpgrade, Negotiated}
};
use log::trace;
use std::{borrow::Cow, error, fmt, io, pin::Pin, task::Context, task::Poll, time::Duration};
use wasm_timer::Instant;

/// Protocol handler that handles Kademlia communications with the remote.
///
/// The handler will automatically open a Kademlia substream with the remote for each request we
/// make.
///
/// It also handles requests made by the remote.
pub struct KademliaHandler<TSubstream, TUserData>
where
    TSubstream: AsyncRead + AsyncWrite + Unpin,
{
    /// Configuration for the Kademlia protocol.
    config: KademliaProtocolConfig,

    /// If false, we always refuse incoming Kademlia substreams.
    allow_listening: bool,

    /// Next unique ID of a connection.
    next_connec_unique_id: UniqueConnecId,

    /// List of active substreams with the state they are in.
    substreams: Vec<SubstreamState<TSubstream, TUserData>>,

    /// Until when to keep the connection alive.
    keep_alive: KeepAlive,
}

/// State of an active substream, opened either by us or by the remote.
enum SubstreamState<TSubstream, TUserData>
where
    TSubstream: AsyncRead + AsyncWrite + Unpin,
{
    /// We haven't started opening the outgoing substream yet.
    /// Contains the request we want to send, and the user data if we expect an answer.
    OutPendingOpen(KadRequestMsg, Option<TUserData>),
    /// Waiting to send a message to the remote.
    OutPendingSend(
        KadOutStreamSink<Negotiated<TSubstream>>,
        KadRequestMsg,
        Option<TUserData>,
    ),
    /// Waiting to flush the substream so that the data arrives to the remote.
    OutPendingFlush(KadOutStreamSink<Negotiated<TSubstream>>, Option<TUserData>),
    /// Waiting for an answer back from the remote.
    // TODO: add timeout
    OutWaitingAnswer(KadOutStreamSink<Negotiated<TSubstream>>, TUserData),
    /// An error happened on the substream and we should report the error to the user.
    OutReportError(KademliaHandlerQueryErr, TUserData),
    /// The substream is being closed.
    OutClosing(KadOutStreamSink<Negotiated<TSubstream>>),
    /// Waiting for a request from the remote.
    InWaitingMessage(UniqueConnecId, KadInStreamSink<Negotiated<TSubstream>>),
    /// Waiting for the user to send a `KademliaHandlerIn` event containing the response.
    InWaitingUser(UniqueConnecId, KadInStreamSink<Negotiated<TSubstream>>),
    /// Waiting to send an answer back to the remote.
    InPendingSend(UniqueConnecId, KadInStreamSink<Negotiated<TSubstream>>, KadResponseMsg),
    /// Waiting to flush an answer back to the remote.
    InPendingFlush(UniqueConnecId, KadInStreamSink<Negotiated<TSubstream>>),
    /// The substream is being closed.
    InClosing(KadInStreamSink<Negotiated<TSubstream>>),
}

impl<TSubstream, TUserData> SubstreamState<TSubstream, TUserData>
where
    TSubstream: AsyncRead + AsyncWrite + Unpin,
{
    /// Tries to close the substream.
    ///
    /// If the substream is not ready to be closed, returns it back.
    fn try_close(&mut self, cx: &mut Context) -> Poll<()> {
        match self {
            SubstreamState::OutPendingOpen(_, _)
            | SubstreamState::OutReportError(_, _) => Poll::Ready(()),
            SubstreamState::OutPendingSend(ref mut stream, _, _)
            | SubstreamState::OutPendingFlush(ref mut stream, _)
            | SubstreamState::OutWaitingAnswer(ref mut stream, _)
            | SubstreamState::OutClosing(ref mut stream) => match Sink::poll_close(Pin::new(stream), cx) {
                Poll::Ready(_) => Poll::Ready(()),
                Poll::Pending => Poll::Pending,
            },
            SubstreamState::InWaitingMessage(_, ref mut stream)
            | SubstreamState::InWaitingUser(_, ref mut stream)
            | SubstreamState::InPendingSend(_, ref mut stream, _)
            | SubstreamState::InPendingFlush(_, ref mut stream)
            | SubstreamState::InClosing(ref mut stream) => match Sink::poll_close(Pin::new(stream), cx) {
                Poll::Ready(_) => Poll::Ready(()),
                Poll::Pending => Poll::Pending,
            },
        }
    }
}

/// Event produced by the Kademlia handler.
#[derive(Debug)]
pub enum KademliaHandlerEvent<TUserData> {
    /// Request for the list of nodes whose IDs are the closest to `key`. The number of nodes
    /// returned is not specified, but should be around 20.
    FindNodeReq {
        /// The key for which to locate the closest nodes.
        key: Vec<u8>,
        /// Identifier of the request. Needs to be passed back when answering.
        request_id: KademliaRequestId,
    },

    /// Response to an `KademliaHandlerIn::FindNodeReq`.
    FindNodeRes {
        /// Results of the request.
        closer_peers: Vec<KadPeer>,
        /// The user data passed to the `FindNodeReq`.
        user_data: TUserData,
    },

    /// Same as `FindNodeReq`, but should also return the entries of the local providers list for
    /// this key.
    GetProvidersReq {
        /// The key for which providers are requested.
        key: record::Key,
        /// Identifier of the request. Needs to be passed back when answering.
        request_id: KademliaRequestId,
    },

    /// Response to an `KademliaHandlerIn::GetProvidersReq`.
    GetProvidersRes {
        /// Nodes closest to the key.
        closer_peers: Vec<KadPeer>,
        /// Known providers for this key.
        provider_peers: Vec<KadPeer>,
        /// The user data passed to the `GetProvidersReq`.
        user_data: TUserData,
    },

    /// An error happened when performing a query.
    QueryError {
        /// The error that happened.
        error: KademliaHandlerQueryErr,
        /// The user data passed to the query.
        user_data: TUserData,
    },

    /// The peer announced itself as a provider of a key.
    AddProvider {
        /// The key for which the peer is a provider of the associated value.
        key: record::Key,
        /// The peer that is the provider of the value for `key`.
        provider: KadPeer,
    },

    /// Request to get a value from the dht records
    GetRecord {
        /// Key for which we should look in the dht
        key: record::Key,
        /// Identifier of the request. Needs to be passed back when answering.
        request_id: KademliaRequestId,
    },

    /// Response to a `KademliaHandlerIn::GetRecord`.
    GetRecordRes {
        /// The result is present if the key has been found
        record: Option<Record>,
        /// Nodes closest to the key.
        closer_peers: Vec<KadPeer>,
        /// The user data passed to the `GetValue`.
        user_data: TUserData,
    },

    /// Request to put a value in the dht records
    PutRecord {
        record: Record,
        /// Identifier of the request. Needs to be passed back when answering.
        request_id: KademliaRequestId,
    },

    /// Response to a request to store a record.
    PutRecordRes {
        /// The key of the stored record.
        key: record::Key,
        /// The value of the stored record.
        value: Vec<u8>,
        /// The user data passed to the `PutValue`.
        user_data: TUserData,
    }
}

/// Error that can happen when requesting an RPC query.
#[derive(Debug)]
pub enum KademliaHandlerQueryErr {
    /// Error while trying to perform the query.
    Upgrade(ProtocolsHandlerUpgrErr<io::Error>),
    /// Received an answer that doesn't correspond to the request.
    UnexpectedMessage,
    /// I/O error in the substream.
    Io(io::Error),
}

impl fmt::Display for KademliaHandlerQueryErr {
    fn fmt(&self, f: &mut fmt::Formatter<'_>) -> fmt::Result {
        match self {
            KademliaHandlerQueryErr::Upgrade(err) => {
                write!(f, "Error while performing Kademlia query: {}", err)
            },
            KademliaHandlerQueryErr::UnexpectedMessage => {
                write!(f, "Remote answered our Kademlia RPC query with the wrong message type")
            },
            KademliaHandlerQueryErr::Io(err) => {
                write!(f, "I/O error during a Kademlia RPC query: {}", err)
            },
        }
    }
}

impl error::Error for KademliaHandlerQueryErr {
    fn source(&self) -> Option<&(dyn error::Error + 'static)> {
        match self {
            KademliaHandlerQueryErr::Upgrade(err) => Some(err),
            KademliaHandlerQueryErr::UnexpectedMessage => None,
            KademliaHandlerQueryErr::Io(err) => Some(err),
        }
    }
}

impl From<ProtocolsHandlerUpgrErr<io::Error>> for KademliaHandlerQueryErr {
    #[inline]
    fn from(err: ProtocolsHandlerUpgrErr<io::Error>) -> Self {
        KademliaHandlerQueryErr::Upgrade(err)
    }
}

/// Event to send to the handler.
#[derive(Debug)]
pub enum KademliaHandlerIn<TUserData> {
    /// Resets the (sub)stream associated with the given request ID,
    /// thus signaling an error to the remote.
    ///
    /// Explicitly resetting the (sub)stream associated with a request
    /// can be used as an alternative to letting requests simply time
    /// out on the remote peer, thus potentially avoiding some delay
    /// for the query on the remote.
    Reset(KademliaRequestId),

    /// Request for the list of nodes whose IDs are the closest to `key`. The number of nodes
    /// returned is not specified, but should be around 20.
    FindNodeReq {
        /// Identifier of the node.
        key: Vec<u8>,
        /// Custom user data. Passed back in the out event when the results arrive.
        user_data: TUserData,
    },

    /// Response to a `FindNodeReq`.
    FindNodeRes {
        /// Results of the request.
        closer_peers: Vec<KadPeer>,
        /// Identifier of the request that was made by the remote.
        ///
        /// It is a logic error to use an id of the handler of a different node.
        request_id: KademliaRequestId,
    },

    /// Same as `FindNodeReq`, but should also return the entries of the local providers list for
    /// this key.
    GetProvidersReq {
        /// Identifier being searched.
        key: record::Key,
        /// Custom user data. Passed back in the out event when the results arrive.
        user_data: TUserData,
    },

    /// Response to a `GetProvidersReq`.
    GetProvidersRes {
        /// Nodes closest to the key.
        closer_peers: Vec<KadPeer>,
        /// Known providers for this key.
        provider_peers: Vec<KadPeer>,
        /// Identifier of the request that was made by the remote.
        ///
        /// It is a logic error to use an id of the handler of a different node.
        request_id: KademliaRequestId,
    },

    /// Indicates that this provider is known for this key.
    ///
    /// The API of the handler doesn't expose any event that allows you to know whether this
    /// succeeded.
    AddProvider {
        /// Key for which we should add providers.
        key: record::Key,
        /// Known provider for this key.
        provider: KadPeer,
    },

    /// Request to retrieve a record from the DHT.
    GetRecord {
        /// The key of the record.
        key: record::Key,
        /// Custom data. Passed back in the out event when the results arrive.
        user_data: TUserData,
    },

    /// Response to a `GetRecord` request.
    GetRecordRes {
        /// The value that might have been found in our storage.
        record: Option<Record>,
        /// Nodes that are closer to the key we were searching for.
        closer_peers: Vec<KadPeer>,
        /// Identifier of the request that was made by the remote.
        request_id: KademliaRequestId,
    },

    /// Put a value into the dht records.
    PutRecord {
        record: Record,
        /// Custom data. Passed back in the out event when the results arrive.
        user_data: TUserData,
    },

    /// Response to a `PutRecord`.
    PutRecordRes {
        /// Key of the value that was put.
        key: record::Key,
        /// Value that was put.
        value: Vec<u8>,
        /// Identifier of the request that was made by the remote.
        request_id: KademliaRequestId,
    }
}

/// Unique identifier for a request. Must be passed back in order to answer a request from
/// the remote.
///
/// We don't implement `Clone` on purpose, in order to prevent users from answering the same
/// request twice.
#[derive(Debug, PartialEq, Eq)]
pub struct KademliaRequestId {
    /// Unique identifier for an incoming connection.
    connec_unique_id: UniqueConnecId,
}

/// Unique identifier for a connection.
#[derive(Debug, Copy, Clone, PartialEq, Eq)]
struct UniqueConnecId(u64);

impl<TSubstream, TUserData> KademliaHandler<TSubstream, TUserData>
where
    TSubstream: AsyncRead + AsyncWrite + Unpin,
{
    /// Create a `KademliaHandler` that only allows sending messages to the remote but denying
    /// incoming connections.
    pub fn dial_only() -> Self {
        KademliaHandler::with_allow_listening(false)
    }

    /// Create a `KademliaHandler` that only allows sending messages but also receive incoming
    /// requests.
    ///
    /// The `Default` trait implementation wraps around this function.
    pub fn dial_and_listen() -> Self {
        KademliaHandler::with_allow_listening(true)
    }

    fn with_allow_listening(allow_listening: bool) -> Self {
        KademliaHandler {
            config: Default::default(),
            allow_listening,
            next_connec_unique_id: UniqueConnecId(0),
            substreams: Vec::new(),
            keep_alive: KeepAlive::Until(Instant::now() + Duration::from_secs(10)),
        }
    }

    /// Modifies the protocol name used on the wire. Can be used to create incompatibilities
    /// between networks on purpose.
    pub fn with_protocol_name(mut self, name: impl Into<Cow<'static, [u8]>>) -> Self {
        self.config = self.config.with_protocol_name(name);
        self
    }
}

impl<TSubstream, TUserData> Default for KademliaHandler<TSubstream, TUserData>
where
    TSubstream: AsyncRead + AsyncWrite + Unpin,
{
    #[inline]
    fn default() -> Self {
        KademliaHandler::dial_and_listen()
    }
}

impl<TSubstream, TUserData> ProtocolsHandler for KademliaHandler<TSubstream, TUserData>
where
    TSubstream: AsyncRead + AsyncWrite + Unpin,
    TUserData: Clone,
{
    type InEvent = KademliaHandlerIn<TUserData>;
    type OutEvent = KademliaHandlerEvent<TUserData>;
    type Error = io::Error; // TODO: better error type?
    type Substream = TSubstream;
    type InboundProtocol = upgrade::EitherUpgrade<KademliaProtocolConfig, upgrade::DeniedUpgrade>;
    type OutboundProtocol = KademliaProtocolConfig;
    // Message of the request to send to the remote, and user data if we expect an answer.
    type OutboundOpenInfo = (KadRequestMsg, Option<TUserData>);

    #[inline]
    fn listen_protocol(&self) -> SubstreamProtocol<Self::InboundProtocol> {
        if self.allow_listening {
            SubstreamProtocol::new(self.config.clone()).map_upgrade(upgrade::EitherUpgrade::A)
        } else {
            SubstreamProtocol::new(upgrade::EitherUpgrade::B(upgrade::DeniedUpgrade))
        }
    }

    fn inject_fully_negotiated_outbound(
        &mut self,
        protocol: <Self::OutboundProtocol as OutboundUpgrade<Negotiated<TSubstream>>>::Output,
        (msg, user_data): Self::OutboundOpenInfo,
    ) {
        self.substreams
            .push(SubstreamState::OutPendingSend(protocol, msg, user_data));
    }

    fn inject_fully_negotiated_inbound(
        &mut self,
        protocol: <Self::InboundProtocol as InboundUpgrade<Negotiated<TSubstream>>>::Output,
    ) {
        // If `self.allow_listening` is false, then we produced a `DeniedUpgrade` and `protocol`
        // is a `Void`.
        let protocol = match protocol {
            EitherOutput::First(p) => p,
            EitherOutput::Second(p) => void::unreachable(p),
        };

        debug_assert!(self.allow_listening);
        let connec_unique_id = self.next_connec_unique_id;
        self.next_connec_unique_id.0 += 1;
        self.substreams
            .push(SubstreamState::InWaitingMessage(connec_unique_id, protocol));
    }

    fn inject_event(&mut self, message: KademliaHandlerIn<TUserData>) {
        match message {
            KademliaHandlerIn::Reset(request_id) => {
                let pos = self.substreams.iter().position(|state| match state {
                        SubstreamState::InWaitingUser(conn_id, _) =>
                            conn_id == &request_id.connec_unique_id,
                    _ => false,
                });
                if let Some(pos) = pos {
                    // TODO: we don't properly close down the substream
                    let waker = futures::task::noop_waker();
                    let mut cx = Context::from_waker(&waker);
                    let _ = self.substreams.remove(pos).try_close(&mut cx);
                }
            }
            KademliaHandlerIn::FindNodeReq { key, user_data } => {
                let msg = KadRequestMsg::FindNode { key };
                self.substreams.push(SubstreamState::OutPendingOpen(msg, Some(user_data.clone())));
            }
            KademliaHandlerIn::FindNodeRes {
                closer_peers,
                request_id,
            } => {
                let pos = self.substreams.iter().position(|state| match state {
                    SubstreamState::InWaitingUser(ref conn_id, _) =>
                        conn_id == &request_id.connec_unique_id,
                    _ => false,
                });

                if let Some(pos) = pos {
                    let (conn_id, substream) = match self.substreams.remove(pos) {
                        SubstreamState::InWaitingUser(conn_id, substream) => (conn_id, substream),
                        _ => unreachable!(),
                    };

                    let msg = KadResponseMsg::FindNode {
                        closer_peers: closer_peers.clone(),
                    };
                    self.substreams
                        .push(SubstreamState::InPendingSend(conn_id, substream, msg));
                }
            }
            KademliaHandlerIn::GetProvidersReq { key, user_data } => {
                let msg = KadRequestMsg::GetProviders { key };
                self.substreams
                    .push(SubstreamState::OutPendingOpen(msg, Some(user_data.clone())));
            }
            KademliaHandlerIn::GetProvidersRes {
                closer_peers,
                provider_peers,
                request_id,
            } => {
                let pos = self.substreams.iter().position(|state| match state {
                    SubstreamState::InWaitingUser(ref conn_id, _)
                        if conn_id == &request_id.connec_unique_id =>
                    {
                        true
                    }
                    _ => false,
                });

                if let Some(pos) = pos {
                    let (conn_id, substream) = match self.substreams.remove(pos) {
                        SubstreamState::InWaitingUser(conn_id, substream) => (conn_id, substream),
                        _ => unreachable!(),
                    };

                    let msg = KadResponseMsg::GetProviders {
                        closer_peers: closer_peers.clone(),
                        provider_peers: provider_peers.clone(),
                    };
                    self.substreams
                        .push(SubstreamState::InPendingSend(conn_id, substream, msg));
                }
            }
            KademliaHandlerIn::AddProvider { key, provider } => {
                let msg = KadRequestMsg::AddProvider { key, provider };
                self.substreams.push(SubstreamState::OutPendingOpen(msg, None));
            }
            KademliaHandlerIn::GetRecord { key, user_data } => {
                let msg = KadRequestMsg::GetValue { key };
                self.substreams.push(SubstreamState::OutPendingOpen(msg, Some(user_data)));

            }
            KademliaHandlerIn::PutRecord { record, user_data } => {
                let msg = KadRequestMsg::PutValue { record };
                self.substreams
                    .push(SubstreamState::OutPendingOpen(msg, Some(user_data)));
            }
            KademliaHandlerIn::GetRecordRes {
                record,
                closer_peers,
                request_id,
            } => {
                let pos = self.substreams.iter().position(|state| match state {
                    SubstreamState::InWaitingUser(ref conn_id, _)
                        => conn_id == &request_id.connec_unique_id,
                    _ => false,
                });

                if let Some(pos) = pos {
                    let (conn_id, substream) = match self.substreams.remove(pos) {
                        SubstreamState::InWaitingUser(conn_id, substream) => (conn_id, substream),
                        _ => unreachable!(),
                    };

                    let msg = KadResponseMsg::GetValue {
                        record,
                        closer_peers: closer_peers.clone(),
                    };
                    self.substreams
                        .push(SubstreamState::InPendingSend(conn_id, substream, msg));
                }
            }
            KademliaHandlerIn::PutRecordRes {
                key,
                request_id,
                value,
            } => {
                let pos = self.substreams.iter().position(|state| match state {
                    SubstreamState::InWaitingUser(ref conn_id, _)
                        if conn_id == &request_id.connec_unique_id =>
                        {
                            true
                        }
                    _ => false,
                });

                if let Some(pos) = pos {
                    let (conn_id, substream) = match self.substreams.remove(pos) {
                        SubstreamState::InWaitingUser(conn_id, substream) => (conn_id, substream),
                        _ => unreachable!(),
                    };

                    let msg = KadResponseMsg::PutValue {
                        key,
                        value,
                    };
                    self.substreams
                        .push(SubstreamState::InPendingSend(conn_id, substream, msg));
                }
            }
        }
    }

    #[inline]
    fn inject_dial_upgrade_error(
        &mut self,
        (_, user_data): Self::OutboundOpenInfo,
        error: ProtocolsHandlerUpgrErr<io::Error>,
    ) {
        // TODO: cache the fact that the remote doesn't support kademlia at all, so that we don't
        //       continue trying
        if let Some(user_data) = user_data {
            self.substreams
                .push(SubstreamState::OutReportError(error.into(), user_data));
        }
    }

    #[inline]
    fn connection_keep_alive(&self) -> KeepAlive {
        self.keep_alive
    }

    fn poll(
        &mut self,
        cx: &mut Context,
    ) -> Poll<
        ProtocolsHandlerEvent<Self::OutboundProtocol, Self::OutboundOpenInfo, Self::OutEvent, Self::Error>,
    > {
        if self.substreams.is_empty() {
            return Poll::Pending;
        }

        // We remove each element from `substreams` one by one and add them back.
        for n in (0..self.substreams.len()).rev() {
            let mut substream = self.substreams.swap_remove(n);

            loop {
                match advance_substream(substream, self.config.clone(), cx) {
                    (Some(new_state), Some(event), _) => {
                        self.substreams.push(new_state);
                        return Poll::Ready(event);
                    }
                    (None, Some(event), _) => {
<<<<<<< HEAD
=======
                        if self.substreams.is_empty() {
                            self.keep_alive = KeepAlive::Until(Instant::now() + Duration::from_secs(10));
                        }
>>>>>>> 3405fc8b
                        return Poll::Ready(event);
                    }
                    (Some(new_state), None, false) => {
                        self.substreams.push(new_state);
                        break;
                    }
                    (Some(new_state), None, true) => {
                        substream = new_state;
                        continue;
                    }
                    (None, None, _) => {
                        break;
                    }
                }
            }
        }

        if self.substreams.is_empty() {
            // We destroyed all substreams in this function.
            self.keep_alive = KeepAlive::Until(Instant::now() + Duration::from_secs(10));
        } else {
            self.keep_alive = KeepAlive::Yes;
        }

        Poll::Pending
    }
}

/// Advances one substream.
///
/// Returns the new state for that substream, an event to generate, and whether the substream
/// should be polled again.
fn advance_substream<TSubstream, TUserData>(
    state: SubstreamState<TSubstream, TUserData>,
    upgrade: KademliaProtocolConfig,
    cx: &mut Context,
) -> (
    Option<SubstreamState<TSubstream, TUserData>>,
    Option<
        ProtocolsHandlerEvent<
            KademliaProtocolConfig,
            (KadRequestMsg, Option<TUserData>),
            KademliaHandlerEvent<TUserData>,
            io::Error,
        >,
    >,
    bool,
)
where
    TSubstream: AsyncRead + AsyncWrite + Unpin,
{
    match state {
        SubstreamState::OutPendingOpen(msg, user_data) => {
            let ev = ProtocolsHandlerEvent::OutboundSubstreamRequest {
                protocol: SubstreamProtocol::new(upgrade),
                info: (msg, user_data),
            };
            (None, Some(ev), false)
        }
        SubstreamState::OutPendingSend(mut substream, msg, user_data) => {
            match Sink::poll_ready(Pin::new(&mut substream), cx) {
                Poll::Ready(Ok(())) => {
                    match Sink::start_send(Pin::new(&mut substream), msg) {
                        Ok(()) => (
                            Some(SubstreamState::OutPendingFlush(substream, user_data)),
                            None,
                            true,
                        ),
                        Err(error) => {
                            let event = if let Some(user_data) = user_data {
                                Some(ProtocolsHandlerEvent::Custom(KademliaHandlerEvent::QueryError {
                                    error: KademliaHandlerQueryErr::Io(error),
                                    user_data
                                }))
                            } else {
                                None
                            };

                            (None, event, false)
                        }
                    }
                },
                Poll::Pending => (
                    Some(SubstreamState::OutPendingSend(substream, msg, user_data)),
                    None,
                    false,
                ),
                Poll::Ready(Err(error)) => {
                    let event = if let Some(user_data) = user_data {
                        Some(ProtocolsHandlerEvent::Custom(KademliaHandlerEvent::QueryError {
                            error: KademliaHandlerQueryErr::Io(error),
                            user_data
                        }))
                    } else {
                        None
                    };

                    (None, event, false)
                }
            }
        }
        SubstreamState::OutPendingFlush(mut substream, user_data) => {
            match Sink::poll_flush(Pin::new(&mut substream), cx) {
                Poll::Ready(Ok(())) => {
                    if let Some(user_data) = user_data {
                        (
                            Some(SubstreamState::OutWaitingAnswer(substream, user_data)),
                            None,
                            true,
                        )
                    } else {
                        (Some(SubstreamState::OutClosing(substream)), None, true)
                    }
                }
                Poll::Pending => (
                    Some(SubstreamState::OutPendingFlush(substream, user_data)),
                    None,
                    false,
                ),
                Poll::Ready(Err(error)) => {
                    let event = if let Some(user_data) = user_data {
                        Some(ProtocolsHandlerEvent::Custom(KademliaHandlerEvent::QueryError {
                            error: KademliaHandlerQueryErr::Io(error),
                            user_data,
                        }))
                    } else {
                        None
                    };

                    (None, event, false)
                }
            }
        }
        SubstreamState::OutWaitingAnswer(mut substream, user_data) => match Stream::poll_next(Pin::new(&mut substream), cx) {
            Poll::Ready(Some(Ok(msg))) => {
                let new_state = SubstreamState::OutClosing(substream);
                let event = process_kad_response(msg, user_data);
                (
                    Some(new_state),
                    Some(ProtocolsHandlerEvent::Custom(event)),
                    true,
                )
            }
            Poll::Pending => (
                Some(SubstreamState::OutWaitingAnswer(substream, user_data)),
                None,
                false,
            ),
            Poll::Ready(Some(Err(error))) => {
                let event = KademliaHandlerEvent::QueryError {
                    error: KademliaHandlerQueryErr::Io(error),
                    user_data,
                };
                (None, Some(ProtocolsHandlerEvent::Custom(event)), false)
            }
            Poll::Ready(None) => {
                let event = KademliaHandlerEvent::QueryError {
                    error: KademliaHandlerQueryErr::Io(io::ErrorKind::UnexpectedEof.into()),
                    user_data,
                };
                (None, Some(ProtocolsHandlerEvent::Custom(event)), false)
            }
        },
        SubstreamState::OutReportError(error, user_data) => {
            let event = KademliaHandlerEvent::QueryError { error, user_data };
            (None, Some(ProtocolsHandlerEvent::Custom(event)), false)
        }
        SubstreamState::OutClosing(mut stream) => match Sink::poll_close(Pin::new(&mut stream), cx) {
            Poll::Ready(Ok(())) => (None, None, false),
            Poll::Pending => (Some(SubstreamState::OutClosing(stream)), None, false),
            Poll::Ready(Err(_)) => (None, None, false),
        },
        SubstreamState::InWaitingMessage(id, mut substream) => match Stream::poll_next(Pin::new(&mut substream), cx) {
            Poll::Ready(Some(Ok(msg))) => {
                if let Ok(ev) = process_kad_request(msg, id) {
                    (
                        Some(SubstreamState::InWaitingUser(id, substream)),
                        Some(ProtocolsHandlerEvent::Custom(ev)),
                        false,
                    )
                } else {
                    (Some(SubstreamState::InClosing(substream)), None, true)
                }
            }
            Poll::Pending => (
                Some(SubstreamState::InWaitingMessage(id, substream)),
                None,
                false,
            ),
            Poll::Ready(None) => {
                trace!("Inbound substream: EOF");
                (None, None, false)
            }
            Poll::Ready(Some(Err(e))) => {
                trace!("Inbound substream error: {:?}", e);
                (None, None, false)
            },
        },
        SubstreamState::InWaitingUser(id, substream) => (
            Some(SubstreamState::InWaitingUser(id, substream)),
            None,
            false,
        ),
        SubstreamState::InPendingSend(id, mut substream, msg) => match Sink::poll_ready(Pin::new(&mut substream), cx) {
            Poll::Ready(Ok(())) => match Sink::start_send(Pin::new(&mut substream), msg) {
                Ok(()) => (
                    Some(SubstreamState::InPendingFlush(id, substream)),
                    None,
                    true,
                ),
                Err(_) => (None, None, false),
            },
            Poll::Pending => (
                Some(SubstreamState::InPendingSend(id, substream, msg)),
                None,
                false,
            ),
            Poll::Ready(Err(_)) => (None, None, false),
        }
        SubstreamState::InPendingFlush(id, mut substream) => match Sink::poll_flush(Pin::new(&mut substream), cx) {
            Poll::Ready(Ok(())) => (
                Some(SubstreamState::InWaitingMessage(id, substream)),
                None,
                true,
            ),
            Poll::Pending => (
                Some(SubstreamState::InPendingFlush(id, substream)),
                None,
                false,
            ),
            Poll::Ready(Err(_)) => (None, None, false),
        },
        SubstreamState::InClosing(mut stream) => match Sink::poll_close(Pin::new(&mut stream), cx) {
            Poll::Ready(Ok(())) => (None, None, false),
            Poll::Pending => (Some(SubstreamState::InClosing(stream)), None, false),
            Poll::Ready(Err(_)) => (None, None, false),
        },
    }
}

/// Processes a Kademlia message that's expected to be a request from a remote.
fn process_kad_request<TUserData>(
    event: KadRequestMsg,
    connec_unique_id: UniqueConnecId,
) -> Result<KademliaHandlerEvent<TUserData>, io::Error> {
    match event {
        KadRequestMsg::Ping => {
            // TODO: implement; although in practice the PING message is never
            //       used, so we may consider removing it altogether
            Err(io::Error::new(
                io::ErrorKind::InvalidData,
                "the PING Kademlia message is not implemented",
            ))
        }
        KadRequestMsg::FindNode { key } => Ok(KademliaHandlerEvent::FindNodeReq {
            key,
            request_id: KademliaRequestId { connec_unique_id },
        }),
        KadRequestMsg::GetProviders { key } => Ok(KademliaHandlerEvent::GetProvidersReq {
            key,
            request_id: KademliaRequestId { connec_unique_id },
        }),
        KadRequestMsg::AddProvider { key, provider } => {
            Ok(KademliaHandlerEvent::AddProvider { key, provider })
        }
        KadRequestMsg::GetValue { key } => Ok(KademliaHandlerEvent::GetRecord {
            key,
            request_id: KademliaRequestId { connec_unique_id },
        }),
        KadRequestMsg::PutValue { record } => Ok(KademliaHandlerEvent::PutRecord {
            record,
            request_id: KademliaRequestId { connec_unique_id },
        })
    }
}

/// Process a Kademlia message that's supposed to be a response to one of our requests.
fn process_kad_response<TUserData>(
    event: KadResponseMsg,
    user_data: TUserData,
) -> KademliaHandlerEvent<TUserData> {
    // TODO: must check that the response corresponds to the request
    match event {
        KadResponseMsg::Pong => {
            // We never send out pings.
            KademliaHandlerEvent::QueryError {
                error: KademliaHandlerQueryErr::UnexpectedMessage,
                user_data,
            }
        }
        KadResponseMsg::FindNode { closer_peers } => {
            KademliaHandlerEvent::FindNodeRes {
                closer_peers,
                user_data,
            }
        },
        KadResponseMsg::GetProviders {
            closer_peers,
            provider_peers,
        } => KademliaHandlerEvent::GetProvidersRes {
            closer_peers,
            provider_peers,
            user_data,
        },
        KadResponseMsg::GetValue {
            record,
            closer_peers,
        } => KademliaHandlerEvent::GetRecordRes {
            record,
            closer_peers,
            user_data,
        },
        KadResponseMsg::PutValue { key, value, .. } => {
            KademliaHandlerEvent::PutRecordRes {
                key,
                value,
                user_data,
            }
        }
    }
}<|MERGE_RESOLUTION|>--- conflicted
+++ resolved
@@ -660,12 +660,9 @@
                         return Poll::Ready(event);
                     }
                     (None, Some(event), _) => {
-<<<<<<< HEAD
-=======
                         if self.substreams.is_empty() {
                             self.keep_alive = KeepAlive::Until(Instant::now() + Duration::from_secs(10));
                         }
->>>>>>> 3405fc8b
                         return Poll::Ready(event);
                     }
                     (Some(new_state), None, false) => {
