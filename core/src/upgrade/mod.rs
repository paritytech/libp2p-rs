// Copyright 2018 Parity Technologies (UK) Ltd.
//
// Permission is hereby granted, free of charge, to any person obtaining a
// copy of this software and associated documentation files (the "Software"),
// to deal in the Software without restriction, including without limitation
// the rights to use, copy, modify, merge, publish, distribute, sublicense,
// and/or sell copies of the Software, and to permit persons to whom the
// Software is furnished to do so, subject to the following conditions:
//
// The above copyright notice and this permission notice shall be included in
// all copies or substantial portions of the Software.
//
// THE SOFTWARE IS PROVIDED "AS IS", WITHOUT WARRANTY OF ANY KIND, EXPRESS
// OR IMPLIED, INCLUDING BUT NOT LIMITED TO THE WARRANTIES OF MERCHANTABILITY,
// FITNESS FOR A PARTICULAR PURPOSE AND NONINFRINGEMENT. IN NO EVENT SHALL THE
// AUTHORS OR COPYRIGHT HOLDERS BE LIABLE FOR ANY CLAIM, DAMAGES OR OTHER
// LIABILITY, WHETHER IN AN ACTION OF CONTRACT, TORT OR OTHERWISE, ARISING
// FROM, OUT OF OR IN CONNECTION WITH THE SOFTWARE OR THE USE OR OTHER
// DEALINGS IN THE SOFTWARE.

//! Contains everything related to upgrading a connection or a substream to use a protocol.
//!
//! After a connection with a remote has been successfully established or a substream successfully
//! opened, the next step is to *upgrade* this connection or substream to use a protocol.
//!
//! This is where the `UpgradeInfo`, `InboundUpgrade` and `OutboundUpgrade` traits come into play.
//! The `InboundUpgrade` and `OutboundUpgrade` traits are implemented on types that represent a
//! collection of one or more possible protocols for respectively an ingoing or outgoing
//! connection or substream.
//!
//! > **Note**: Multiple versions of the same protocol are treated as different protocols.
//! >           For example, `/foo/1.0.0` and `/foo/1.1.0` are totally unrelated as far as
//! >           upgrading is concerned.
//!
//! # Upgrade process
//!
//! An upgrade is performed in two steps:
//!
//! - A protocol negotiation step. The `UpgradeInfo::protocol_names` method is called to determine
//!   which protocols are supported by the trait implementation. The `multistream-select` protocol
//!   is used in order to agree on which protocol to use amongst the ones supported.
//!
//! - A handshake. After a successful negotiation, the `InboundUpgrade::upgrade_inbound` or
//!   `OutboundUpgrade::upgrade_outbound` method is called. This method will return a `Future` that
//!   performs a handshake. This handshake is considered mandatory, however in practice it is
//!   possible for the trait implementation to return a dummy `Future` that doesn't perform any
//!   action and immediately succeeds.
//!
//! After an upgrade is successful, an object of type `InboundUpgrade::Output` or
//! `OutboundUpgrade::Output` is returned. The actual object depends on the implementation and
//! there is no constraint on the traits that it should implement, however it is expected that it
//! can be used by the user to control the behaviour of the protocol.
//!
//! > **Note**: You can use the `apply_inbound` or `apply_outbound` methods to try upgrade a
//!             connection or substream. However if you use the recommended `Swarm` or
//!             `ProtocolsHandler` APIs, the upgrade is automatically handled for you and you don't
//!             need to use these methods.
//!

mod and_then;
mod apply;
mod denied;
mod error;
mod map;
mod or;
mod or_else;
mod toggleable;

use bytes::Bytes;
use futures::future::{Future, IntoFuture};

pub use self::{
<<<<<<< HEAD
    and_then::{InboundUpgradeAndThen, OutboundUpgradeAndThen},
    apply::{apply_inbound, apply_outbound, InboundUpgradeApply, OutboundUpgradeApply},
=======
    apply::{apply, apply_inbound, apply_outbound, InboundUpgradeApply, OutboundUpgradeApply},
>>>>>>> 64af6761
    denied::DeniedUpgrade,
    error::UpgradeError,
    map::{MapInboundUpgrade, MapOutboundUpgrade, MapInboundUpgradeErr, MapOutboundUpgradeErr},
    or::OrUpgrade,
    or_else::{InboundUpgradeOrElse, OutboundUpgradeOrElse},
    toggleable::{toggleable, Toggleable}
};

/// Common trait for upgrades that can be applied on inbound substreams, outbound substreams,
/// or both.
pub trait UpgradeInfo {
    /// Opaque type representing a negotiable protocol.
    type UpgradeId;
    /// Iterator returned by `protocol_names`.
    type NamesIter: Iterator<Item = (Bytes, Self::UpgradeId)>;

    /// Returns the list of protocols that are supported. Used during the negotiation process.
    ///
    /// Each item returned by the iterator is a pair of a protocol name and an opaque identifier.
    fn protocol_names(&self) -> Self::NamesIter;
}

/// Possible upgrade on an inbound connection or substream.
pub trait InboundUpgrade<C>: UpgradeInfo {
    /// Output after the upgrade has been successfully negotiated and the handshake performed.
    type Output;
    /// Possible error during the handshake.
    type Error;
    /// Future that performs the handshake with the remote.
    type Future: Future<Item = Self::Output, Error = Self::Error>;

    /// After we have determined that the remote supports one of the protocols we support, this
    /// method is called to start the handshake.
    ///
    /// The `id` is the identifier of the protocol, as produced by `protocol_names()`.
    fn upgrade_inbound(self, socket: C, id: Self::UpgradeId) -> Self::Future;
}

/// Extension trait for `InboundUpgrade`. Automatically implemented on all types that implement
/// `InboundUpgrade`.
pub trait InboundUpgradeExt<C>: InboundUpgrade<C> {
    /// Returns a new object that wraps around `Self` and applies a closure to the `Output`.
    fn map_inbound<F, T>(self, f: F) -> MapInboundUpgrade<Self, F>
    where
        Self: Sized,
        F: FnOnce(Self::Output) -> T
    {
        MapInboundUpgrade::new(self, f)
    }

    /// Returns a new object that wraps around `Self` and applies a closure to the `Error`.
    fn map_inbound_err<F, T>(self, f: F) -> MapInboundUpgradeErr<Self, F>
    where
        Self: Sized,
        F: FnOnce(Self::Error) -> T
    {
        MapInboundUpgradeErr::new(self, f)
    }

    /// Create a future from the `Output` of this upgrade.
    fn inbound_and_then<F, T>(self, f: F) -> InboundUpgradeAndThen<Self, F>
    where
        Self: Sized,
        F: FnOnce(Self::Output) -> T,
        T: IntoFuture<Error = Self::Error>
    {
        InboundUpgradeAndThen::new(self, f)
    }

    /// Create a future from the `Error` of this upgrade.
    fn inbound_or_else<F, T>(self, f: F) -> InboundUpgradeOrElse<Self, F>
    where
        Self: Sized,
        F: FnOnce(Self::Error) -> T,
        T: IntoFuture<Item = Self::Output>
    {
        InboundUpgradeOrElse::new(self, f)
    }

    /// Returns a new object that combines `Self` and another upgrade to support both at the same
    /// time.
    fn or_inbound<U>(self, upgrade: U) -> OrUpgrade<Self, U>
    where
        Self: Sized,
        U: InboundUpgrade<C, Output = Self::Output, Error = Self::Error>
    {
        OrUpgrade::new(self, upgrade)
    }
}

impl<C, U: InboundUpgrade<C>> InboundUpgradeExt<C> for U {}

/// Possible upgrade on an outbound connection or substream.
pub trait OutboundUpgrade<C>: UpgradeInfo {
    /// Output after the upgrade has been successfully negotiated and the handshake performed.
    type Output;
    /// Possible error during the handshake.
    type Error;
    /// Future that performs the handshake with the remote.
    type Future: Future<Item = Self::Output, Error = Self::Error>;

    /// After we have determined that the remote supports one of the protocols we support, this
    /// method is called to start the handshake.
    ///
    /// The `id` is the identifier of the protocol, as produced by `protocol_names()`.
    fn upgrade_outbound(self, socket: C, id: Self::UpgradeId) -> Self::Future;
}

/// Extention trait for `OutboundUpgrade`. Automatically implemented on all types that implement
/// `OutboundUpgrade`.
pub trait OutboundUpgradeExt<C>: OutboundUpgrade<C> {
    /// Returns a new object that wraps around `Self` and applies a closure to the `Output`.
    fn map_outbound<F, T>(self, f: F) -> MapOutboundUpgrade<Self, F>
    where
        Self: Sized,
        F: FnOnce(Self::Output) -> T
    {
        MapOutboundUpgrade::new(self, f)
    }

    /// Returns a new object that wraps around `Self` and applies a closure to the `Error`.
    fn map_outbound_err<F, T>(self, f: F) -> MapOutboundUpgradeErr<Self, F>
    where
        Self: Sized,
        F: FnOnce(Self::Error) -> T
    {
        MapOutboundUpgradeErr::new(self, f)
    }

    /// Create a future from the `Output` of this upgrade.
    fn outbound_and_then<F, T>(self, f: F) -> OutboundUpgradeAndThen<Self, F>
    where
        Self: Sized,
        F: FnOnce(Self::Output) -> T,
        T: IntoFuture<Error = Self::Error>
    {
        OutboundUpgradeAndThen::new(self, f)
    }

    /// Create a future from the `Error` of this upgrade.
    fn outbound_or_else<F, T>(self, f: F) -> OutboundUpgradeOrElse<Self, F>
    where
        Self: Sized,
        F: FnOnce(Self::Error) -> T,
        T: IntoFuture<Item = Self::Output>
    {
        OutboundUpgradeOrElse::new(self, f)
    }

    /// Returns a new object that combines `Self` and another upgrade to support both at the same
    /// time.
    fn or_outbound<U>(self, upgrade: U) -> OrUpgrade<Self, U>
    where
        Self: Sized,
        U: OutboundUpgrade<C, Output = Self::Output, Error = Self::Error>
    {
        OrUpgrade::new(self, upgrade)
    }
}

impl<C, U: OutboundUpgrade<C>> OutboundUpgradeExt<C> for U {}
<|MERGE_RESOLUTION|>--- conflicted
+++ resolved
@@ -70,12 +70,8 @@
 use futures::future::{Future, IntoFuture};
 
 pub use self::{
-<<<<<<< HEAD
     and_then::{InboundUpgradeAndThen, OutboundUpgradeAndThen},
-    apply::{apply_inbound, apply_outbound, InboundUpgradeApply, OutboundUpgradeApply},
-=======
     apply::{apply, apply_inbound, apply_outbound, InboundUpgradeApply, OutboundUpgradeApply},
->>>>>>> 64af6761
     denied::DeniedUpgrade,
     error::UpgradeError,
     map::{MapInboundUpgrade, MapOutboundUpgrade, MapInboundUpgradeErr, MapOutboundUpgradeErr},
