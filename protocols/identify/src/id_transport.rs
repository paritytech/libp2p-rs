--- conflicted
+++ resolved
@@ -89,17 +89,9 @@
             }
         };
 
-<<<<<<< HEAD
-        let dial = dial.and_then(move |muxer| {
+        Ok(dial.and_then(|muxer| {
             IdRetriever::new(muxer, IdentifyProtocolDialerConfig).map_err(|e| e.into_io_error())
-        });
-
-        Ok(Box::new(dial) as Box<_>)
-=======
-        Ok(dial.and_then(|muxer| {
-            IdRetriever::new(muxer, IdentifyProtocolConfig).map_err(|e| e.into_io_error())
         }))
->>>>>>> acfa1c9c
     }
 
     #[inline]
