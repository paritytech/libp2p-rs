--- conflicted
+++ resolved
@@ -20,16 +20,10 @@
 multihash = { package = "parity-multihash", version = "0.2.0", path = "misc/multihash" }
 lazy_static = "1.2"
 libp2p-mplex = { version = "0.13.0", path = "muxers/mplex" }
-<<<<<<< HEAD
-libp2p-identify = { version = "0.13.1", path = "protocols/identify" }
-libp2p-kad = { version = "0.13.1", path = "protocols/kad" }
-libp2p-floodsub = { version = "0.13.0", path = "protocols/floodsub" }
-libp2p-gossipsub = { version = "0.1.0", path = "./protocols/gossipsub" }
-=======
 libp2p-identify = { version = "0.13.2", path = "protocols/identify" }
 libp2p-kad = { version = "0.13.2", path = "protocols/kad" }
 libp2p-floodsub = { version = "0.13.1", path = "protocols/floodsub" }
->>>>>>> b7146f49
+libp2p-gossipsub = { version = "0.1.0", path = "./protocols/gossipsub" }
 libp2p-ping = { version = "0.13.1", path = "protocols/ping" }
 libp2p-plaintext = { version = "0.13.1", path = "protocols/plaintext" }
 libp2p-core = { version = "0.13.2", path = "core" }
