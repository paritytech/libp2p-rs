--- conflicted
+++ resolved
@@ -9,12 +9,8 @@
 futures = "0.1.0"
 owning_ref = "0.3.3"
 multiaddr = "0.3"
-<<<<<<< HEAD
 multihash = "0.8.0"
-=======
-multihash = "0.7.0"
 quick-error = "1.2"
->>>>>>> d394ea0e
 serde = "1.0"
 serde_derive = "1.0"
 
