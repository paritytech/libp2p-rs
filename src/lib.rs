--- conflicted
+++ resolved
@@ -156,26 +156,19 @@
 #[doc(inline)]
 pub use libp2p_mplex as mplex;
 #[cfg(not(any(target_os = "emscripten", target_os = "unknown")))]
-<<<<<<< HEAD
-pub extern crate libp2p_mdns as mdns;
-pub extern crate libp2p_ping as ping;
+#[doc(inline)]
+pub use libp2p_mdns as mdns;
+#[doc(inline)]
+pub use libp2p_ping as ping;
+#[doc(inline)]
+pub use libp2p_plaintext as plaintext;
 #[cfg(not(any(target_os = "emscripten", target_os = "unknown")))]
-pub extern crate libp2p_quic as quic;
-pub extern crate libp2p_plaintext as plaintext;
-pub extern crate libp2p_ratelimit as ratelimit;
-pub extern crate libp2p_secio as secio;
-=======
-#[doc(inline)]
-pub use libp2p_mdns as mdns;
-#[doc(inline)]
-pub use libp2p_ping as ping;
-#[doc(inline)]
-pub use libp2p_plaintext as plaintext;
+#[doc(inline)]
+pub use libp2p_quic as quic;
 #[doc(inline)]
 pub use libp2p_ratelimit as ratelimit;
 #[doc(inline)]
 pub use libp2p_secio as secio;
->>>>>>> 1c1ce9a8
 #[cfg(not(any(target_os = "emscripten", target_os = "unknown")))]
 #[doc(inline)]
 pub use libp2p_tcp as tcp;
