// Copyright 2018 Parity Technologies (UK) Ltd.
//
// Permission is hereby granted, free of charge, to any person obtaining a
// copy of this software and associated documentation files (the "Software"),
// to deal in the Software without restriction, including without limitation
// the rights to use, copy, modify, merge, publish, distribute, sublicense,
// and/or sell copies of the Software, and to permit persons to whom the
// Software is furnished to do so, subject to the following conditions:
//
// The above copyright notice and this permission notice shall be included in
// all copies or substantial portions of the Software.
//
// THE SOFTWARE IS PROVIDED "AS IS", WITHOUT WARRANTY OF ANY KIND, EXPRESS
// OR IMPLIED, INCLUDING BUT NOT LIMITED TO THE WARRANTIES OF MERCHANTABILITY,
// FITNESS FOR A PARTICULAR PURPOSE AND NONINFRINGEMENT. IN NO EVENT SHALL THE
// AUTHORS OR COPYRIGHT HOLDERS BE LIABLE FOR ANY CLAIM, DAMAGES OR OTHER
// LIABILITY, WHETHER IN AN ACTION OF CONTRACT, TORT OR OTHERWISE, ARISING
// FROM, OUT OF OR IN CONNECTION WITH THE SOFTWARE OR THE USE OR OTHER
// DEALINGS IN THE SOFTWARE.

use crate::{Multiaddr, transport};
use futures::prelude::*;
use std::fmt;
use void::Void;
<<<<<<< HEAD
=======
use {Multiaddr, Transport};
use std::collections::VecDeque;
>>>>>>> d961e656

/// Implementation of `futures::Stream` that allows listening on multiaddresses.
///
/// To start using a `ListenersStream`, create one with `new` by passing an implementation of
/// `Transport`. This `Transport` will be used to start listening, therefore you want to pass
/// a `Transport` that supports the protocols you wish you listen on.
///
/// Then, call `ListenerStream::listen_on` for all addresses you want to start listening on.
///
/// The `ListenersStream` never ends and never produces errors. If a listener errors or closes,
/// an event is generated on the stream and the listener is then dropped, but the `ListenersStream`
/// itself continues.
///
/// # Example
///
/// ```no_run
/// # extern crate futures;
/// # extern crate libp2p_core;
/// # extern crate libp2p_tcp_transport;
/// # extern crate tokio;
/// # fn main() {
/// use futures::prelude::*;
/// use libp2p_core::nodes::listeners::{ListenersEvent, ListenersStream};
///
/// let mut listeners = ListenersStream::new(libp2p_tcp_transport::TcpListener::default());
///
/// // Ask the `listeners` to start listening on the given multiaddress.
/// listeners.listen_on("/ip4/0.0.0.0/tcp/0".parse().unwrap()).unwrap();
///
/// // You can retreive the list of active listeners with `listeners()`.
/// println!("Listening on: {:?}", listeners.listeners().collect::<Vec<_>>());
///
/// // The `listeners` will now generate events when polled.
/// let future = listeners.for_each(move |event| {
///     match event {
///         ListenersEvent::Closed { listen_addr, inbound, result } => {
///             println!("Listener {} has been closed: {:?}", listen_addr, result);
///         },
///         ListenersEvent::Incoming { upgrade, listen_addr, .. } => {
///             println!("A connection has arrived on {}", listen_addr);
///             // We don't do anything with the newly-opened connection, but in a real-life
///             // program you probably want to use it!
///             drop(upgrade);
///         },
///     };
///
///     Ok(())
/// });
///
/// tokio::run(future.map_err(|_| ()));
/// # }
/// ```
pub struct ListenersStream<L>
where
    L: transport::Listener,
{
    /// Transport used to spawn listeners.
    transport: L,
    /// All the active listeners.
<<<<<<< HEAD
    listeners: Vec<Listener<L>>,
=======
    listeners: VecDeque<Listener<TTrans>>,
>>>>>>> d961e656
}

/// A single active listener.
#[derive(Debug)]
struct Listener<L>
where
    L: transport::Listener,
{
    /// The object that actually listens.
    inbound: L::Inbound,
    /// Address it is listening on.
    address: Multiaddr,
}

/// Event that can happen on the `ListenersStream`.
pub enum ListenersEvent<L>
where
    L: transport::Listener,
{
    /// A connection is incoming on one of the listeners.
    Incoming {
        /// The produced upgrade.
        upgrade: L::Upgrade,
        /// Address of the listener which received the connection.
        listen_addr: Multiaddr,
        /// Address used to send back data to the incoming client.
        send_back_addr: Multiaddr,
    },

    /// A listener has closed, either gracefully or with an error.
    Closed {
        /// Address of the listener which closed.
        listen_addr: Multiaddr,
        /// The listener that closed.
        inbound: L::Inbound,
        /// The error that happened. `Ok` if gracefully closed.
        result: Result<(), <L::Inbound as Stream>::Error>,
    },
}

impl<L> ListenersStream<L>
where
    L: transport::Listener,
{
    /// Starts a new stream of listeners.
    #[inline]
    pub fn new(transport: L) -> Self {
        ListenersStream {
            transport,
            listeners: VecDeque::new(),
        }
    }

    /// Same as `new`, but pre-allocates enough memory for the given number of
    /// simultaneous listeners.
    #[inline]
    pub fn with_capacity(transport: L, capacity: usize) -> Self {
        ListenersStream {
            transport,
            listeners: VecDeque::with_capacity(capacity),
        }
    }

    /// Start listening on a multiaddress.
    ///
    /// Returns an error if the transport doesn't support the given multiaddress.
    pub fn listen_on(&mut self, addr: Multiaddr) -> Result<Multiaddr, Multiaddr>
    where
        L: Clone,
    {
        let (inbound, new_addr) = self
            .transport
            .clone()
            .listen_on(addr)
            .map_err(|(_, addr)| addr)?;

<<<<<<< HEAD
        self.listeners.push(Listener {
            inbound,
=======
        self.listeners.push_back(Listener {
            listener,
>>>>>>> d961e656
            address: new_addr.clone(),
        });

        Ok(new_addr)
    }

    /// Returns the transport passed when building this object.
    #[inline]
    pub fn transport(&self) -> &L {
        &self.transport
    }

    /// Returns an iterator that produces the list of addresses we're listening on.
    #[inline]
    pub fn listeners(&self) -> impl Iterator<Item = &Multiaddr> {
        self.listeners.iter().map(|l| &l.address)
    }

    /// Provides an API similar to `Stream`, except that it cannot error.
    pub fn poll(&mut self) -> Async<ListenersEvent<L>> {
        // We remove each element from `listeners` one by one and add them back.
<<<<<<< HEAD
        for n in (0..self.listeners.len()).rev() {
            let mut listener = self.listeners.swap_remove(n);
            match listener.inbound.poll() {
=======
        let mut remaining = self.listeners.len();
        while let Some(mut listener) = self.listeners.pop_back() {
            match listener.listener.poll() {
>>>>>>> d961e656
                Ok(Async::NotReady) => {
                    self.listeners.push_front(listener);
                    remaining -= 1;
                    if remaining == 0 { break }
                }
                Ok(Async::Ready(Some((upgrade, send_back_addr)))) => {
                    let listen_addr = listener.address.clone();
                    self.listeners.push_front(listener);
                    return Async::Ready(ListenersEvent::Incoming {
                        upgrade,
                        listen_addr,
                        send_back_addr,
                    });
                }
                Ok(Async::Ready(None)) => {
                    return Async::Ready(ListenersEvent::Closed {
                        listen_addr: listener.address,
                        inbound: listener.inbound,
                        result: Ok(()),
                    });
                }
                Err(err) => {
                    return Async::Ready(ListenersEvent::Closed {
                        listen_addr: listener.address,
                        inbound: listener.inbound,
                        result: Err(err),
                    });
                }
            }
        }

        // We register the current task to be woken up if a new listener is added.
        Async::NotReady
    }
}

impl<L> Stream for ListenersStream<L>
where
    L: transport::Listener,
{
    type Item = ListenersEvent<L>;
    type Error = Void; // TODO: use ! once stable

    #[inline]
    fn poll(&mut self) -> Poll<Option<Self::Item>, Self::Error> {
        Ok(self.poll().map(Option::Some))
    }
}

impl<L> fmt::Debug for ListenersStream<L>
where
    L: transport::Listener + fmt::Debug,
{
    fn fmt(&self, f: &mut fmt::Formatter) -> Result<(), fmt::Error> {
        f.debug_struct("ListenersStream")
            .field("transport", &self.transport)
            .field("listeners", &self.listeners().collect::<Vec<_>>())
            .finish()
    }
}

impl<L> fmt::Debug for ListenersEvent<L>
where
    L: transport::Listener,
    <L::Inbound as Stream>::Error: fmt::Debug,
{
    fn fmt(&self, f: &mut fmt::Formatter) -> Result<(), fmt::Error> {
        match self {
            ListenersEvent::Incoming {
                ref listen_addr, ..
            } => f
                .debug_struct("ListenersEvent::Incoming")
                .field("listen_addr", listen_addr)
                .finish(),
            ListenersEvent::Closed {
                ref listen_addr,
                ref result,
                ..
            } => f
                .debug_struct("ListenersEvent::Closed")
                .field("listen_addr", listen_addr)
                .field("result", result)
                .finish(),
        }
    }
}

#[cfg(test)]
mod tests {
    extern crate libp2p_tcp_transport;

    use crate::{
        tests::dummy_transport::{DummyListener, ListenerState},
        transport::{memory, Dialer}
    };
    use futures::{future::{self}, stream};
    use std::io;
    use super::*;
    use tokio::runtime::current_thread::Runtime;

	fn set_listener_state(ls: &mut ListenersStream<DummyListener>, idx: usize, state: ListenerState) {
		let l = &mut ls.listeners[idx];
		l.inbound =
			match state {
				ListenerState::Error => {
					let stream = stream::poll_fn(|| future::err(io::Error::new(io::ErrorKind::Other, "oh noes")).poll() );
					Box::new(stream)
				}
				ListenerState::Ok(async) => {
					match async {
						Async::NotReady => {
							let stream = stream::poll_fn(|| Ok(Async::NotReady));
							Box::new(stream)
						}
						Async::Ready(Some(n)) => {
							let addr = l.address.clone();
							let stream = stream::iter_ok(n..)
								.map(move |stream| (future::ok(stream), addr.clone()));
							Box::new(stream)
						}
						Async::Ready(None) => {
							let stream = stream::empty();
							Box::new(stream)
						}
					}
				}
			};
	}

    #[test]
    fn incoming_event() {
        let (tx, rx) = memory::connector();

        let mut listeners = ListenersStream::new(rx);
        listeners.listen_on("/memory".parse().unwrap()).unwrap();

        let dial = tx.dial("/memory".parse().unwrap()).unwrap_or_else(|_| panic!());

        let future = listeners
            .into_future()
            .map_err(|(err, _)| err)
            .and_then(|(event, _)| {
                match event {
                    Some(ListenersEvent::Incoming { listen_addr, upgrade, send_back_addr }) => {
                        assert_eq!(listen_addr, "/memory".parse().unwrap());
                        assert_eq!(send_back_addr, "/memory".parse().unwrap());
                        upgrade.map(|_| ()).map_err(|_| panic!())
                    },
                    _ => panic!()
                }
            })
            .select(dial.map(|_| ()).map_err(|_| panic!()))
            .map_err(|(err, _)| err);

        let mut runtime = Runtime::new().unwrap();
        runtime.block_on(future).unwrap();
    }

    #[test]
    fn listener_stream_returns_transport() {
        let t = DummyListener::new();
        let ls = ListenersStream::new(t);
        assert_eq!(ls.transport(), &t);
    }

    #[test]
    fn listener_stream_can_iterate_over_listeners() {
        let t = DummyListener::new();
        let addr1 = "/ip4/127.0.0.1/tcp/1234".parse::<Multiaddr>().expect("bad multiaddr");
        let addr2 = "/ip4/127.0.0.1/tcp/4321".parse::<Multiaddr>().expect("bad multiaddr");
        let expected_addrs = vec![addr1.to_string(), addr2.to_string()];

        let mut ls = ListenersStream::new(t);
        ls.listen_on(addr1).expect("listen_on failed");
        ls.listen_on(addr2).expect("listen_on failed");

        let listener_addrs = ls.listeners().map(|ma| ma.to_string() ).collect::<Vec<String>>();
        assert_eq!(listener_addrs, expected_addrs);
    }

    #[test]
    fn listener_stream_poll_without_listeners_is_not_ready() {
        let t = DummyListener::new();
        let mut ls = ListenersStream::new(t);
        assert_matches!(ls.poll(), Async::NotReady);
    }

    #[test]
    fn listener_stream_poll_with_listeners_that_arent_ready_is_not_ready() {
        let t = DummyListener::new();
        let addr = "/ip4/127.0.0.1/tcp/1234".parse::<Multiaddr>().expect("bad multiaddr");
        let mut ls = ListenersStream::new(t);
        ls.listen_on(addr).expect("listen_on failed");
        set_listener_state(&mut ls, 0, ListenerState::Ok(Async::NotReady));
        assert_matches!(ls.poll(), Async::NotReady);
        assert_eq!(ls.listeners.len(), 1); // listener is still there
    }

    #[test]
<<<<<<< HEAD
    fn listener_stream_poll_with_ready_listeners_is_ready() {
        let mut t = DummyListener::new();
        t.set_initial_listener_state(ListenerState::Ok(Async::Ready(Some(1))));
=======
    fn listener_stream_poll_with_ready_listeners_yields_upgrade() {
        let mut transport = DummyTransport::new();
        transport.set_initial_listener_state(ListenerState::Ok(Async::Ready(Some(1))));
        let mut ls = ListenersStream::new(transport);

>>>>>>> d961e656
        let addr1 = "/ip4/127.0.0.1/tcp/1234".parse::<Multiaddr>().expect("bad multiaddr");
        let addr2 = "/ip4/127.0.0.2/tcp/4321".parse::<Multiaddr>().expect("bad multiaddr");

        ls.listen_on(addr1).expect("listen_on works");
        ls.listen_on(addr2).expect("listen_on works");
        assert_eq!(ls.listeners.len(), 2);

        assert_matches!(ls.poll(), Async::Ready(listeners_event) => {
            assert_matches!(listeners_event, ListenersEvent::Incoming{mut upgrade, listen_addr, ..} => {
                assert_eq!(listen_addr.to_string(), "/ip4/127.0.0.2/tcp/4321");
                assert_matches!(upgrade.poll().unwrap(), Async::Ready(tup) => {
                    assert_eq!(tup, 1)
                });
            })
        });

        assert_matches!(ls.poll(), Async::Ready(listeners_event) => {
            assert_matches!(listeners_event, ListenersEvent::Incoming{mut upgrade, listen_addr, ..} => {
                assert_eq!(listen_addr.to_string(), "/ip4/127.0.0.1/tcp/1234");
                assert_matches!(upgrade.poll().unwrap(), Async::Ready(tup) => {
                    assert_eq!(tup, 1)
                });
            })
        });

        set_listener_state(&mut ls, 1, ListenerState::Ok(Async::NotReady));
        assert_matches!(ls.poll(), Async::Ready(listeners_event) => {
            assert_matches!(listeners_event, ListenersEvent::Incoming{mut upgrade, listen_addr, ..} => {
                assert_eq!(listen_addr.to_string(), "/ip4/127.0.0.1/tcp/1234");
                assert_matches!(upgrade.poll().unwrap(), Async::Ready(tup) => {
                    // Second time we poll this Listener, so we get `2` from the transport Stream
                    assert_eq!(tup, 2)
                });
            })
        });

    }

    #[test]
    fn listener_stream_poll_with_closed_listener_emits_closed_event() {
        let t = DummyListener::new();
        let addr = "/ip4/127.0.0.1/tcp/1234".parse::<Multiaddr>().expect("bad multiaddr");
        let mut ls = ListenersStream::new(t);
        ls.listen_on(addr).expect("listen_on failed");
        set_listener_state(&mut ls, 0, ListenerState::Ok(Async::Ready(None)));
        assert_matches!(ls.poll(), Async::Ready(listeners_event) => {
            assert_matches!(listeners_event, ListenersEvent::Closed{..})
        });
        assert_eq!(ls.listeners.len(), 0); // it's gone
    }

    #[test]
    fn listener_stream_poll_with_erroring_listener_emits_closed_event() {
        let mut t = DummyListener::new();
        t.set_initial_listener_state(ListenerState::Ok(Async::Ready(Some(1))));
        let addr = "/ip4/127.0.0.1/tcp/1234".parse::<Multiaddr>().expect("bad multiaddr");
        let mut ls = ListenersStream::new(t);
        ls.listen_on(addr).expect("listen_on failed");
        set_listener_state(&mut ls, 0, ListenerState::Error); // simulate an error on the socket
        assert_matches!(ls.poll(), Async::Ready(listeners_event) => {
            assert_matches!(listeners_event, ListenersEvent::Closed{..})
        });
        assert_eq!(ls.listeners.len(), 0); // it's gone
    }

    #[test]
<<<<<<< HEAD
    fn listener_stream_poll_chatty_listeners_may_drown_others() {
        let mut t = DummyListener::new();
=======
    fn listener_stream_poll_chatty_listeners_each_get_their_turn() {
        let mut t = DummyTransport::new();
>>>>>>> d961e656
        t.set_initial_listener_state(ListenerState::Ok(Async::Ready(Some(1))));
        let mut ls = ListenersStream::new(t);
        // Create 4 Listeners
        for n in 0..4 {
            let addr = format!("/ip4/127.0.0.{}/tcp/{}", n, n).parse::<Multiaddr>().expect("bad multiaddr");
            ls.listen_on(addr).expect("listen_on failed");
        }

        // Poll() processes listeners in reverse order. Each listener is polled
        // in turn.
        for n in (0..4).rev() {
            assert_matches!(ls.poll(), Async::Ready(ListenersEvent::Incoming{listen_addr, ..}) => {
                assert_eq!(listen_addr.to_string(), format!("/ip4/127.0.0.{}/tcp/{}", n, n))
            })
        }
        // Doing it again yields them in the same order
        for n in (0..4).rev() {
            assert_matches!(ls.poll(), Async::Ready(ListenersEvent::Incoming{listen_addr, ..}) => {
                assert_eq!(listen_addr.to_string(), format!("/ip4/127.0.0.{}/tcp/{}", n, n))
            })
        }

        // Make last listener NotReady; it will become the first element and
        // retried after trying the other Listeners.
        set_listener_state(&mut ls, 3, ListenerState::Ok(Async::NotReady));
        for n in (0..3).rev() {
            assert_matches!(ls.poll(), Async::Ready(ListenersEvent::Incoming{listen_addr, ..}) => {
                assert_eq!(listen_addr.to_string(), format!("/ip4/127.0.0.{}/tcp/{}", n, n))
            })
        }
        for n in (0..3).rev() {
            assert_matches!(ls.poll(), Async::Ready(ListenersEvent::Incoming{listen_addr, ..}) => {
                assert_eq!(listen_addr.to_string(), format!("/ip4/127.0.0.{}/tcp/{}", n, n))
            })
        }

        // Turning the last listener back on means we now have 4 "good"
        // listeners, and each get their turn.
        set_listener_state(&mut ls, 3, ListenerState::Ok(Async::Ready(Some(2))));
        for n in (0..4).rev() {
            assert_matches!(ls.poll(), Async::Ready(ListenersEvent::Incoming{listen_addr, ..}) => {
                assert_eq!(listen_addr.to_string(), format!("/ip4/127.0.0.{}/tcp/{}", n, n))
            })
        }
    }

    #[test]
<<<<<<< HEAD
    fn listener_stream_poll_processes_listeners_as_expected_if_they_are_not_yielding_continuously() {
        let mut t = DummyListener::new();
=======
    fn listener_stream_poll_processes_listeners_in_turn() {
        let mut t = DummyTransport::new();
>>>>>>> d961e656
        t.set_initial_listener_state(ListenerState::Ok(Async::Ready(Some(1))));
        let mut ls = ListenersStream::new(t);
        for n in 0..4 {
            let addr = format!("/ip4/127.0.0.{}/tcp/{}", n, n).parse::<Multiaddr>().expect("bad multiaddr");
            ls.listen_on(addr).expect("listen_on failed");
        }

        for n in (0..4).rev() {
            assert_matches!(ls.poll(), Async::Ready(ListenersEvent::Incoming{listen_addr, ..}) => {
                assert_eq!(listen_addr.to_string(), format!("/ip4/127.0.0.{}/tcp/{}", n, n));
            });
            set_listener_state(&mut ls, 0, ListenerState::Ok(Async::NotReady));
        }
        // All Listeners are NotReady, so poll yields NotReady
        assert_matches!(ls.poll(), Async::NotReady);
    }
}
<|MERGE_RESOLUTION|>--- conflicted
+++ resolved
@@ -20,13 +20,8 @@
 
 use crate::{Multiaddr, transport};
 use futures::prelude::*;
-use std::fmt;
+use std::{collections::VecDeque, fmt};
 use void::Void;
-<<<<<<< HEAD
-=======
-use {Multiaddr, Transport};
-use std::collections::VecDeque;
->>>>>>> d961e656
 
 /// Implementation of `futures::Stream` that allows listening on multiaddresses.
 ///
@@ -86,11 +81,7 @@
     /// Transport used to spawn listeners.
     transport: L,
     /// All the active listeners.
-<<<<<<< HEAD
-    listeners: Vec<Listener<L>>,
-=======
-    listeners: VecDeque<Listener<TTrans>>,
->>>>>>> d961e656
+    listeners: VecDeque<Listener<L>>,
 }
 
 /// A single active listener.
@@ -167,13 +158,8 @@
             .listen_on(addr)
             .map_err(|(_, addr)| addr)?;
 
-<<<<<<< HEAD
-        self.listeners.push(Listener {
+        self.listeners.push_back(Listener {
             inbound,
-=======
-        self.listeners.push_back(Listener {
-            listener,
->>>>>>> d961e656
             address: new_addr.clone(),
         });
 
@@ -195,15 +181,9 @@
     /// Provides an API similar to `Stream`, except that it cannot error.
     pub fn poll(&mut self) -> Async<ListenersEvent<L>> {
         // We remove each element from `listeners` one by one and add them back.
-<<<<<<< HEAD
-        for n in (0..self.listeners.len()).rev() {
-            let mut listener = self.listeners.swap_remove(n);
-            match listener.inbound.poll() {
-=======
         let mut remaining = self.listeners.len();
         while let Some(mut listener) = self.listeners.pop_back() {
-            match listener.listener.poll() {
->>>>>>> d961e656
+            match listener.inbound.poll() {
                 Ok(Async::NotReady) => {
                     self.listeners.push_front(listener);
                     remaining -= 1;
@@ -403,17 +383,11 @@
     }
 
     #[test]
-<<<<<<< HEAD
-    fn listener_stream_poll_with_ready_listeners_is_ready() {
-        let mut t = DummyListener::new();
-        t.set_initial_listener_state(ListenerState::Ok(Async::Ready(Some(1))));
-=======
     fn listener_stream_poll_with_ready_listeners_yields_upgrade() {
-        let mut transport = DummyTransport::new();
+        let mut transport = DummyListener::new();
         transport.set_initial_listener_state(ListenerState::Ok(Async::Ready(Some(1))));
         let mut ls = ListenersStream::new(transport);
 
->>>>>>> d961e656
         let addr1 = "/ip4/127.0.0.1/tcp/1234".parse::<Multiaddr>().expect("bad multiaddr");
         let addr2 = "/ip4/127.0.0.2/tcp/4321".parse::<Multiaddr>().expect("bad multiaddr");
 
@@ -480,13 +454,8 @@
     }
 
     #[test]
-<<<<<<< HEAD
-    fn listener_stream_poll_chatty_listeners_may_drown_others() {
+    fn listener_stream_poll_chatty_listeners_each_get_their_turn() {
         let mut t = DummyListener::new();
-=======
-    fn listener_stream_poll_chatty_listeners_each_get_their_turn() {
-        let mut t = DummyTransport::new();
->>>>>>> d961e656
         t.set_initial_listener_state(ListenerState::Ok(Async::Ready(Some(1))));
         let mut ls = ListenersStream::new(t);
         // Create 4 Listeners
@@ -534,13 +503,8 @@
     }
 
     #[test]
-<<<<<<< HEAD
-    fn listener_stream_poll_processes_listeners_as_expected_if_they_are_not_yielding_continuously() {
+    fn listener_stream_poll_processes_listeners_in_turn() {
         let mut t = DummyListener::new();
-=======
-    fn listener_stream_poll_processes_listeners_in_turn() {
-        let mut t = DummyTransport::new();
->>>>>>> d961e656
         t.set_initial_listener_state(ListenerState::Ok(Async::Ready(Some(1))));
         let mut ls = ListenersStream::new(t);
         for n in 0..4 {
