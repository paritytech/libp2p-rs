--- conflicted
+++ resolved
@@ -397,14 +397,9 @@
 	}
 }
 
-<<<<<<< HEAD
-/// > **Note**: This type is needed because of the lack of `-> impl Trait` in Rust. It can be
-/// >           removed eventually.
-=======
 // TODO: This type is needed because of the lack of `impl Trait` in stable Rust.
 //		 If Rust had impl Trait we could use the Either enum from the futures crate and add some
 //		 modifiers to it. This custom enum is a combination of Either and these modifiers.
->>>>>>> 22a7159c
 #[derive(Debug, Copy, Clone)]
 pub enum EitherListenUpgrade<A, B> {
 	First(A),
