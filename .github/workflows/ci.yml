--- conflicted
+++ resolved
@@ -11,26 +11,26 @@
     name: Build and test
     runs-on: ubuntu-latest
     steps:
-      - uses: actions/checkout@v1
-      - name: Cache cargo registry
-        uses: actions/cache@v1
-        with:
-          path: ~/.cargo/registry
-          key: cargo-registry-${{ hashFiles('Cargo.toml') }}
-      - name: Cache cargo index
-        uses: actions/cache@v1
-        with:
-          path: ~/.cargo/git
-          key: cargo-index-${{ hashFiles('Cargo.toml') }}
-      - name: Cache cargo build
-        uses: actions/cache@v1
-        with:
-          path: target
-          key: cargo-build-target-${{ hashFiles('Cargo.toml') }}
-      - name: Run tests, with no feature
-        run: cargo test --workspace --no-default-features
-      - name: Run tests, with all features
-        run: cargo test --workspace --all-features
+    - uses: actions/checkout@v1
+    - name: Cache cargo registry
+      uses: actions/cache@v1
+      with:
+        path: ~/.cargo/registry
+        key: cargo-registry-${{ hashFiles('Cargo.toml') }}
+    - name: Cache cargo index
+      uses: actions/cache@v1
+      with:
+        path: ~/.cargo/git
+        key: cargo-index-${{ hashFiles('Cargo.toml') }}
+    - name: Cache cargo build
+      uses: actions/cache@v1
+      with:
+        path: target
+        key: cargo-build-target-${{ hashFiles('Cargo.toml') }}
+    - name: Run tests, with no feature
+      run: cargo test --workspace --no-default-features
+    - name: Run tests, with all features
+      run: cargo test --workspace --all-features
 
   test-wasm:
     name: Build on WASM
@@ -40,40 +40,40 @@
       env:
         CC: clang-10
     steps:
-      - uses: actions/checkout@v1
-      - name: Install Rust
-        uses: actions-rs/toolchain@v1
-        with:
-          toolchain: stable
-          target: wasm32-unknown-unknown
-          override: true
-      - name: Install a recent version of clang
-        run: |
-          wget -O - https://apt.llvm.org/llvm-snapshot.gpg.key | apt-key add -
-          echo "deb http://apt.llvm.org/bionic/ llvm-toolchain-bionic-10 main" >> /etc/apt/sources.list
-          apt-get update
-          apt-get install -y clang-10
-      - name: Install CMake
-        run: apt-get install -y cmake
-      - name: Cache cargo registry
-        uses: actions/cache@v1
-        with:
-          path: ~/.cargo/registry
-          key: wasm-cargo-registry-${{ hashFiles('Cargo.toml') }}
-      - name: Cache cargo index
-        uses: actions/cache@v1
-        with:
-          path: ~/.cargo/git
-          key: wasm-cargo-index-${{ hashFiles('Cargo.toml') }}
-      - name: Cache cargo build
-        uses: actions/cache@v1
-        with:
-          path: target
-          key: wasm-cargo-build-target-${{ hashFiles('Cargo.toml') }}
-      - name: Build on WASM
-        # TODO: also run `cargo test`
-        # TODO: ideally we would build `--workspace`, but not all crates compile for WASM
-        run: cargo build --target=wasm32-unknown-unknown
+    - uses: actions/checkout@v1
+    - name: Install Rust
+      uses: actions-rs/toolchain@v1
+      with:
+        toolchain: stable
+        target: wasm32-unknown-unknown
+        override: true
+    - name: Install a recent version of clang
+      run: |
+        wget -O - https://apt.llvm.org/llvm-snapshot.gpg.key | apt-key add -
+        echo "deb http://apt.llvm.org/bionic/ llvm-toolchain-bionic-10 main" >> /etc/apt/sources.list
+        apt-get update
+        apt-get install -y clang-10
+    - name: Install CMake
+      run: apt-get install -y cmake
+    - name: Cache cargo registry
+      uses: actions/cache@v1
+      with:
+        path: ~/.cargo/registry
+        key: wasm-cargo-registry-${{ hashFiles('Cargo.toml') }}
+    - name: Cache cargo index
+      uses: actions/cache@v1
+      with:
+        path: ~/.cargo/git
+        key: wasm-cargo-index-${{ hashFiles('Cargo.toml') }}
+    - name: Cache cargo build
+      uses: actions/cache@v1
+      with:
+        path: target
+        key: wasm-cargo-build-target-${{ hashFiles('Cargo.toml') }}
+    - name: Build on WASM
+      # TODO: also run `cargo test`
+      # TODO: ideally we would build `--workspace`, but not all crates compile for WASM
+      run: cargo build --target=wasm32-unknown-unknown
 
   check-rustdoc-links:
     name: Check rustdoc intra-doc links
@@ -81,15 +81,6 @@
     container:
       image: rust
     steps:
-<<<<<<< HEAD
-      - uses: actions/checkout@v1
-      - name: Install nightly Rust
-        # TODO: intra-doc links are available on nightly only
-        # see https://doc.rust-lang.org/nightly/rustdoc/lints.html#intra_doc_link_resolution_failure
-        run: rustup default nightly-2020-05-20
-      - name: Check rustdoc links
-        run: RUSTDOCFLAGS="--deny intra_doc_link_resolution_failure" cargo doc --verbose --workspace --no-deps --document-private-items
-=======
     - uses: actions/checkout@v1
     - name: Install nightly Rust
       # TODO: intra-doc links are available on nightly only
@@ -97,7 +88,6 @@
       run: rustup default nightly-2020-05-20
     - name: Check rustdoc links
       run: RUSTDOCFLAGS="--deny intra_doc_link_resolution_failure" cargo doc --verbose --workspace --no-deps --document-private-items
->>>>>>> 5e0bb103
 
   integration-test:
     name: Integration tests
@@ -105,21 +95,21 @@
     container:
       image: rust
     steps:
-      - uses: actions/checkout@v1
-      - name: Cache cargo registry
-        uses: actions/cache@v1
-        with:
-          path: ~/.cargo/registry
-          key: cargo-registry-${{ hashFiles('Cargo.toml') }}
-      - name: Cache cargo index
-        uses: actions/cache@v1
-        with:
-          path: ~/.cargo/git
-          key: cargo-index-${{ hashFiles('Cargo.toml') }}
-      - name: Cache cargo build
-        uses: actions/cache@v1
-        with:
-          path: target
-          key: cargo-build-target-${{ hashFiles('Cargo.toml') }}
-      - name: Run ipfs-kad example
-        run: RUST_LOG=libp2p_swarm=debug,libp2p_kad=trace,libp2p_tcp=debug cargo run --example ipfs-kad+    - uses: actions/checkout@v1
+    - name: Cache cargo registry
+      uses: actions/cache@v1
+      with:
+        path: ~/.cargo/registry
+        key: cargo-registry-${{ hashFiles('Cargo.toml') }}
+    - name: Cache cargo index
+      uses: actions/cache@v1
+      with:
+        path: ~/.cargo/git
+        key: cargo-index-${{ hashFiles('Cargo.toml') }}
+    - name: Cache cargo build
+      uses: actions/cache@v1
+      with:
+        path: target
+        key: cargo-build-target-${{ hashFiles('Cargo.toml') }}
+    - name: Run ipfs-kad example
+      run: RUST_LOG=libp2p_swarm=debug,libp2p_kad=trace,libp2p_tcp=debug cargo run --example ipfs-kad