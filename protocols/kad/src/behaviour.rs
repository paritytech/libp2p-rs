--- conflicted
+++ resolved
@@ -749,19 +749,7 @@
     peer_id: PeerId,
     kbuckets: &KBucketsTable<PeerId, Addresses>
 ) -> KadPeer {
-<<<<<<< HEAD
-    let is_self = peer_id == *parameters.local_peer_id();
-
-    let (multiaddrs, connection_ty) = if is_self {
-        let mut addrs = parameters
-            .listened_addresses()
-            .cloned()
-            .collect::<Vec<_>>();
-        addrs.extend(parameters.external_addresses().cloned());
-        (addrs, KadConnectionType::Connected)
-=======
     debug_assert_ne!(*kbuckets.my_id(), peer_id);
->>>>>>> 9575fa6c
 
     let (multiaddrs, connection_ty) = if let Some(addresses) = kbuckets.get(&peer_id) {
         let connected = if addresses.is_connected() {
