// Copyright 2019 Parity Technologies (UK) Ltd.
//
// Permission is hereby granted, free of charge, to any person obtaining a
// copy of this software and associated documentation files (the "Software"),
// to deal in the Software without restriction, including without limitation
// the rights to use, copy, modify, merge, publish, distribute, sublicense,
// and/or sell copies of the Software, and to permit persons to whom the
// Software is furnished to do so, subject to the following conditions:
//
// The above copyright notice and this permission notice shall be included in
// all copies or substantial portions of the Software.
//
// THE SOFTWARE IS PROVIDED "AS IS", WITHOUT WARRANTY OF ANY KIND, EXPRESS
// OR IMPLIED, INCLUDING BUT NOT LIMITED TO THE WARRANTIES OF MERCHANTABILITY,
// FITNESS FOR A PARTICULAR PURPOSE AND NONINFRINGEMENT. IN NO EVENT SHALL THE
// AUTHORS OR COPYRIGHT HOLDERS BE LIABLE FOR ANY CLAIM, DAMAGES OR OTHER
// LIABILITY, WHETHER IN AN ACTION OF CONTRACT, TORT OR OTHERWISE, ARISING
// FROM, OUT OF OR IN CONNECTION WITH THE SOFTWARE OR THE USE OR OTHER
// DEALINGS IN THE SOFTWARE.

use crate::{
    PeerId,
    either::EitherError,
    either::EitherOutput,
    protocols_handler::{
<<<<<<< HEAD
        KeepAlive,
=======
        Fuse,
>>>>>>> e23b2733
        IntoProtocolsHandler,
        ProtocolsHandler,
        ProtocolsHandlerEvent,
        ProtocolsHandlerUpgrErr,
    },
    upgrade::{
        InboundUpgrade,
        OutboundUpgrade,
        EitherUpgrade,
        SelectUpgrade,
        UpgradeError,
    }
};
use futures::prelude::*;
use std::cmp;
use tokio_io::{AsyncRead, AsyncWrite};

/// Implementation of `IntoProtocolsHandler` that combines two protocols into one.
#[derive(Debug, Clone)]
pub struct IntoProtocolsHandlerSelect<TProto1, TProto2> {
    /// The first protocol.
    proto1: TProto1,
    /// The second protocol.
    proto2: TProto2,
}

impl<TProto1, TProto2> IntoProtocolsHandlerSelect<TProto1, TProto2> {
    /// Builds a `IntoProtocolsHandlerSelect`.
    #[inline]
    pub(crate) fn new(proto1: TProto1, proto2: TProto2) -> Self {
        IntoProtocolsHandlerSelect {
            proto1,
            proto2,
        }
    }
}

impl<TProto1, TProto2, TSubstream> IntoProtocolsHandler for IntoProtocolsHandlerSelect<TProto1, TProto2>
where
    TProto1: IntoProtocolsHandler,
    TProto2: IntoProtocolsHandler,
    TProto1::Handler: ProtocolsHandler<Substream = TSubstream>,
    TProto2::Handler: ProtocolsHandler<Substream = TSubstream>,
    TSubstream: AsyncRead + AsyncWrite,
    <TProto1::Handler as ProtocolsHandler>::InboundProtocol: InboundUpgrade<TSubstream>,
    <TProto2::Handler as ProtocolsHandler>::InboundProtocol: InboundUpgrade<TSubstream>,
    <TProto1::Handler as ProtocolsHandler>::OutboundProtocol: OutboundUpgrade<TSubstream>,
    <TProto2::Handler as ProtocolsHandler>::OutboundProtocol: OutboundUpgrade<TSubstream>
{
    type Handler = ProtocolsHandlerSelect<TProto1::Handler, TProto2::Handler>;

    fn into_handler(self, remote_peer_id: &PeerId) -> Self::Handler {
        ProtocolsHandlerSelect {
            proto1: self.proto1.into_handler(remote_peer_id).fuse(),
            proto2: self.proto2.into_handler(remote_peer_id).fuse(),
        }
    }
}

/// Implementation of `ProtocolsHandler` that combines two protocols into one.
#[derive(Debug, Clone)]
pub struct ProtocolsHandlerSelect<TProto1, TProto2> {
    /// The first protocol.
    proto1: Fuse<TProto1>,
    /// The second protocol.
    proto2: Fuse<TProto2>,
}

impl<TProto1, TProto2> ProtocolsHandlerSelect<TProto1, TProto2> {
    /// Builds a `ProtocolsHandlerSelect`.
    #[inline]
    pub(crate) fn new(proto1: TProto1, proto2: TProto2) -> Self {
        ProtocolsHandlerSelect {
            proto1: Fuse::new(proto1),
            proto2: Fuse::new(proto2),
        }
    }
}

impl<TSubstream, TProto1, TProto2>
    ProtocolsHandler for ProtocolsHandlerSelect<TProto1, TProto2>
where
    TProto1: ProtocolsHandler<Substream = TSubstream>,
    TProto2: ProtocolsHandler<Substream = TSubstream>,
    TSubstream: AsyncRead + AsyncWrite,
    TProto1::InboundProtocol: InboundUpgrade<TSubstream>,
    TProto2::InboundProtocol: InboundUpgrade<TSubstream>,
    TProto1::OutboundProtocol: OutboundUpgrade<TSubstream>,
    TProto2::OutboundProtocol: OutboundUpgrade<TSubstream>
{
    type InEvent = EitherOutput<TProto1::InEvent, TProto2::InEvent>;
    type OutEvent = EitherOutput<TProto1::OutEvent, TProto2::OutEvent>;
    type Error = EitherError<TProto1::Error, TProto2::Error>;
    type Substream = TSubstream;
    type InboundProtocol = SelectUpgrade<<Fuse<TProto1> as ProtocolsHandler>::InboundProtocol, <Fuse<TProto2> as ProtocolsHandler>::InboundProtocol>;
    type OutboundProtocol = EitherUpgrade<TProto1::OutboundProtocol, TProto2::OutboundProtocol>;
    type OutboundOpenInfo = EitherOutput<TProto1::OutboundOpenInfo, TProto2::OutboundOpenInfo>;

    #[inline]
    fn listen_protocol(&self) -> Self::InboundProtocol {
        let proto1 = self.proto1.listen_protocol();
        let proto2 = self.proto2.listen_protocol();
        SelectUpgrade::new(proto1, proto2)
    }

    fn inject_fully_negotiated_outbound(&mut self, protocol: <Self::OutboundProtocol as OutboundUpgrade<TSubstream>>::Output, endpoint: Self::OutboundOpenInfo) {
        match (protocol, endpoint) {
            (EitherOutput::First(protocol), EitherOutput::First(info)) =>
                self.proto1.inject_fully_negotiated_outbound(protocol, info),
            (EitherOutput::Second(protocol), EitherOutput::Second(info)) =>
                self.proto2.inject_fully_negotiated_outbound(protocol, info),
            (EitherOutput::First(_), EitherOutput::Second(_)) =>
                panic!("wrong API usage: the protocol doesn't match the upgrade info"),
            (EitherOutput::Second(_), EitherOutput::First(_)) =>
                panic!("wrong API usage: the protocol doesn't match the upgrade info")
        }
    }

    fn inject_fully_negotiated_inbound(&mut self, protocol: <Self::InboundProtocol as InboundUpgrade<TSubstream>>::Output) {
        match protocol {
            EitherOutput::First(protocol) =>
                self.proto1.inject_fully_negotiated_inbound(protocol),
            EitherOutput::Second(protocol) =>
                self.proto2.inject_fully_negotiated_inbound(protocol)
        }
    }

    #[inline]
    fn inject_event(&mut self, event: Self::InEvent) {
        match event {
            EitherOutput::First(event) => self.proto1.inject_event(event),
            EitherOutput::Second(event) => self.proto2.inject_event(event),
        }
    }

    #[inline]
    fn inject_inbound_closed(&mut self) {
        self.proto1.inject_inbound_closed();
        self.proto2.inject_inbound_closed();
    }

    #[inline]
    fn inject_dial_upgrade_error(&mut self, info: Self::OutboundOpenInfo, error: ProtocolsHandlerUpgrErr<<Self::OutboundProtocol as OutboundUpgrade<Self::Substream>>::Error>) {
        match (info, error) {
            (EitherOutput::First(info), ProtocolsHandlerUpgrErr::MuxerDeniedSubstream) => {
                self.proto1.inject_dial_upgrade_error(info, ProtocolsHandlerUpgrErr::MuxerDeniedSubstream)
            },
            (EitherOutput::First(info), ProtocolsHandlerUpgrErr::Timer) => {
                self.proto1.inject_dial_upgrade_error(info, ProtocolsHandlerUpgrErr::Timer)
            },
            (EitherOutput::First(info), ProtocolsHandlerUpgrErr::Timeout) => {
                self.proto1.inject_dial_upgrade_error(info, ProtocolsHandlerUpgrErr::Timeout)
            },
            (EitherOutput::First(info), ProtocolsHandlerUpgrErr::Upgrade(UpgradeError::Select(err))) => {
                self.proto1.inject_dial_upgrade_error(info, ProtocolsHandlerUpgrErr::Upgrade(UpgradeError::Select(err)))
            },
            (EitherOutput::First(info), ProtocolsHandlerUpgrErr::Upgrade(UpgradeError::Apply(EitherError::A(err)))) => {
                self.proto1.inject_dial_upgrade_error(info, ProtocolsHandlerUpgrErr::Upgrade(UpgradeError::Apply(err)))
            },
            (EitherOutput::First(_), ProtocolsHandlerUpgrErr::Upgrade(UpgradeError::Apply(EitherError::B(_)))) => {
                panic!("Wrong API usage; the upgrade error doesn't match the outbound open info");
            },
            (EitherOutput::Second(info), ProtocolsHandlerUpgrErr::MuxerDeniedSubstream) => {
                self.proto2.inject_dial_upgrade_error(info, ProtocolsHandlerUpgrErr::MuxerDeniedSubstream)
            },
            (EitherOutput::Second(info), ProtocolsHandlerUpgrErr::Timeout) => {
                self.proto2.inject_dial_upgrade_error(info, ProtocolsHandlerUpgrErr::Timeout)
            },
            (EitherOutput::Second(info), ProtocolsHandlerUpgrErr::Timer) => {
                self.proto2.inject_dial_upgrade_error(info, ProtocolsHandlerUpgrErr::Timer)
            },
            (EitherOutput::Second(info), ProtocolsHandlerUpgrErr::Upgrade(UpgradeError::Select(err))) => {
                self.proto2.inject_dial_upgrade_error(info, ProtocolsHandlerUpgrErr::Upgrade(UpgradeError::Select(err)))
            },
            (EitherOutput::Second(info), ProtocolsHandlerUpgrErr::Upgrade(UpgradeError::Apply(EitherError::B(err)))) => {
                self.proto2.inject_dial_upgrade_error(info, ProtocolsHandlerUpgrErr::Upgrade(UpgradeError::Apply(err)))
            },
            (EitherOutput::Second(_), ProtocolsHandlerUpgrErr::Upgrade(UpgradeError::Apply(EitherError::A(_)))) => {
                panic!("Wrong API usage; the upgrade error doesn't match the outbound open info");
            },
        }
    }

    #[inline]
    fn connection_keep_alive(&self) -> KeepAlive {
        match (self.proto1.connection_keep_alive(), self.proto2.connection_keep_alive()) {
            (KeepAlive::Forever, _) | (_, KeepAlive::Forever) => KeepAlive::Forever,
            (a, KeepAlive::Now) | (KeepAlive::Now, a) => a,
            (KeepAlive::Until(a), KeepAlive::Until(b)) => KeepAlive::Until(cmp::max(a, b)),
        }
    }

    #[inline]
    fn shutdown(&mut self) {
        self.proto1.shutdown();
        self.proto2.shutdown();
    }

    fn poll(&mut self) -> Poll<ProtocolsHandlerEvent<Self::OutboundProtocol, Self::OutboundOpenInfo, Self::OutEvent>, Self::Error> {
        loop {
            match self.proto1.poll().map_err(EitherError::A)? {
                Async::Ready(ProtocolsHandlerEvent::Custom(event)) => {
                    return Ok(Async::Ready(ProtocolsHandlerEvent::Custom(EitherOutput::First(event))));
                },
                Async::Ready(ProtocolsHandlerEvent::OutboundSubstreamRequest { upgrade, info}) => {
                    return Ok(Async::Ready(ProtocolsHandlerEvent::OutboundSubstreamRequest {
                        upgrade: EitherUpgrade::A(upgrade),
                        info: EitherOutput::First(info),
                    }));
                },
                Async::Ready(ProtocolsHandlerEvent::Shutdown) => {
                    self.proto2.shutdown();
                },
                Async::NotReady => ()
            };

            match self.proto2.poll().map_err(EitherError::B)? {
                Async::Ready(ProtocolsHandlerEvent::Custom(event)) => {
                    return Ok(Async::Ready(ProtocolsHandlerEvent::Custom(EitherOutput::Second(event))));
                },
                Async::Ready(ProtocolsHandlerEvent::OutboundSubstreamRequest { upgrade, info }) => {
                    return Ok(Async::Ready(ProtocolsHandlerEvent::OutboundSubstreamRequest {
                        upgrade: EitherUpgrade::B(upgrade),
                        info: EitherOutput::Second(info),
                    }));
                },
                Async::Ready(ProtocolsHandlerEvent::Shutdown) => {
                    if !self.proto1.is_shutdown() {
                        self.proto1.shutdown();
                        continue;
                    }
                },
                Async::NotReady => ()
            };

            break;
        }

        if self.proto1.is_shutdown() && self.proto2.is_shutdown() {
            Ok(Async::Ready(ProtocolsHandlerEvent::Shutdown))
        } else {
            Ok(Async::NotReady)
        }
    }
}<|MERGE_RESOLUTION|>--- conflicted
+++ resolved
@@ -23,11 +23,8 @@
     either::EitherError,
     either::EitherOutput,
     protocols_handler::{
-<<<<<<< HEAD
         KeepAlive,
-=======
         Fuse,
->>>>>>> e23b2733
         IntoProtocolsHandler,
         ProtocolsHandler,
         ProtocolsHandlerEvent,
