// Copyright 2018 Parity Technologies (UK) Ltd.
//
// Permission is hereby granted, free of charge, to any person obtaining a
// copy of this software and associated documentation files (the "Software"),
// to deal in the Software without restriction, including without limitation
// the rights to use, copy, modify, merge, publish, distribute, sublicense,
// and/or sell copies of the Software, and to permit persons to whom the
// Software is furnished to do so, subject to the following conditions:
//
// The above copyright notice and this permission notice shall be included in
// all copies or substantial portions of the Software.
//
// THE SOFTWARE IS PROVIDED "AS IS", WITHOUT WARRANTY OF ANY KIND, EXPRESS
// OR IMPLIED, INCLUDING BUT NOT LIMITED TO THE WARRANTIES OF MERCHANTABILITY,
// FITNESS FOR A PARTICULAR PURPOSE AND NONINFRINGEMENT. IN NO EVENT SHALL THE
// AUTHORS OR COPYRIGHT HOLDERS BE LIABLE FOR ANY CLAIM, DAMAGES OR OTHER
// LIABILITY, WHETHER IN AN ACTION OF CONTRACT, TORT OR OTHERWISE, ARISING
// FROM, OUT OF OR IN CONNECTION WITH THE SOFTWARE OR THE USE OR OTHER
// DEALINGS IN THE SOFTWARE.

use crate::{
    Executor, PeerId,
    muxing::StreamMuxer,
    nodes::{
        handled_node::{HandledNode, IntoNodeHandler, NodeHandler},
        node::Substream
    }
};
use fnv::FnvHashMap;
<<<<<<< HEAD
use futures::{prelude::*, channel::mpsc, stream::FuturesUnordered, task::{Spawn, SpawnExt as _}};
=======
use futures::{prelude::*, channel::mpsc, stream::FuturesUnordered};
>>>>>>> d09c6490
use std::{collections::hash_map::{Entry, OccupiedEntry}, error, fmt, pin::Pin, task::Context, task::Poll};
use super::{TaskId, task::{Task, FromTaskMessage, ToTaskMessage}, Error};

// Implementor notes
// =================
//
// This collection of nodes spawns a `Task` for each individual node to process.
// This means that events happen asynchronously at the same time as the
// `Manager` is being polled.
//
// In order to make the API non-racy and avoid issues, we completely separate
// the state in the `Manager` from the states that the `Task` can access.
// They are only allowed to exchange messages. The state in the `Manager` is
// therefore delayed compared to the tasks, and is updated only when `poll()`
// is called.
//
// The only thing that we must be careful about is substreams, as they are
// "detached" from the state of the `Manager` and allowed to process
// concurrently. This is why there is no "substream closed" event being
// reported, as it could potentially create confusions and race conditions in
// the user's code. See similar comments in the documentation of `NodeStream`.
//

/// Implementation of [`Stream`] that handles a collection of nodes.
pub struct Manager<I, O, H, E, HE, T, Sp, C = PeerId> {
    /// Collection of managed tasks.
    ///
    /// Closing the sender interrupts the task. It is possible that we receive
    /// messages from tasks that used to be in this collection but no longer
    /// are, in which case we should ignore them.
    tasks: FnvHashMap<TaskId, TaskInfo<I, T>>,

    /// Identifier for the next task to spawn.
    next_task_id: TaskId,

    /// Custom executor where we spawn the nodes' tasks. If `None`, then we push tasks to the
    /// `local_spawns` list instead.
<<<<<<< HEAD
    executor: Option<Sp>,
=======
    executor: Option<Box<dyn Executor>>,
>>>>>>> d09c6490

    /// If no executor is available, we move tasks to this set, and futures are polled on the
    /// current thread instead.
    local_spawns: FuturesUnordered<Pin<Box<dyn Future<Output = ()> + Send>>>,

    /// Sender to emit events to the outside. Meant to be cloned and sent to tasks.
    events_tx: mpsc::Sender<(FromTaskMessage<O, H, E, HE, C>, TaskId)>,

    /// Receiver side for the events.
    events_rx: mpsc::Receiver<(FromTaskMessage<O, H, E, HE, C>, TaskId)>
}

impl<I, O, H, E, HE, T, Sp, C> fmt::Debug for Manager<I, O, H, E, HE, T, Sp, C>
where
    T: fmt::Debug
{
    fn fmt(&self, f: &mut fmt::Formatter) -> fmt::Result {
        f.debug_map()
            .entries(self.tasks.iter().map(|(id, task)| (id, &task.user_data)))
            .finish()
    }
}

/// Information about a running task.
///
/// Contains the sender to deliver event messages to the task, and
/// the associated user data.
struct TaskInfo<I, T> {
    /// channel endpoint to send messages to the task
    sender: mpsc::Sender<ToTaskMessage<I>>,
    /// task associated data
    user_data: T,
}

/// Event produced by the [`Manager`].
#[derive(Debug)]
pub enum Event<'a, I, O, H, E, HE, T, C = PeerId> {
    /// A task has been closed.
    ///
    /// This happens once the node handler closes or an error happens.
    TaskClosed {
        /// The task that has been closed.
        task: ClosedTask<I, T>,
        /// What happened.
        result: Error<E, HE>,
        /// If the task closed before reaching the node, this contains
        /// the handler that was passed to `add_reach_attempt`.
        handler: Option<H>
    },

    /// A task has successfully connected to a node.
    NodeReached {
        /// The task that succeeded.
        task: TaskEntry<'a, I, T>,
        /// Identifier of the node.
        conn_info: C
    },

    /// A task has produced an event.
    NodeEvent {
        /// The task that produced the event.
        task: TaskEntry<'a, I, T>,
        /// The produced event.
        event: O
    }
}

<<<<<<< HEAD
impl<I, O, H, E, HE, T, Sp, C> Manager<I, O, H, E, HE, T, Sp, C> {
    /// Creates a new task manager. If `Some` is passed, uses the given executor to spawn tasks.
    /// Otherwise, background tasks are executed locally when you call `poll`.
    pub fn new(executor: Option<Sp>) -> Self {
=======
impl<I, O, H, E, HE, T, C> Manager<I, O, H, E, HE, T, C> {
    /// Creates a new task manager. If `Some` is passed, uses the given executor to spawn tasks.
    /// Otherwise, background tasks are executed locally when you call `poll`.
    pub fn new(executor: Option<Box<dyn Executor>>) -> Self {
>>>>>>> d09c6490
        let (tx, rx) = mpsc::channel(1);
        Self {
            tasks: FnvHashMap::default(),
            next_task_id: TaskId(0),
            executor,
            local_spawns: FuturesUnordered::new(),
            events_tx: tx,
            events_rx: rx
        }
    }

    /// Adds to the manager a future that tries to reach a node.
    ///
    /// This method spawns a task dedicated to resolving this future and
    /// processing the node's events.
    pub fn add_reach_attempt<F, M>(&mut self, future: F, user_data: T, handler: H) -> TaskId
    where
        Sp: Spawn,
        F: Future<Output = Result<(C, M), E>> + Send + 'static,
        H: IntoNodeHandler<C> + Send + 'static,
        H::Handler: NodeHandler<Substream = Substream<M>, InEvent = I, OutEvent = O, Error = HE> + Send + 'static,
        E: error::Error + Send + 'static,
        HE: error::Error + Send + 'static,
        I: Send + 'static,
        O: Send + 'static,
        <H::Handler as NodeHandler>::OutboundOpenInfo: Send + 'static,
        M: StreamMuxer + Send + Sync + 'static,
        M::OutboundSubstream: Send + 'static,
        C: Send + 'static
    {
        let task_id = self.next_task_id;
        self.next_task_id.0 += 1;

        let (tx, rx) = mpsc::channel(4);
        self.tasks.insert(task_id, TaskInfo { sender: tx, user_data });

        let task = Box::pin(Task::new(task_id, self.events_tx.clone(), rx, future, handler));
        if let Some(executor) = &self.executor {
<<<<<<< HEAD
            if executor.status().is_ok() {
                if executor.spawn(task).is_err() {
                    log::error!("Failed to spawn task for peer");
                }
            } else {
                self.local_spawns.push(task);
            }
=======
            executor.exec(task.into())
>>>>>>> d09c6490
        } else {
            self.local_spawns.push(task);
        }
        task_id
    }

    /// Adds an existing connection to a node to the collection.
    ///
    /// This method spawns a task dedicated to processing the node's events.
    ///
    /// No `NodeReached` event will be emitted for this task, since the node has already been
    /// reached.
    pub fn add_connection<M, Handler>(&mut self, user_data: T, muxer: M, handler: Handler) -> TaskId
    where
        Sp: Spawn,
        H: IntoNodeHandler<C, Handler = Handler> + Send + 'static,
        Handler: NodeHandler<Substream = Substream<M>, InEvent = I, OutEvent = O, Error = HE> + Send + 'static,
        E: error::Error + Send + 'static,
        HE: error::Error + Send + 'static,
        I: Send + 'static,
        O: Send + 'static,
        <H::Handler as NodeHandler>::OutboundOpenInfo: Send + 'static,
        M: StreamMuxer + Send + Sync + 'static,
        M::OutboundSubstream: Send + 'static,
        C: Send + 'static
    {
        let task_id = self.next_task_id;
        self.next_task_id.0 += 1;

        let (tx, rx) = mpsc::channel(4);
        self.tasks.insert(task_id, TaskInfo { sender: tx, user_data });

        let task: Task<Pin<Box<futures::future::Pending<_>>>, _, _, _, _, _, _> =
            Task::node(task_id, self.events_tx.clone(), rx, HandledNode::new(muxer, handler));

        if let Some(executor) = &self.executor {
<<<<<<< HEAD
            if executor.status().is_ok() {
                if executor.spawn(Box::pin(task)).is_err() {
                    log::error!("Failed to spawn task for peer");
                }
            } else {
                self.local_spawns.push(Box::pin(task));
            }
=======
            executor.exec(Box::pin(task).into())
>>>>>>> d09c6490
        } else {
            self.local_spawns.push(Box::pin(task));
        }

        task_id
    }

    /// Sends a message to all the tasks, including the pending ones.
    ///
    /// This function is "atomic", in the sense that if `Poll::Pending` is returned then no event
    /// has been sent to any node yet.
    #[must_use]
    pub fn poll_broadcast(&mut self, event: &I, cx: &mut Context) -> Poll<()>
    where
        I: Clone
    {
        for task in self.tasks.values_mut() {
            if let Poll::Pending = task.sender.poll_ready(cx) {
                return Poll::Pending;
            }
        }

        for task in self.tasks.values_mut() {
            let msg = ToTaskMessage::HandlerEvent(event.clone());
            match task.sender.start_send(msg) {
                Ok(()) => {},
                Err(ref err) if err.is_full() =>
                    panic!("poll_ready returned Poll::Ready just above; qed"),
                Err(_) => {},
            }
        }

        Poll::Ready(())
    }

    /// Grants access to an object that allows controlling a task of the collection.
    ///
    /// Returns `None` if the task id is invalid.
    pub fn task(&mut self, id: TaskId) -> Option<TaskEntry<'_, I, T>> {
        match self.tasks.entry(id) {
            Entry::Occupied(inner) => Some(TaskEntry { inner }),
            Entry::Vacant(_) => None,
        }
    }

    /// Returns a list of all the active tasks.
    pub fn tasks<'a>(&'a self) -> impl Iterator<Item = TaskId> + 'a {
        self.tasks.keys().cloned()
    }

    /// Provides an API similar to `Stream`, except that it cannot produce an error.
    pub fn poll(&mut self, cx: &mut Context) -> Poll<Event<I, O, H, E, HE, T, C>> {
        // Advance the content of `local_spawns`.
        while let Poll::Ready(Some(_)) = Stream::poll_next(Pin::new(&mut self.local_spawns), cx) {}

        let (message, task_id) = loop {
            match Stream::poll_next(Pin::new(&mut self.events_rx), cx) {
                Poll::Ready(Some((message, task_id))) => {
                    // If the task id is no longer in `self.tasks`, that means that the user called
                    // `close()` on this task earlier. Therefore no new event should be generated
                    // for this task.
                    if self.tasks.contains_key(&task_id) {
                        break (message, task_id)
                    }
                }
                Poll::Pending => return Poll::Pending,
                Poll::Ready(None) => unreachable!("sender and receiver have same lifetime"),
            }
        };

        Poll::Ready(match message {
            FromTaskMessage::NodeEvent(event) =>
                Event::NodeEvent {
                    task: match self.tasks.entry(task_id) {
                        Entry::Occupied(inner) => TaskEntry { inner },
                        Entry::Vacant(_) => panic!("poll_inner only returns valid TaskIds; QED")
                    },
                    event
                },
            FromTaskMessage::NodeReached(conn_info) =>
                Event::NodeReached {
                    task: match self.tasks.entry(task_id) {
                        Entry::Occupied(inner) => TaskEntry { inner },
                        Entry::Vacant(_) => panic!("poll_inner only returns valid TaskIds; QED")
                    },
                    conn_info
                },
            FromTaskMessage::TaskClosed(result, handler) => {
                let entry = self.tasks.remove(&task_id)
                    .expect("poll_inner only returns valid TaskIds; QED");
                Event::TaskClosed {
                    task: ClosedTask::new(task_id, entry.sender, entry.user_data),
                    result,
                    handler
                }
            }
        })
    }
}

/// Access to a task in the collection.
pub struct TaskEntry<'a, E, T> {
    inner: OccupiedEntry<'a, TaskId, TaskInfo<E, T>>
}

impl<'a, E, T> TaskEntry<'a, E, T> {
    /// Begin sending an event to the given node. Must be called only after a successful call to
    /// `poll_ready_event`.
    pub fn start_send_event(&mut self, event: E) {
        let msg = ToTaskMessage::HandlerEvent(event);
        self.start_send_event_msg(msg);
    }

    /// Make sure we are ready to accept an event to be sent with `start_send_event`.
    pub fn poll_ready_event(&mut self, cx: &mut Context) -> Poll<()> {
        self.poll_ready_event_msg(cx)
    }

    /// Returns the user data associated with the task.
    pub fn user_data(&self) -> &T {
        &self.inner.get().user_data
    }

    /// Returns the user data associated with the task.
    pub fn user_data_mut(&mut self) -> &mut T {
        &mut self.inner.get_mut().user_data
    }

    /// Returns the task id.
    pub fn id(&self) -> TaskId {
        *self.inner.key()
    }

    /// Closes the task. Returns the user data.
    ///
    /// No further event will be generated for this task, but the connection inside the task will
    /// continue to run until the `ClosedTask` is destroyed.
    pub fn close(self) -> ClosedTask<E, T> {
        let id = *self.inner.key();
        let task = self.inner.remove();
        ClosedTask::new(id, task.sender, task.user_data)
    }

    /// Gives ownership of a closed task.
    /// As soon as our task (`self`) has some acknowledgment from the remote
    /// that its connection is alive, it will close the connection with `other`.
    ///
    /// Must be called only after a successful call to `poll_ready_take_over`.
    pub fn start_take_over(&mut self, t: ClosedTask<E, T>) {
        self.start_send_event_msg(ToTaskMessage::TakeOver(t.sender));
    }

    /// Make sure we are ready to taking over with `start_take_over`.
    pub fn poll_ready_take_over(&mut self, cx: &mut Context) -> Poll<()> {
        self.poll_ready_event_msg(cx)
    }

    /// Sends a message to the task. Must be called only after a successful call to
    /// `poll_ready_event`.
    ///
    /// The API mimicks the one of [`futures::Sink`].
    fn start_send_event_msg(&mut self, msg: ToTaskMessage<E>) {
        // It is possible that the sender is closed if the background task has already finished
        // but the local state hasn't been updated yet because we haven't been polled in the
        // meanwhile.
        match self.inner.get_mut().sender.start_send(msg) {
            Ok(()) => {},
            Err(ref err) if err.is_full() => {},        // TODO: somehow report to user?
            Err(_) => {},
        }
    }

    /// Wait until we have space to send an event using `start_send_event_msg`.
    fn poll_ready_event_msg(&mut self, cx: &mut Context) -> Poll<()> {
        // It is possible that the sender is closed if the background task has already finished
        // but the local state hasn't been updated yet because we haven't been polled in the
        // meanwhile.
        let task = self.inner.get_mut();
        task.sender.poll_ready(cx).map(|_| ())
    }
}

impl<E, T: fmt::Debug> fmt::Debug for TaskEntry<'_, E, T> {
    fn fmt(&self, f: &mut fmt::Formatter) -> fmt::Result {
        f.debug_tuple("TaskEntry")
            .field(&self.id())
            .field(self.user_data())
            .finish()
    }
}

/// Task after it has been closed.
///
/// The connection to the remote is potentially still going on, but no new
/// event for this task will be received.
pub struct ClosedTask<E, T> {
    /// Identifier of the task that closed.
    ///
    /// No longer corresponds to anything, but can be reported to the user.
    id: TaskId,

    /// The channel to the task.
    ///
    /// The task will continue to work for as long as this channel is alive,
    /// but events produced by it are ignored.
    sender: mpsc::Sender<ToTaskMessage<E>>,

    /// The data provided by the user.
    user_data: T
}

impl<E, T> ClosedTask<E, T> {
    /// Create a new `ClosedTask` value.
    fn new(id: TaskId, sender: mpsc::Sender<ToTaskMessage<E>>, user_data: T) -> Self {
        Self { id, sender, user_data }
    }

    /// Returns the task id.
    ///
    /// Note that this task is no longer managed and therefore calling
    /// `Manager::task()` with this ID will fail.
    pub fn id(&self) -> TaskId {
        self.id
    }

    /// Returns the user data associated with the task.
    pub fn user_data(&self) -> &T {
        &self.user_data
    }

    /// Returns the user data associated with the task.
    pub fn user_data_mut(&mut self) -> &mut T {
        &mut self.user_data
    }

    /// Finish destroying the task and yield the user data.
    /// This closes the connection to the remote.
    pub fn into_user_data(self) -> T {
        self.user_data
    }
}

impl<E, T: fmt::Debug> fmt::Debug for ClosedTask<E, T> {
    fn fmt(&self, f: &mut fmt::Formatter) -> fmt::Result {
        f.debug_tuple("ClosedTask")
            .field(&self.id)
            .field(&self.user_data)
            .finish()
    }
}<|MERGE_RESOLUTION|>--- conflicted
+++ resolved
@@ -27,11 +27,7 @@
     }
 };
 use fnv::FnvHashMap;
-<<<<<<< HEAD
-use futures::{prelude::*, channel::mpsc, stream::FuturesUnordered, task::{Spawn, SpawnExt as _}};
-=======
 use futures::{prelude::*, channel::mpsc, stream::FuturesUnordered};
->>>>>>> d09c6490
 use std::{collections::hash_map::{Entry, OccupiedEntry}, error, fmt, pin::Pin, task::Context, task::Poll};
 use super::{TaskId, task::{Task, FromTaskMessage, ToTaskMessage}, Error};
 
@@ -56,7 +52,7 @@
 //
 
 /// Implementation of [`Stream`] that handles a collection of nodes.
-pub struct Manager<I, O, H, E, HE, T, Sp, C = PeerId> {
+pub struct Manager<I, O, H, E, HE, T, C = PeerId> {
     /// Collection of managed tasks.
     ///
     /// Closing the sender interrupts the task. It is possible that we receive
@@ -69,11 +65,7 @@
 
     /// Custom executor where we spawn the nodes' tasks. If `None`, then we push tasks to the
     /// `local_spawns` list instead.
-<<<<<<< HEAD
-    executor: Option<Sp>,
-=======
     executor: Option<Box<dyn Executor>>,
->>>>>>> d09c6490
 
     /// If no executor is available, we move tasks to this set, and futures are polled on the
     /// current thread instead.
@@ -86,7 +78,7 @@
     events_rx: mpsc::Receiver<(FromTaskMessage<O, H, E, HE, C>, TaskId)>
 }
 
-impl<I, O, H, E, HE, T, Sp, C> fmt::Debug for Manager<I, O, H, E, HE, T, Sp, C>
+impl<I, O, H, E, HE, T, C> fmt::Debug for Manager<I, O, H, E, HE, T, C>
 where
     T: fmt::Debug
 {
@@ -141,17 +133,10 @@
     }
 }
 
-<<<<<<< HEAD
-impl<I, O, H, E, HE, T, Sp, C> Manager<I, O, H, E, HE, T, Sp, C> {
-    /// Creates a new task manager. If `Some` is passed, uses the given executor to spawn tasks.
-    /// Otherwise, background tasks are executed locally when you call `poll`.
-    pub fn new(executor: Option<Sp>) -> Self {
-=======
 impl<I, O, H, E, HE, T, C> Manager<I, O, H, E, HE, T, C> {
     /// Creates a new task manager. If `Some` is passed, uses the given executor to spawn tasks.
     /// Otherwise, background tasks are executed locally when you call `poll`.
     pub fn new(executor: Option<Box<dyn Executor>>) -> Self {
->>>>>>> d09c6490
         let (tx, rx) = mpsc::channel(1);
         Self {
             tasks: FnvHashMap::default(),
@@ -169,7 +154,6 @@
     /// processing the node's events.
     pub fn add_reach_attempt<F, M>(&mut self, future: F, user_data: T, handler: H) -> TaskId
     where
-        Sp: Spawn,
         F: Future<Output = Result<(C, M), E>> + Send + 'static,
         H: IntoNodeHandler<C> + Send + 'static,
         H::Handler: NodeHandler<Substream = Substream<M>, InEvent = I, OutEvent = O, Error = HE> + Send + 'static,
@@ -190,17 +174,7 @@
 
         let task = Box::pin(Task::new(task_id, self.events_tx.clone(), rx, future, handler));
         if let Some(executor) = &self.executor {
-<<<<<<< HEAD
-            if executor.status().is_ok() {
-                if executor.spawn(task).is_err() {
-                    log::error!("Failed to spawn task for peer");
-                }
-            } else {
-                self.local_spawns.push(task);
-            }
-=======
             executor.exec(task.into())
->>>>>>> d09c6490
         } else {
             self.local_spawns.push(task);
         }
@@ -215,7 +189,6 @@
     /// reached.
     pub fn add_connection<M, Handler>(&mut self, user_data: T, muxer: M, handler: Handler) -> TaskId
     where
-        Sp: Spawn,
         H: IntoNodeHandler<C, Handler = Handler> + Send + 'static,
         Handler: NodeHandler<Substream = Substream<M>, InEvent = I, OutEvent = O, Error = HE> + Send + 'static,
         E: error::Error + Send + 'static,
@@ -237,17 +210,7 @@
             Task::node(task_id, self.events_tx.clone(), rx, HandledNode::new(muxer, handler));
 
         if let Some(executor) = &self.executor {
-<<<<<<< HEAD
-            if executor.status().is_ok() {
-                if executor.spawn(Box::pin(task)).is_err() {
-                    log::error!("Failed to spawn task for peer");
-                }
-            } else {
-                self.local_spawns.push(Box::pin(task));
-            }
-=======
             executor.exec(Box::pin(task).into())
->>>>>>> d09c6490
         } else {
             self.local_spawns.push(Box::pin(task));
         }
