[package]
name = "libp2p-plaintext"
edition = "2018"
description = "Plaintext encryption dummy protocol for libp2p"
version = "0.12.0"
authors = ["Parity Technologies <admin@parity.io>"]
license = "MIT"
repository = "https://github.com/libp2p/rust-libp2p"
keywords = ["peer-to-peer", "libp2p", "networking"]
categories = ["network-programming", "asynchronous"]

[dependencies]
<<<<<<< HEAD
futures-preview = "0.3.0-alpha.18"
=======
bytes = "0.4"
futures = "0.1"
>>>>>>> 732becd4
libp2p-core = { version = "0.12.0", path = "../../core" }
log = "0.4.6"
void = "1"
tokio-io = "0.1.12"
protobuf = "2.3"
rw-stream-sink = { version = "0.1.1", path = "../../misc/rw-stream-sink" }<|MERGE_RESOLUTION|>--- conflicted
+++ resolved
@@ -10,12 +10,8 @@
 categories = ["network-programming", "asynchronous"]
 
 [dependencies]
-<<<<<<< HEAD
+bytes = "0.4"
 futures-preview = "0.3.0-alpha.18"
-=======
-bytes = "0.4"
-futures = "0.1"
->>>>>>> 732becd4
 libp2p-core = { version = "0.12.0", path = "../../core" }
 log = "0.4.6"
 void = "1"
