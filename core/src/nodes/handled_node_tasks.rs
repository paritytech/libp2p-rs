// Copyright 2018 Parity Technologies (UK) Ltd.
//
// Permission is hereby granted, free of charge, to any person obtaining a
// copy of this software and associated documentation files (the "Software"),
// to deal in the Software without restriction, including without limitation
// the rights to use, copy, modify, merge, publish, distribute, sublicense,
// and/or sell copies of the Software, and to permit persons to whom the
// Software is furnished to do so, subject to the following conditions:
//
// The above copyright notice and this permission notice shall be included in
// all copies or substantial portions of the Software.
//
// THE SOFTWARE IS PROVIDED "AS IS", WITHOUT WARRANTY OF ANY KIND, EXPRESS
// OR IMPLIED, INCLUDING BUT NOT LIMITED TO THE WARRANTIES OF MERCHANTABILITY,
// FITNESS FOR A PARTICULAR PURPOSE AND NONINFRINGEMENT. IN NO EVENT SHALL THE
// AUTHORS OR COPYRIGHT HOLDERS BE LIABLE FOR ANY CLAIM, DAMAGES OR OTHER
// LIABILITY, WHETHER IN AN ACTION OF CONTRACT, TORT OR OTHERWISE, ARISING
// FROM, OUT OF OR IN CONNECTION WITH THE SOFTWARE OR THE USE OR OTHER
// DEALINGS IN THE SOFTWARE.

use fnv::FnvHashMap;
use futures::{prelude::*, stream, sync::mpsc};
use muxing::StreamMuxer;
use nodes::node::Substream;
use nodes::handled_node::{HandledNode, NodeHandler};
use smallvec::SmallVec;
use std::collections::hash_map::{Entry, OccupiedEntry};
use std::io::Error as IoError;
use std::{fmt, mem};
use tokio_executor;
use void::Void;
use PeerId;

// TODO: make generic over PeerId

// Implementor notes
// =================
//
// This collection of nodes spawns a task for each individual node to process. This means that
// events happen on the background at the same time as the `HandledNodesTasks` is being polled.
//
// In order to make the API non-racy and avoid issues, we completely separate the state in the
// `HandledNodesTasks` from the states that the task nodes can access. They are only allowed to
// exchange messages. The state in the `HandledNodesTasks` is therefore delayed compared to the
// tasks, and is updated only when `poll()` is called.
//
// The only thing that we must be careful about is substreams, as they are "detached" from the
// state of the `HandledNodesTasks` and allowed to process in parallel. This is why there is no
// "substream closed" event being reported, as it could potentially create confusions and race
// conditions in the user's code. See similar comments in the documentation of `NodeStream`.

/// Implementation of `Stream` that handles a collection of nodes.
// TODO: implement Debug
pub struct HandledNodesTasks<TInEvent, TOutEvent, THandler> {
    /// For each active task, a sender allowing to transmit messages. Closing the sender interrupts
    /// the task. It is possible that we receive messages from tasks that used to be in this list
    /// but no longer are, in which case we should ignore them.
    tasks: FnvHashMap<TaskId, mpsc::UnboundedSender<TInEvent>>,

    /// Identifier for the next task to spawn.
    next_task_id: TaskId,

    /// List of node tasks to spawn.
    // TODO: stronger typing?
    to_spawn: SmallVec<[Box<Future<Item = (), Error = ()> + Send>; 8]>,

    /// Sender to emit events to the outside. Meant to be cloned and sent to tasks.
    events_tx: mpsc::UnboundedSender<(InToExtMessage<TOutEvent, THandler>, TaskId)>,
    /// Receiver side for the events.
    events_rx: mpsc::UnboundedReceiver<(InToExtMessage<TOutEvent, THandler>, TaskId)>,
}

impl<TInEvent, TOutEvent, THandler> fmt::Debug for HandledNodesTasks<TInEvent, TOutEvent, THandler> {
    fn fmt(&self, f: &mut fmt::Formatter) -> Result<(), fmt::Error> {
        f.debug_list()
            .entries(self.tasks.keys().cloned())
            .finish()
    }
}

/// Event that can happen on the `HandledNodesTasks`.
#[derive(Debug)]
pub enum HandledNodesEvent<TOutEvent, THandler> {
    /// A task has been closed.
    ///
    /// This happens once the node handler closes or an error happens.
    // TODO: send back undelivered events?
    TaskClosed {
        /// Identifier of the task that closed.
        id: TaskId,
        /// What happened.
        result: Result<(), IoError>,
        /// If the task closed before reaching the node, this contains the handler that was passed
        /// to `add_reach_attempt`.
        handler: Option<THandler>,
    },

    /// A task has succeesfully connected to a node.
    NodeReached {
        /// Identifier of the task that succeeded.
        id: TaskId,
        /// Identifier of the node.
        peer_id: PeerId,
    },

    /// A task has produced an event.
    NodeEvent {
        /// Identifier of the task that produced the event.
        id: TaskId,
        /// The produced event.
        event: TOutEvent,
    },
}

/// Identifier for a future that attempts to reach a node.
#[derive(Debug, Copy, Clone, Hash, PartialEq, Eq, PartialOrd, Ord)]
pub struct TaskId(usize);

impl<TInEvent, TOutEvent, THandler> HandledNodesTasks<TInEvent, TOutEvent, THandler> {
    /// Creates a new empty collection.
    #[inline]
    pub fn new() -> Self {
        let (events_tx, events_rx) = mpsc::unbounded();

        HandledNodesTasks {
            tasks: Default::default(),
            next_task_id: TaskId(0),
            to_spawn: SmallVec::new(),
            events_tx,
            events_rx,
        }
    }

    /// Adds to the collection a future that tries to reach a node.
    ///
    /// This method spawns a task dedicated to resolving this future and processing the node's
    /// events.
    pub fn add_reach_attempt<TFut, TMuxer>(&mut self, future: TFut, handler: THandler)
        -> TaskId
    where
        TFut: Future<Item = (PeerId, TMuxer), Error = IoError> + Send + 'static,
        THandler: NodeHandler<Substream = Substream<TMuxer>, InEvent = TInEvent, OutEvent = TOutEvent> + Send + 'static,
        TInEvent: Send + 'static,
        TOutEvent: Send + 'static,
        THandler::OutboundOpenInfo: Send + 'static,     // TODO: shouldn't be required?
        TMuxer: StreamMuxer + Send + Sync + 'static,  // TODO: Send + Sync + 'static shouldn't be required
        TMuxer::OutboundSubstream: Send + 'static,  // TODO: shouldn't be required
    {
        let task_id = self.next_task_id;
        self.next_task_id.0 += 1;

        let (tx, rx) = mpsc::unbounded();
        self.tasks.insert(task_id, tx);

        let task = Box::new(NodeTask {
            inner: NodeTaskInner::Future {
                future,
                handler,
                events_buffer: Vec::new(),
            },
            events_tx: self.events_tx.clone(),
            in_events_rx: rx.fuse(),
            id: task_id,
        });

        self.to_spawn.push(task);
        task_id
    }

    /// Sends an event to all the tasks, including the pending ones.
    pub fn broadcast_event(&mut self, event: &TInEvent)
    where TInEvent: Clone,
    {
        for sender in self.tasks.values() {
            // Note: it is possible that sending an event fails if the background task has already
            // finished, but the local state hasn't reflected that yet because it hasn't been
            // polled. This is not an error situation.
            let _ = sender.unbounded_send(event.clone());
        }
    }

    /// Grants access to an object that allows controlling a task of the collection.
    ///
    /// Returns `None` if the task id is invalid.
    #[inline]
    pub fn task(&mut self, id: TaskId) -> Option<Task<TInEvent>> {
        match self.tasks.entry(id) {
            Entry::Occupied(inner) => Some(Task { inner }),
            Entry::Vacant(_) => None,
        }
    }

    /// Returns a list of all the active tasks.
    #[inline]
    pub fn tasks<'a>(&'a self) -> impl Iterator<Item = TaskId> + 'a {
        self.tasks.keys().cloned()
    }

    /// Provides an API similar to `Stream`, except that it cannot error.
    pub fn poll(&mut self) -> Async<HandledNodesEvent<TOutEvent, THandler>> {
        for to_spawn in self.to_spawn.drain() {
            tokio_executor::spawn(to_spawn);
        }
        loop {
            match self.events_rx.poll() {
                Ok(Async::Ready(Some((message, task_id)))) => {
                    // If the task id is no longer in `self.tasks`, that means that the user called
                    // `close()` on this task earlier. Therefore no new event should be generated
                    // for this task.
                    if !self.tasks.contains_key(&task_id) {
                        continue;
                    };

                    match message {
                        InToExtMessage::NodeEvent(event) => {
                            break Async::Ready(HandledNodesEvent::NodeEvent {
                                id: task_id,
                                event,
                            });
                        },
                        InToExtMessage::NodeReached(peer_id) => {
                            break Async::Ready(HandledNodesEvent::NodeReached {
                                id: task_id,
                                peer_id,
                            });
                        },
                        InToExtMessage::TaskClosed(result, handler) => {
                            let _ = self.tasks.remove(&task_id);
                            break Async::Ready(HandledNodesEvent::TaskClosed {
                                id: task_id, result, handler
                            });
                        },
                    }
                }
                Ok(Async::NotReady) => {
                    break Async::NotReady;
                }
                Ok(Async::Ready(None)) => {
                    unreachable!("The sender is in self as well, therefore the receiver never \
                                  closes.")
                },
                Err(()) => unreachable!("An unbounded receiver never errors"),
            }
        }
    }
}

/// Access to a task in the collection.
pub struct Task<'a, TInEvent: 'a> {
    inner: OccupiedEntry<'a, TaskId, mpsc::UnboundedSender<TInEvent>>,
}

impl<'a, TInEvent> Task<'a, TInEvent> {
    /// Sends an event to the given node.
    // TODO: report back on delivery
    #[inline]
    pub fn send_event(&mut self, event: TInEvent) {
        // It is possible that the sender is closed if the background task has already finished
        // but the local state hasn't been updated yet because we haven't been polled in the
        // meanwhile.
        let _ = self.inner.get_mut().unbounded_send(event);
    }

    /// Returns the task id.
    #[inline]
    pub fn id(&self) -> TaskId {
        *self.inner.key()
    }

    /// Closes the task.
    ///
    /// No further event will be generated for this task.
    pub fn close(self) {
        self.inner.remove();
    }
}

impl<'a, TInEvent> fmt::Debug for Task<'a, TInEvent> {
    fn fmt(&self, f: &mut fmt::Formatter) -> Result<(), fmt::Error> {
        f.debug_tuple("Task")
            .field(&self.id())
            .finish()
    }
}

impl<TInEvent, TOutEvent, THandler> Stream for HandledNodesTasks<TInEvent, TOutEvent, THandler> {
    type Item = HandledNodesEvent<TOutEvent, THandler>;
    type Error = Void; // TODO: use ! once stable

    #[inline]
    fn poll(&mut self) -> Poll<Option<Self::Item>, Self::Error> {
        Ok(self.poll().map(Option::Some))
    }
}

/// Message to transmit from a task to the public API.
#[derive(Debug)]
enum InToExtMessage<TOutEvent, THandler> {
    /// A connection to a node has succeeded.
    NodeReached(PeerId),
    /// The task closed.
    TaskClosed(Result<(), IoError>, Option<THandler>),
    /// An event from the node.
    NodeEvent(TOutEvent),
}

/// Implementation of `Future` that handles a single node, and all the communications between
/// the various components of the `HandledNodesTasks`.
struct NodeTask<TFut, TMuxer, THandler, TInEvent, TOutEvent>
where
    TMuxer: StreamMuxer,
    THandler: NodeHandler<Substream = Substream<TMuxer>>,
{
    /// Sender to transmit events to the outside.
    events_tx: mpsc::UnboundedSender<(InToExtMessage<TOutEvent, THandler>, TaskId)>,
    /// Receiving end for events sent from the main `HandledNodesTasks`.
    in_events_rx: stream::Fuse<mpsc::UnboundedReceiver<TInEvent>>,
    /// Inner state of the `NodeTask`.
    inner: NodeTaskInner<TFut, TMuxer, THandler, TInEvent>,
    /// Identifier of the attempt.
    id: TaskId,
}

enum NodeTaskInner<TFut, TMuxer, THandler, TInEvent>
where
    TMuxer: StreamMuxer,
    THandler: NodeHandler<Substream = Substream<TMuxer>>,
{
    /// Future to resolve to connect to the node.
    Future {
        /// The future that will attempt to reach the node.
        future: TFut,
        /// The handler that will be used to build the `HandledNode`.
        handler: THandler,
        /// While we are dialing the future, we need to buffer the events received on
        /// `in_events_rx` so that they get delivered once dialing succeeds. We can't simply leave
        /// events in `in_events_rx` because we have to detect if it gets closed.
        events_buffer: Vec<TInEvent>,
    },

    /// Fully functional node.
    Node(HandledNode<TMuxer, THandler>),

    /// A panic happened while polling.
    Poisoned,
}

impl<TFut, TMuxer, THandler, TInEvent, TOutEvent> Future for
    NodeTask<TFut, TMuxer, THandler, TInEvent, TOutEvent>
where
    TMuxer: StreamMuxer,
    TFut: Future<Item = (PeerId, TMuxer), Error = IoError>,
    THandler: NodeHandler<Substream = Substream<TMuxer>, InEvent = TInEvent, OutEvent = TOutEvent>,
{
    type Item = ();
    type Error = ();

    fn poll(&mut self) -> Poll<(), ()> {
        loop {
            match mem::replace(&mut self.inner, NodeTaskInner::Poisoned) {
                // First possibility: we are still trying to reach a node.
                NodeTaskInner::Future { mut future, handler, mut events_buffer } => {
                    // If self.in_events_rx is closed, we stop the task.
                    loop {
                        match self.in_events_rx.poll() {
                            Ok(Async::Ready(None)) => return Ok(Async::Ready(())),
                            Ok(Async::Ready(Some(event))) => events_buffer.push(event),
                            Ok(Async::NotReady) => break,
                            Err(_) => unreachable!("An UnboundedReceiver never errors"),
                        }
                    }
                    // Check whether dialing succeeded.
                    match future.poll() {
                        Ok(Async::Ready((peer_id, muxer))) => {
                            let event = InToExtMessage::NodeReached(peer_id);
                            let mut node = HandledNode::new(muxer, handler);
                            for event in events_buffer {
                                node.inject_event(event);
                            }
                            if self.events_tx.unbounded_send((event, self.id)).is_err() {
                                node.shutdown();
                            }
                            self.inner = NodeTaskInner::Node(node);
                        }
                        Ok(Async::NotReady) => {
                            self.inner = NodeTaskInner::Future { future, handler, events_buffer };
                            return Ok(Async::NotReady);
                        },
                        Err(err) => {
                            // End the task
                            let event = InToExtMessage::TaskClosed(Err(err), Some(handler));
                            let _ = self.events_tx.unbounded_send((event, self.id));
                            return Ok(Async::Ready(()));
                        }
                    }
                },

                // Second possibility: we have a node.
                NodeTaskInner::Node(mut node) => {
                    // Start by handling commands received from the outside of the task.
                    if !self.in_events_rx.is_done() {
                        loop {
                            match self.in_events_rx.poll() {
                                Ok(Async::NotReady) => break,
                                Ok(Async::Ready(Some(event))) => {
                                    node.inject_event(event)
                                },
                                Ok(Async::Ready(None)) => {
                                    // Node closed by the external API; start shutdown process.
                                    node.shutdown();
                                    break;
                                }
                                Err(()) => unreachable!("An unbounded receiver never errors"),
                            }
                        }
                    }

                    // Process the node.
                    loop {
                        match node.poll() {
                            Ok(Async::NotReady) => {
                                self.inner = NodeTaskInner::Node(node);
                                return Ok(Async::NotReady);
                            },
                            Ok(Async::Ready(Some(event))) => {
                                let event = InToExtMessage::NodeEvent(event);
                                if self.events_tx.unbounded_send((event, self.id)).is_err() {
                                    node.shutdown();
                                }
                            }
                            Ok(Async::Ready(None)) => {
                                let event = InToExtMessage::TaskClosed(Ok(()), None);
                                let _ = self.events_tx.unbounded_send((event, self.id));
                                return Ok(Async::Ready(())); // End the task.
                            }
                            Err(err) => {
                                let event = InToExtMessage::TaskClosed(Err(err), None);
                                let _ = self.events_tx.unbounded_send((event, self.id));
                                return Ok(Async::Ready(())); // End the task.
                            }
                        }
                    }
                },

                // This happens if a previous poll has ended unexpectedly. The API of futures
                // guarantees that we shouldn't be polled again.
                NodeTaskInner::Poisoned => panic!("the node task panicked or errored earlier")
            }
        }
    }
}

#[cfg(test)]
mod tests {
<<<<<<< HEAD
    mod task {
        use super::super::*;
        use std::collections::{HashMap, hash_map::Entry};

        #[derive(Debug)]
        enum InEvent{Banana}

        #[test]
        fn send_event() {
            let mut dict = HashMap::new();
            let (tx, mut rx) = mpsc::unbounded::<InEvent>();
            let id = TaskId(123);
            dict.insert(id, tx);
            let mut task = match dict.entry(id) {
                Entry::Occupied(inner) => Task{inner},
                _ => unreachable!()
            };

            task.send_event(InEvent::Banana);
            assert_matches!(rx.poll(), Ok(Async::Ready(Some(InEvent::Banana))));
        }

        #[test]
        fn id() {
            let mut dict = HashMap::new();
            let (tx, _) = mpsc::unbounded::<InEvent>();
            let id = TaskId(123);
            dict.insert(id, tx);
            let task = match dict.entry(id) {
                Entry::Occupied(inner) => Task{inner},
                _ => unreachable!()
            };

            assert_eq!(id, task.id())
        }

        #[test]
        #[ignore]
        fn close() {
            let mut dict = HashMap::new();
            let (tx, _) = mpsc::unbounded::<InEvent>();
            let id = TaskId(123);
            dict.insert(id, tx);
            let task = match dict.entry(id) {
                Entry::Occupied(inner) => Task{inner},
                _ => unreachable!()
            };

            task.close();
            // REVIEW: this doesn't work because the value is moved. I'd argue
            // this doesn't need to be tested as it's enforced at compile time.
            // assert!(!dict.contains_key(&id));
        }
    }

    mod node_task {
        use super::super::*;
        use futures::future::{self, FutureResult};
        use futures::sync::mpsc::{UnboundedReceiver, UnboundedSender};
        use tests::dummy_muxer::{DummyMuxer, DummyConnectionState};
        use tests::dummy_handler::{Handler, InEvent, OutEvent};
        use rand::random;
        use {PeerId, PublicKey};
        use std::io;
        use tokio::runtime::current_thread::Runtime;

        type TestNodeTask = NodeTask<
            FutureResult<(PeerId, DummyMuxer), IoError>,
            DummyMuxer,
            Handler,
            InEvent,
            OutEvent,
        >;

        struct TestBuilder {
           task_id: TaskId,
           inner_fut: Option<FutureResult<(PeerId, DummyMuxer), IoError>>,
        }
        impl TestBuilder {
            fn new() -> Self {
                TestBuilder {
                    task_id: TaskId(123),
                    inner_fut: {
                        let peer_id = PublicKey::Rsa((0 .. 2048).map(|_| -> u8 { random() }).collect()).into_peer_id();
                        Some(future::ok((peer_id, DummyMuxer::new())))
                    },
                }
            }

            fn with_inner_fut(&mut self, fut: FutureResult<(PeerId, DummyMuxer), IoError>) -> &mut Self{
                self.inner_fut = Some(fut);
                self
            }

            fn with_task_id(&mut self, id: usize) -> &mut Self {
                self.task_id = TaskId(id);
                self
            }

            fn node_task(&mut self) -> (
                TestNodeTask,
                UnboundedSender<InEvent>,
                UnboundedReceiver<(InToExtMessage<OutEvent, Handler>, TaskId)>,
            ) {
                let (events_from_node_task_tx, events_from_node_task_rx) = mpsc::unbounded::<(InToExtMessage<OutEvent, Handler>, TaskId)>();
                let (events_to_node_task_tx, events_to_node_task_rx) = mpsc::unbounded::<InEvent>();
                let inner = NodeTaskInner::Future {
                        future: self.inner_fut.take().unwrap(),
                        handler: Handler::default(),
                        events_buffer: Vec::new(),
                    };
                let node_task = NodeTask {
                    inner: inner,
                    events_tx: events_from_node_task_tx.clone(), // events TO the outside
                    in_events_rx: events_to_node_task_rx.fuse(), // events FROM the outside
                    id: self.task_id,
                };
                (node_task, events_to_node_task_tx, events_from_node_task_rx)
            }
        }

        #[test]
        fn task_emits_event_when_things_happen_in_the_node() {
            let (node_task, tx, mut rx) = TestBuilder::new()
                .with_task_id(890)
                .node_task();

            tx.unbounded_send(InEvent::Custom("beef")).expect("send to NodeTask should work");

            let mut rt = Runtime::new().unwrap();
            rt.spawn(node_task);
            let events = rt.block_on(rx.by_ref().take(2).collect()).expect("reading on rx should work");

            assert_matches!(events[0], (InToExtMessage::NodeReached(_), TaskId(890)));
            assert_matches!(events[1], (InToExtMessage::NodeEvent(ref outevent), TaskId(890)) => {
                assert_matches!(outevent, OutEvent::Custom(beef) => {
                    assert_eq!(beef, &"beef");
                })
            });
        }

        #[test]
        fn task_exits_when_node_errors() {
            let mut rt = Runtime::new().unwrap();
            let (node_task, _tx, rx) = TestBuilder::new()
                .with_inner_fut(future::err(io::Error::new(io::ErrorKind::Other, "nah")))
                .with_task_id(345)
                .node_task();

            rt.spawn(node_task);
            let events = rt.block_on(rx.collect()).expect("rx failed");
            println!("[test] poll result events={:?}", events);
            assert!(events.len() == 1);
            assert_matches!(events[0], (InToExtMessage::TaskClosed{..}, TaskId(345)));
        }

        #[test]
        fn task_exits_when_node_is_done() {
            let mut rt = Runtime::new().unwrap();
            let fut = {
                let peer_id = PublicKey::Rsa((0 .. 2048).map(|_| -> u8 { random() }).collect()).into_peer_id();
                let mut muxer = DummyMuxer::new();
                muxer.set_inbound_connection_state(DummyConnectionState::Closed);
                muxer.set_outbound_connection_state(DummyConnectionState::Closed);
                future::ok((peer_id, muxer))
            };
            let (node_task, tx, rx) = TestBuilder::new()
                .with_inner_fut(fut)
                .with_task_id(345)
                .node_task();

            // Even though we set up the muxer outbound state to be `Closed` we
            // still need to open a substream or the outbound state will never
            // be checked.
            // We do not have a HandledNode yet, so we can't simply call
            // `open_substream`. Instead we send a message to the NodeTask,
            // which will be buffered until the inner future resolves, then
            // it'll call `inject_event` on the handler. In the test Handler,
            // inject_event will set the next state so that it yields an
            // OutboundSubstreamRequest.
            // Back up in the HandledNode, at the next iteration we'll
            // open_substream() and iterate again. This time, node.poll() will
            // poll the muxer inbound (closed) and also outbound (because now
            // there's an entry in the outbound_streams) which will be Closed
            // (because we set up the muxer state so) and thus yield
            // Async::Ready(None) which in turn makes the NodeStream yield an
            // Async::Ready(OutboundClosed) to the HandledNode.
            // Now we're at the point where poll_inbound, poll_outbound and
            // address are all skipped and there is nothing left to do: we yield
            // Async::Ready(None) from the NodeStream. In the HandledNode,
            // Async::Ready(None) triggers a shutdown of the Handler so that it
            // also yields Async::Ready(None). Finally, the NodeTask gets a
            // Async::Ready(None) and sends a TaskClosed and returns
            // Async::Ready(()). Qed.

            let create_outbound_substream_event = InEvent::Substream(Some(135));
            tx.unbounded_send(create_outbound_substream_event).expect("send msg works");
            rt.spawn(node_task);
            let events = rt.block_on(rx.collect()).expect("rx failed");

            assert_eq!(events.len(), 2);
            assert_matches!(events[0].0, InToExtMessage::NodeReached(PeerId{..}));
            assert_matches!(events[1].0, InToExtMessage::TaskClosed(Ok(()), _));
        }
    }
    mod handled_node_tasks {
        use super::super::*;
        use futures::future::{self};
        use tests::dummy_muxer::{DummyMuxer, DummyConnectionState};
        use tests::dummy_handler::{Handler, HandlerState, InEvent, OutEvent};
        use rand::random;
        use PublicKey;
        use tokio::runtime::Builder;
        use tokio::runtime::current_thread::Runtime;
        use nodes::handled_node::NodeHandlerEvent;

        type TestHandledNodesTasks = HandledNodesTasks<InEvent, OutEvent, Handler>;
        struct TestBuilder {
            muxer: DummyMuxer,
            handler: Handler,
            task_count: usize,
        }
        impl TestBuilder {
            fn new() -> Self {
                TestBuilder {
                    muxer: DummyMuxer::new(),
                    handler: Handler::default(),
                    task_count: 0,
                }
            }

            fn with_tasks(&mut self, amt: usize) -> &mut Self {
                self.task_count = amt;
                self
            }
            fn with_muxer_inbound_state(&mut self, state: DummyConnectionState) -> &mut Self {
                self.muxer.set_inbound_connection_state(state);
                self
            }
            fn with_muxer_outbound_state(&mut self, state: DummyConnectionState) -> &mut Self {
                self.muxer.set_outbound_connection_state(state);
                self
            }
            fn with_handler_state(&mut self, state: HandlerState) -> &mut Self {
                self.handler.state = Some(state);
                self
            }
            fn with_handler_states(&mut self, states: Vec<HandlerState>) -> &mut Self {
                self.handler.next_states = states;
                self
            }
            fn handled_nodes_tasks(&mut self) -> (TestHandledNodesTasks, Vec<TaskId>) {
                let mut handled_nodes = HandledNodesTasks::new();
                let peer_id = PublicKey::Rsa((0 .. 2048).map(|_| -> u8 { random() }).collect()).into_peer_id();
                let mut task_ids = Vec::new();
                for _i in 0..self.task_count {
                    let fut = future::ok((peer_id.clone(), self.muxer.clone()));
                    task_ids.push(
                        handled_nodes.add_reach_attempt(fut, self.handler.clone())
                    );
                }
                (handled_nodes, task_ids)
            }
        }
        #[test]
        fn query_for_tasks() {
            let (mut handled_nodes, task_ids) = TestBuilder::new()
                .with_tasks(3)
                .handled_nodes_tasks();

            assert_eq!(task_ids.len(), 3);
            assert_eq!(handled_nodes.task(TaskId(2)).unwrap().id(), task_ids[2]);
            assert!(handled_nodes.task(TaskId(545534)).is_none());
        }
        #[test]
        fn iterate_over_all_tasks() {
            let (handled_nodes, task_ids) = TestBuilder::new()
                .with_tasks(3)
                .handled_nodes_tasks();

            let mut tasks: Vec<TaskId> = handled_nodes.tasks().collect();
            assert!(tasks.len() == 3);
            tasks.sort_by_key(|t| t.0 );
            assert_eq!(tasks, task_ids);
        }

        #[test]
        fn add_reach_attempt_prepares_a_new_task() {
            let mut handled_nodes = HandledNodesTasks::new();
            assert_eq!(handled_nodes.tasks().count(), 0);
            assert_eq!(handled_nodes.to_spawn.len(), 0);

            handled_nodes.add_reach_attempt( future::empty(), Handler::default() );

            assert_eq!(handled_nodes.tasks().count(), 1);
            assert_eq!(handled_nodes.to_spawn.len(), 1);
        }

        #[test]
        fn running_handled_tasks_reaches_the_nodes() {
            let (mut handled_nodes_tasks, _) = TestBuilder::new()
                .with_tasks(5)
                .with_muxer_inbound_state(DummyConnectionState::Closed)
                .with_muxer_outbound_state(DummyConnectionState::Closed)
                .with_handler_state(HandlerState::Err) // stop the loop
                .handled_nodes_tasks();

            let mut rt = Runtime::new().unwrap();
            let mut events: (Option<HandledNodesEvent<_,_>>, TestHandledNodesTasks);
            // we're running on a single thread so events are sequential: first
            // we get a NodeReached, then a TaskClosed
            for i in 0..5 {
                events = rt.block_on(handled_nodes_tasks.into_future()).unwrap();
                assert_matches!(events, (Some(HandledNodesEvent::NodeReached{..}), ref hnt) => {
                    assert_matches!(hnt, HandledNodesTasks{..});
                    assert_eq!(hnt.tasks().count(), 5 - i);
                });
                handled_nodes_tasks = events.1;
                events = rt.block_on(handled_nodes_tasks.into_future()).unwrap();
                assert_matches!(events, (Some(HandledNodesEvent::TaskClosed{..}), _));
                handled_nodes_tasks = events.1;
            }
        }

        #[test]
        fn events_in_tasks_are_emitted() {
            // States are pop()'d so they are set in reverse order by the Handler
            let handler_states = vec![
                HandlerState::Err,
                HandlerState::Ready(Some(NodeHandlerEvent::Custom(OutEvent::Custom("from handler2") ))),
                HandlerState::Ready(Some(NodeHandlerEvent::Custom(OutEvent::Custom("from handler") ))),
            ];

            let (mut handled_nodes_tasks, _) = TestBuilder::new()
                .with_tasks(1)
                .with_muxer_inbound_state(DummyConnectionState::Pending)
                .with_muxer_outbound_state(DummyConnectionState::Opened)
                .with_handler_states(handler_states)
                .handled_nodes_tasks();

            let tx = {
                let mut task0 = handled_nodes_tasks.task(TaskId(0)).unwrap();
                let tx = task0.inner.get_mut();
                tx.clone()
            };

            let mut rt = Builder::new().core_threads(2).build().unwrap();
            let mut events = rt.block_on(handled_nodes_tasks.into_future()).unwrap();
            assert_matches!(events.0.unwrap(), HandledNodesEvent::NodeReached{..});

            tx.unbounded_send(InEvent::NextState).expect("send works");
            events = rt.block_on(events.1.into_future()).unwrap();
            assert_matches!(events.0.unwrap(), HandledNodesEvent::NodeEvent{id: _, event} => {
                assert_matches!(event, OutEvent::Custom("from handler"));
            });

            tx.unbounded_send(InEvent::NextState).expect("send works");
            events = rt.block_on(events.1.into_future()).unwrap();
            assert_matches!(events.0.unwrap(), HandledNodesEvent::NodeEvent{id: _, event} => {
                assert_matches!(event, OutEvent::Custom("from handler2"));
            });

            tx.unbounded_send(InEvent::NextState).expect("send works");
            events = rt.block_on(events.1.into_future()).unwrap();
            assert_matches!(events.0.unwrap(), HandledNodesEvent::TaskClosed{id: _, result, handler: _} => {
                assert_matches!(result, Err(_));
            });
        }
    }
=======
    use super::*;

    use std::io;

    use futures::future::{self, FutureResult};
    use futures::sync::mpsc::{UnboundedReceiver, UnboundedSender};
    use nodes::handled_node::NodeHandlerEvent;
    use rand::random;
    use tests::dummy_handler::{Handler, HandlerState, InEvent, OutEvent, TestHandledNode};
    use tests::dummy_muxer::{DummyMuxer, DummyConnectionState};
    use tokio::runtime::Builder;
    use tokio::runtime::current_thread::Runtime;
    use {PeerId, PublicKey};

    type TestNodeTask = NodeTask<
        FutureResult<(PeerId, DummyMuxer), IoError>,
        DummyMuxer,
        Handler,
        InEvent,
        OutEvent,
    >;

    struct NodeTaskTestBuilder {
       task_id: TaskId,
       inner_node: Option<TestHandledNode>,
       inner_fut: Option<FutureResult<(PeerId, DummyMuxer), IoError>>,
    }

    impl NodeTaskTestBuilder {
        fn new() -> Self {
            NodeTaskTestBuilder {
                task_id: TaskId(123),
                inner_node: None,
                inner_fut: {
                    let peer_id = PublicKey::Rsa((0 .. 2048).map(|_| -> u8 { random() }).collect()).into_peer_id();
                    Some(future::ok((peer_id, DummyMuxer::new())))
                },
            }
        }

        fn with_inner_fut(&mut self, fut: FutureResult<(PeerId, DummyMuxer), IoError>) -> &mut Self{
            self.inner_fut = Some(fut);
            self
        }

        fn with_task_id(&mut self, id: usize) -> &mut Self {
            self.task_id = TaskId(id);
            self
        }

        fn node_task(&mut self) -> (
            TestNodeTask,
            UnboundedSender<InEvent>,
            UnboundedReceiver<(InToExtMessage<OutEvent, Handler>, TaskId)>,
        ) {
            let (events_from_node_task_tx, events_from_node_task_rx) = mpsc::unbounded::<(InToExtMessage<OutEvent, Handler>, TaskId)>();
            let (events_to_node_task_tx, events_to_node_task_rx) = mpsc::unbounded::<InEvent>();
            let inner = if self.inner_node.is_some() {
                NodeTaskInner::Node(self.inner_node.take().unwrap())
            } else {
                NodeTaskInner::Future {
                    future: self.inner_fut.take().unwrap(),
                    handler: Handler::default(),
                    events_buffer: Vec::new(),
                }
            };
            let node_task = NodeTask {
                inner: inner,
                events_tx: events_from_node_task_tx.clone(), // events TO the outside
                in_events_rx: events_to_node_task_rx.fuse(), // events FROM the outside
                id: self.task_id,
            };
            (node_task, events_to_node_task_tx, events_from_node_task_rx)
        }
    }

    type TestHandledNodesTasks = HandledNodesTasks<InEvent, OutEvent, Handler>;

    struct HandledNodeTaskTestBuilder {
        muxer: DummyMuxer,
        handler: Handler,
        task_count: usize,
    }

    impl HandledNodeTaskTestBuilder {
        fn new() -> Self {
            HandledNodeTaskTestBuilder {
                muxer: DummyMuxer::new(),
                handler: Handler::default(),
                task_count: 0,
            }
        }

        fn with_tasks(&mut self, amt: usize) -> &mut Self {
            self.task_count = amt;
            self
        }
        fn with_muxer_inbound_state(&mut self, state: DummyConnectionState) -> &mut Self {
            self.muxer.set_inbound_connection_state(state);
            self
        }
        fn with_muxer_outbound_state(&mut self, state: DummyConnectionState) -> &mut Self {
            self.muxer.set_outbound_connection_state(state);
            self
        }
        fn with_handler_state(&mut self, state: HandlerState) -> &mut Self {
            self.handler.state = Some(state);
            self
        }
        fn with_handler_states(&mut self, states: Vec<HandlerState>) -> &mut Self {
            self.handler.next_states = states;
            self
        }
        fn handled_nodes_tasks(&mut self) -> (TestHandledNodesTasks, Vec<TaskId>) {
            let mut handled_nodes = HandledNodesTasks::new();
            let peer_id = PublicKey::Rsa((0 .. 2048).map(|_| -> u8 { random() }).collect()).into_peer_id();
            let mut task_ids = Vec::new();
            for _i in 0..self.task_count {
                let fut = future::ok((peer_id.clone(), self.muxer.clone()));
                task_ids.push(
                    handled_nodes.add_reach_attempt(fut, self.handler.clone())
                );
            }
            (handled_nodes, task_ids)
        }
    }


    // Tests for NodeTask

    #[test]
    fn task_emits_event_when_things_happen_in_the_node() {
        let (node_task, tx, mut rx) = NodeTaskTestBuilder::new()
            .with_task_id(890)
            .node_task();

        tx.unbounded_send(InEvent::Custom("beef")).expect("send to NodeTask should work");
        let mut rt = Runtime::new().unwrap();
        rt.spawn(node_task);
        let events = rt.block_on(rx.by_ref().take(2).collect()).expect("reading on rx should work");

        assert_matches!(events[0], (InToExtMessage::NodeReached(_), TaskId(890)));
        assert_matches!(events[1], (InToExtMessage::NodeEvent(ref outevent), TaskId(890)) => {
            assert_matches!(outevent, OutEvent::Custom(beef) => {
                assert_eq!(beef, &"beef");
            })
        });
    }

    #[test]
    fn task_exits_when_node_errors() {
        let mut rt = Runtime::new().unwrap();
        let (node_task, _tx, rx) = NodeTaskTestBuilder::new()
            .with_inner_fut(future::err(io::Error::new(io::ErrorKind::Other, "nah")))
            .with_task_id(345)
            .node_task();

        rt.spawn(node_task);
        let events = rt.block_on(rx.collect()).expect("rx failed");
        assert!(events.len() == 1);
        assert_matches!(events[0], (InToExtMessage::TaskClosed{..}, TaskId(345)));
    }

    #[test]
    fn task_exits_when_node_is_done() {
        let mut rt = Runtime::new().unwrap();
        let fut = {
            let peer_id = PublicKey::Rsa((0 .. 2048).map(|_| -> u8 { random() }).collect()).into_peer_id();
            let mut muxer = DummyMuxer::new();
            muxer.set_inbound_connection_state(DummyConnectionState::Closed);
            muxer.set_outbound_connection_state(DummyConnectionState::Closed);
            future::ok((peer_id, muxer))
        };
        let (node_task, tx, rx) = NodeTaskTestBuilder::new()
            .with_inner_fut(fut)
            .with_task_id(345)
            .node_task();

        // Even though we set up the muxer outbound state to be `Closed` we
        // still need to open a substream or the outbound state will never
        // be checked (see https://github.com/libp2p/rust-libp2p/issues/609).
        // We do not have a HandledNode yet, so we can't simply call
        // `open_substream`. Instead we send a message to the NodeTask,
        // which will be buffered until the inner future resolves, then
        // it'll call `inject_event` on the handler. In the test Handler,
        // inject_event will set the next state so that it yields an
        // OutboundSubstreamRequest.
        // Back up in the HandledNode, at the next iteration we'll
        // open_substream() and iterate again. This time, node.poll() will
        // poll the muxer inbound (closed) and also outbound (because now
        // there's an entry in the outbound_streams) which will be Closed
        // (because we set up the muxer state so) and thus yield
        // Async::Ready(None) which in turn makes the NodeStream yield an
        // Async::Ready(OutboundClosed) to the HandledNode.
        // Now we're at the point where poll_inbound, poll_outbound and
        // address are all skipped and there is nothing left to do: we yield
        // Async::Ready(None) from the NodeStream. In the HandledNode,
        // Async::Ready(None) triggers a shutdown of the Handler so that it
        // also yields Async::Ready(None). Finally, the NodeTask gets a
        // Async::Ready(None) and sends a TaskClosed and returns
        // Async::Ready(()). Qed.

        let create_outbound_substream_event = InEvent::Substream(Some(135));
        tx.unbounded_send(create_outbound_substream_event).expect("send msg works");
        rt.spawn(node_task);
        let events = rt.block_on(rx.collect()).expect("rx failed");

        assert_eq!(events.len(), 2);
        assert_matches!(events[0].0, InToExtMessage::NodeReached(PeerId{..}));
        assert_matches!(events[1].0, InToExtMessage::TaskClosed(Ok(()), _));
    }


    // Tests for HandledNodeTasks

    #[test]
    fn query_for_tasks() {
        let (mut handled_nodes, task_ids) = HandledNodeTaskTestBuilder::new()
            .with_tasks(3)
            .handled_nodes_tasks();

        assert_eq!(task_ids.len(), 3);
        assert_eq!(handled_nodes.task(TaskId(2)).unwrap().id(), task_ids[2]);
        assert!(handled_nodes.task(TaskId(545534)).is_none());
    }

    #[test]
    fn send_event_to_task() {
        let (mut handled_nodes, _) = HandledNodeTaskTestBuilder::new()
            .with_tasks(1)
            .handled_nodes_tasks();

        let task_id = {
            let mut task = handled_nodes.task(TaskId(0)).expect("can fetch a Task");
            task.send_event(InEvent::Custom("banana"));
            task.id()
        };

        let mut rt = Builder::new().core_threads(1).build().unwrap();
        let mut events = rt.block_on(handled_nodes.into_future()).unwrap();
        assert_matches!(events.0.unwrap(), HandledNodesEvent::NodeReached{..});

        events = rt.block_on(events.1.into_future()).unwrap();
        assert_matches!(events.0.unwrap(), HandledNodesEvent::NodeEvent{id: event_task_id, event} => {
            assert_eq!(event_task_id, task_id);
            assert_matches!(event, OutEvent::Custom("banana"));
        });
    }

    #[test]
    fn iterate_over_all_tasks() {
        let (handled_nodes, task_ids) = HandledNodeTaskTestBuilder::new()
            .with_tasks(3)
            .handled_nodes_tasks();

        let mut tasks: Vec<TaskId> = handled_nodes.tasks().collect();
        assert!(tasks.len() == 3);
        tasks.sort_by_key(|t| t.0 );
        assert_eq!(tasks, task_ids);
    }

    #[test]
    fn add_reach_attempt_prepares_a_new_task() {
        let mut handled_nodes = HandledNodesTasks::new();
        assert_eq!(handled_nodes.tasks().count(), 0);
        assert_eq!(handled_nodes.to_spawn.len(), 0);

        handled_nodes.add_reach_attempt( future::empty(), Handler::default() );

        assert_eq!(handled_nodes.tasks().count(), 1);
        assert_eq!(handled_nodes.to_spawn.len(), 1);
    }

    #[test]
    fn running_handled_tasks_reaches_the_nodes() {
        let (mut handled_nodes_tasks, _) = HandledNodeTaskTestBuilder::new()
            .with_tasks(5)
            .with_muxer_inbound_state(DummyConnectionState::Closed)
            .with_muxer_outbound_state(DummyConnectionState::Closed)
            .with_handler_state(HandlerState::Err) // stop the loop
            .handled_nodes_tasks();

        let mut rt = Runtime::new().unwrap();
        let mut events: (Option<HandledNodesEvent<_,_>>, TestHandledNodesTasks);
        // we're running on a single thread so events are sequential: first
        // we get a NodeReached, then a TaskClosed
        for i in 0..5 {
            events = rt.block_on(handled_nodes_tasks.into_future()).unwrap();
            assert_matches!(events, (Some(HandledNodesEvent::NodeReached{..}), ref hnt) => {
                assert_matches!(hnt, HandledNodesTasks{..});
                assert_eq!(hnt.tasks().count(), 5 - i);
            });
            handled_nodes_tasks = events.1;
            events = rt.block_on(handled_nodes_tasks.into_future()).unwrap();
            assert_matches!(events, (Some(HandledNodesEvent::TaskClosed{..}), _));
            handled_nodes_tasks = events.1;
        }
    }

    #[test]
    fn events_in_tasks_are_emitted() {
        // States are pop()'d so they are set in reverse order by the Handler
        let handler_states = vec![
            HandlerState::Err,
            HandlerState::Ready(Some(NodeHandlerEvent::Custom(OutEvent::Custom("from handler2") ))),
            HandlerState::Ready(Some(NodeHandlerEvent::Custom(OutEvent::Custom("from handler") ))),
        ];

        let (mut handled_nodes_tasks, _) = HandledNodeTaskTestBuilder::new()
            .with_tasks(1)
            .with_muxer_inbound_state(DummyConnectionState::Pending)
            .with_muxer_outbound_state(DummyConnectionState::Opened)
            .with_handler_states(handler_states)
            .handled_nodes_tasks();

        let tx = {
            let mut task0 = handled_nodes_tasks.task(TaskId(0)).unwrap();
            let tx = task0.inner.get_mut();
            tx.clone()
        };

        let mut rt = Builder::new().core_threads(1).build().unwrap();
        let mut events = rt.block_on(handled_nodes_tasks.into_future()).unwrap();
        assert_matches!(events.0.unwrap(), HandledNodesEvent::NodeReached{..});

        tx.unbounded_send(InEvent::NextState).expect("send works");
        events = rt.block_on(events.1.into_future()).unwrap();
        assert_matches!(events.0.unwrap(), HandledNodesEvent::NodeEvent{id: _, event} => {
            assert_matches!(event, OutEvent::Custom("from handler"));
        });

        tx.unbounded_send(InEvent::NextState).expect("send works");
        events = rt.block_on(events.1.into_future()).unwrap();
        assert_matches!(events.0.unwrap(), HandledNodesEvent::NodeEvent{id: _, event} => {
            assert_matches!(event, OutEvent::Custom("from handler2"));
        });

        tx.unbounded_send(InEvent::NextState).expect("send works");
        events = rt.block_on(events.1.into_future()).unwrap();
        assert_matches!(events.0.unwrap(), HandledNodesEvent::TaskClosed{id: _, result, handler: _} => {
            assert_matches!(result, Err(_));
        });
    }
>>>>>>> 58e9ae69
}<|MERGE_RESOLUTION|>--- conflicted
+++ resolved
@@ -201,6 +201,7 @@
         for to_spawn in self.to_spawn.drain() {
             tokio_executor::spawn(to_spawn);
         }
+
         loop {
             match self.events_rx.poll() {
                 Ok(Async::Ready(Some((message, task_id)))) => {
@@ -369,6 +370,7 @@
                             Err(_) => unreachable!("An UnboundedReceiver never errors"),
                         }
                     }
+
                     // Check whether dialing succeeded.
                     match future.poll() {
                         Ok(Async::Ready((peer_id, muxer))) => {
@@ -452,377 +454,6 @@
 
 #[cfg(test)]
 mod tests {
-<<<<<<< HEAD
-    mod task {
-        use super::super::*;
-        use std::collections::{HashMap, hash_map::Entry};
-
-        #[derive(Debug)]
-        enum InEvent{Banana}
-
-        #[test]
-        fn send_event() {
-            let mut dict = HashMap::new();
-            let (tx, mut rx) = mpsc::unbounded::<InEvent>();
-            let id = TaskId(123);
-            dict.insert(id, tx);
-            let mut task = match dict.entry(id) {
-                Entry::Occupied(inner) => Task{inner},
-                _ => unreachable!()
-            };
-
-            task.send_event(InEvent::Banana);
-            assert_matches!(rx.poll(), Ok(Async::Ready(Some(InEvent::Banana))));
-        }
-
-        #[test]
-        fn id() {
-            let mut dict = HashMap::new();
-            let (tx, _) = mpsc::unbounded::<InEvent>();
-            let id = TaskId(123);
-            dict.insert(id, tx);
-            let task = match dict.entry(id) {
-                Entry::Occupied(inner) => Task{inner},
-                _ => unreachable!()
-            };
-
-            assert_eq!(id, task.id())
-        }
-
-        #[test]
-        #[ignore]
-        fn close() {
-            let mut dict = HashMap::new();
-            let (tx, _) = mpsc::unbounded::<InEvent>();
-            let id = TaskId(123);
-            dict.insert(id, tx);
-            let task = match dict.entry(id) {
-                Entry::Occupied(inner) => Task{inner},
-                _ => unreachable!()
-            };
-
-            task.close();
-            // REVIEW: this doesn't work because the value is moved. I'd argue
-            // this doesn't need to be tested as it's enforced at compile time.
-            // assert!(!dict.contains_key(&id));
-        }
-    }
-
-    mod node_task {
-        use super::super::*;
-        use futures::future::{self, FutureResult};
-        use futures::sync::mpsc::{UnboundedReceiver, UnboundedSender};
-        use tests::dummy_muxer::{DummyMuxer, DummyConnectionState};
-        use tests::dummy_handler::{Handler, InEvent, OutEvent};
-        use rand::random;
-        use {PeerId, PublicKey};
-        use std::io;
-        use tokio::runtime::current_thread::Runtime;
-
-        type TestNodeTask = NodeTask<
-            FutureResult<(PeerId, DummyMuxer), IoError>,
-            DummyMuxer,
-            Handler,
-            InEvent,
-            OutEvent,
-        >;
-
-        struct TestBuilder {
-           task_id: TaskId,
-           inner_fut: Option<FutureResult<(PeerId, DummyMuxer), IoError>>,
-        }
-        impl TestBuilder {
-            fn new() -> Self {
-                TestBuilder {
-                    task_id: TaskId(123),
-                    inner_fut: {
-                        let peer_id = PublicKey::Rsa((0 .. 2048).map(|_| -> u8 { random() }).collect()).into_peer_id();
-                        Some(future::ok((peer_id, DummyMuxer::new())))
-                    },
-                }
-            }
-
-            fn with_inner_fut(&mut self, fut: FutureResult<(PeerId, DummyMuxer), IoError>) -> &mut Self{
-                self.inner_fut = Some(fut);
-                self
-            }
-
-            fn with_task_id(&mut self, id: usize) -> &mut Self {
-                self.task_id = TaskId(id);
-                self
-            }
-
-            fn node_task(&mut self) -> (
-                TestNodeTask,
-                UnboundedSender<InEvent>,
-                UnboundedReceiver<(InToExtMessage<OutEvent, Handler>, TaskId)>,
-            ) {
-                let (events_from_node_task_tx, events_from_node_task_rx) = mpsc::unbounded::<(InToExtMessage<OutEvent, Handler>, TaskId)>();
-                let (events_to_node_task_tx, events_to_node_task_rx) = mpsc::unbounded::<InEvent>();
-                let inner = NodeTaskInner::Future {
-                        future: self.inner_fut.take().unwrap(),
-                        handler: Handler::default(),
-                        events_buffer: Vec::new(),
-                    };
-                let node_task = NodeTask {
-                    inner: inner,
-                    events_tx: events_from_node_task_tx.clone(), // events TO the outside
-                    in_events_rx: events_to_node_task_rx.fuse(), // events FROM the outside
-                    id: self.task_id,
-                };
-                (node_task, events_to_node_task_tx, events_from_node_task_rx)
-            }
-        }
-
-        #[test]
-        fn task_emits_event_when_things_happen_in_the_node() {
-            let (node_task, tx, mut rx) = TestBuilder::new()
-                .with_task_id(890)
-                .node_task();
-
-            tx.unbounded_send(InEvent::Custom("beef")).expect("send to NodeTask should work");
-
-            let mut rt = Runtime::new().unwrap();
-            rt.spawn(node_task);
-            let events = rt.block_on(rx.by_ref().take(2).collect()).expect("reading on rx should work");
-
-            assert_matches!(events[0], (InToExtMessage::NodeReached(_), TaskId(890)));
-            assert_matches!(events[1], (InToExtMessage::NodeEvent(ref outevent), TaskId(890)) => {
-                assert_matches!(outevent, OutEvent::Custom(beef) => {
-                    assert_eq!(beef, &"beef");
-                })
-            });
-        }
-
-        #[test]
-        fn task_exits_when_node_errors() {
-            let mut rt = Runtime::new().unwrap();
-            let (node_task, _tx, rx) = TestBuilder::new()
-                .with_inner_fut(future::err(io::Error::new(io::ErrorKind::Other, "nah")))
-                .with_task_id(345)
-                .node_task();
-
-            rt.spawn(node_task);
-            let events = rt.block_on(rx.collect()).expect("rx failed");
-            println!("[test] poll result events={:?}", events);
-            assert!(events.len() == 1);
-            assert_matches!(events[0], (InToExtMessage::TaskClosed{..}, TaskId(345)));
-        }
-
-        #[test]
-        fn task_exits_when_node_is_done() {
-            let mut rt = Runtime::new().unwrap();
-            let fut = {
-                let peer_id = PublicKey::Rsa((0 .. 2048).map(|_| -> u8 { random() }).collect()).into_peer_id();
-                let mut muxer = DummyMuxer::new();
-                muxer.set_inbound_connection_state(DummyConnectionState::Closed);
-                muxer.set_outbound_connection_state(DummyConnectionState::Closed);
-                future::ok((peer_id, muxer))
-            };
-            let (node_task, tx, rx) = TestBuilder::new()
-                .with_inner_fut(fut)
-                .with_task_id(345)
-                .node_task();
-
-            // Even though we set up the muxer outbound state to be `Closed` we
-            // still need to open a substream or the outbound state will never
-            // be checked.
-            // We do not have a HandledNode yet, so we can't simply call
-            // `open_substream`. Instead we send a message to the NodeTask,
-            // which will be buffered until the inner future resolves, then
-            // it'll call `inject_event` on the handler. In the test Handler,
-            // inject_event will set the next state so that it yields an
-            // OutboundSubstreamRequest.
-            // Back up in the HandledNode, at the next iteration we'll
-            // open_substream() and iterate again. This time, node.poll() will
-            // poll the muxer inbound (closed) and also outbound (because now
-            // there's an entry in the outbound_streams) which will be Closed
-            // (because we set up the muxer state so) and thus yield
-            // Async::Ready(None) which in turn makes the NodeStream yield an
-            // Async::Ready(OutboundClosed) to the HandledNode.
-            // Now we're at the point where poll_inbound, poll_outbound and
-            // address are all skipped and there is nothing left to do: we yield
-            // Async::Ready(None) from the NodeStream. In the HandledNode,
-            // Async::Ready(None) triggers a shutdown of the Handler so that it
-            // also yields Async::Ready(None). Finally, the NodeTask gets a
-            // Async::Ready(None) and sends a TaskClosed and returns
-            // Async::Ready(()). Qed.
-
-            let create_outbound_substream_event = InEvent::Substream(Some(135));
-            tx.unbounded_send(create_outbound_substream_event).expect("send msg works");
-            rt.spawn(node_task);
-            let events = rt.block_on(rx.collect()).expect("rx failed");
-
-            assert_eq!(events.len(), 2);
-            assert_matches!(events[0].0, InToExtMessage::NodeReached(PeerId{..}));
-            assert_matches!(events[1].0, InToExtMessage::TaskClosed(Ok(()), _));
-        }
-    }
-    mod handled_node_tasks {
-        use super::super::*;
-        use futures::future::{self};
-        use tests::dummy_muxer::{DummyMuxer, DummyConnectionState};
-        use tests::dummy_handler::{Handler, HandlerState, InEvent, OutEvent};
-        use rand::random;
-        use PublicKey;
-        use tokio::runtime::Builder;
-        use tokio::runtime::current_thread::Runtime;
-        use nodes::handled_node::NodeHandlerEvent;
-
-        type TestHandledNodesTasks = HandledNodesTasks<InEvent, OutEvent, Handler>;
-        struct TestBuilder {
-            muxer: DummyMuxer,
-            handler: Handler,
-            task_count: usize,
-        }
-        impl TestBuilder {
-            fn new() -> Self {
-                TestBuilder {
-                    muxer: DummyMuxer::new(),
-                    handler: Handler::default(),
-                    task_count: 0,
-                }
-            }
-
-            fn with_tasks(&mut self, amt: usize) -> &mut Self {
-                self.task_count = amt;
-                self
-            }
-            fn with_muxer_inbound_state(&mut self, state: DummyConnectionState) -> &mut Self {
-                self.muxer.set_inbound_connection_state(state);
-                self
-            }
-            fn with_muxer_outbound_state(&mut self, state: DummyConnectionState) -> &mut Self {
-                self.muxer.set_outbound_connection_state(state);
-                self
-            }
-            fn with_handler_state(&mut self, state: HandlerState) -> &mut Self {
-                self.handler.state = Some(state);
-                self
-            }
-            fn with_handler_states(&mut self, states: Vec<HandlerState>) -> &mut Self {
-                self.handler.next_states = states;
-                self
-            }
-            fn handled_nodes_tasks(&mut self) -> (TestHandledNodesTasks, Vec<TaskId>) {
-                let mut handled_nodes = HandledNodesTasks::new();
-                let peer_id = PublicKey::Rsa((0 .. 2048).map(|_| -> u8 { random() }).collect()).into_peer_id();
-                let mut task_ids = Vec::new();
-                for _i in 0..self.task_count {
-                    let fut = future::ok((peer_id.clone(), self.muxer.clone()));
-                    task_ids.push(
-                        handled_nodes.add_reach_attempt(fut, self.handler.clone())
-                    );
-                }
-                (handled_nodes, task_ids)
-            }
-        }
-        #[test]
-        fn query_for_tasks() {
-            let (mut handled_nodes, task_ids) = TestBuilder::new()
-                .with_tasks(3)
-                .handled_nodes_tasks();
-
-            assert_eq!(task_ids.len(), 3);
-            assert_eq!(handled_nodes.task(TaskId(2)).unwrap().id(), task_ids[2]);
-            assert!(handled_nodes.task(TaskId(545534)).is_none());
-        }
-        #[test]
-        fn iterate_over_all_tasks() {
-            let (handled_nodes, task_ids) = TestBuilder::new()
-                .with_tasks(3)
-                .handled_nodes_tasks();
-
-            let mut tasks: Vec<TaskId> = handled_nodes.tasks().collect();
-            assert!(tasks.len() == 3);
-            tasks.sort_by_key(|t| t.0 );
-            assert_eq!(tasks, task_ids);
-        }
-
-        #[test]
-        fn add_reach_attempt_prepares_a_new_task() {
-            let mut handled_nodes = HandledNodesTasks::new();
-            assert_eq!(handled_nodes.tasks().count(), 0);
-            assert_eq!(handled_nodes.to_spawn.len(), 0);
-
-            handled_nodes.add_reach_attempt( future::empty(), Handler::default() );
-
-            assert_eq!(handled_nodes.tasks().count(), 1);
-            assert_eq!(handled_nodes.to_spawn.len(), 1);
-        }
-
-        #[test]
-        fn running_handled_tasks_reaches_the_nodes() {
-            let (mut handled_nodes_tasks, _) = TestBuilder::new()
-                .with_tasks(5)
-                .with_muxer_inbound_state(DummyConnectionState::Closed)
-                .with_muxer_outbound_state(DummyConnectionState::Closed)
-                .with_handler_state(HandlerState::Err) // stop the loop
-                .handled_nodes_tasks();
-
-            let mut rt = Runtime::new().unwrap();
-            let mut events: (Option<HandledNodesEvent<_,_>>, TestHandledNodesTasks);
-            // we're running on a single thread so events are sequential: first
-            // we get a NodeReached, then a TaskClosed
-            for i in 0..5 {
-                events = rt.block_on(handled_nodes_tasks.into_future()).unwrap();
-                assert_matches!(events, (Some(HandledNodesEvent::NodeReached{..}), ref hnt) => {
-                    assert_matches!(hnt, HandledNodesTasks{..});
-                    assert_eq!(hnt.tasks().count(), 5 - i);
-                });
-                handled_nodes_tasks = events.1;
-                events = rt.block_on(handled_nodes_tasks.into_future()).unwrap();
-                assert_matches!(events, (Some(HandledNodesEvent::TaskClosed{..}), _));
-                handled_nodes_tasks = events.1;
-            }
-        }
-
-        #[test]
-        fn events_in_tasks_are_emitted() {
-            // States are pop()'d so they are set in reverse order by the Handler
-            let handler_states = vec![
-                HandlerState::Err,
-                HandlerState::Ready(Some(NodeHandlerEvent::Custom(OutEvent::Custom("from handler2") ))),
-                HandlerState::Ready(Some(NodeHandlerEvent::Custom(OutEvent::Custom("from handler") ))),
-            ];
-
-            let (mut handled_nodes_tasks, _) = TestBuilder::new()
-                .with_tasks(1)
-                .with_muxer_inbound_state(DummyConnectionState::Pending)
-                .with_muxer_outbound_state(DummyConnectionState::Opened)
-                .with_handler_states(handler_states)
-                .handled_nodes_tasks();
-
-            let tx = {
-                let mut task0 = handled_nodes_tasks.task(TaskId(0)).unwrap();
-                let tx = task0.inner.get_mut();
-                tx.clone()
-            };
-
-            let mut rt = Builder::new().core_threads(2).build().unwrap();
-            let mut events = rt.block_on(handled_nodes_tasks.into_future()).unwrap();
-            assert_matches!(events.0.unwrap(), HandledNodesEvent::NodeReached{..});
-
-            tx.unbounded_send(InEvent::NextState).expect("send works");
-            events = rt.block_on(events.1.into_future()).unwrap();
-            assert_matches!(events.0.unwrap(), HandledNodesEvent::NodeEvent{id: _, event} => {
-                assert_matches!(event, OutEvent::Custom("from handler"));
-            });
-
-            tx.unbounded_send(InEvent::NextState).expect("send works");
-            events = rt.block_on(events.1.into_future()).unwrap();
-            assert_matches!(events.0.unwrap(), HandledNodesEvent::NodeEvent{id: _, event} => {
-                assert_matches!(event, OutEvent::Custom("from handler2"));
-            });
-
-            tx.unbounded_send(InEvent::NextState).expect("send works");
-            events = rt.block_on(events.1.into_future()).unwrap();
-            assert_matches!(events.0.unwrap(), HandledNodesEvent::TaskClosed{id: _, result, handler: _} => {
-                assert_matches!(result, Err(_));
-            });
-        }
-    }
-=======
     use super::*;
 
     use std::io;
@@ -1166,5 +797,4 @@
             assert_matches!(result, Err(_));
         });
     }
->>>>>>> 58e9ae69
 }