# Individual crates

## Main APIs

- [`libp2p-core` CHANGELOG](core/CHANGELOG.md)
- [`libp2p-swarm` CHANGELOG](swarm/CHANGELOG.md)
- [`libp2p-swarm-derive` CHANGELOG](swarm-derive/CHANGELOG.md)

## Application Protocols

- [`libp2p-floodsub` CHANGELOG](protocols/floodsub/CHANGELOG.md)
- [`libp2p-gossipsub` CHANGELOG](protocols/gossipsub/CHANGELOG.md)
- [`libp2p-identify` CHANGELOG](protocols/identify/CHANGELOG.md)
- [`libp2p-kad` CHANGELOG](protocols/kad/CHANGELOG.md)
- [`libp2p-mdns` CHANGELOG](protocols/mdns/CHANGELOG.md)
- [`libp2p-ping` CHANGELOG](protocols/ping/CHANGELOG.md)
- [`libp2p-relay` CHANGELOG](protocols/relay/CHANGELOG.md)
- [`libp2p-request-response` CHANGELOG](protocols/request-response/CHANGELOG.md)

## Transport Protocols & Upgrades

- [`libp2p-deflate` CHANGELOG](transports/deflate/CHANGELOG.md)
- [`libp2p-dns` CHANGELOG](transports/dns/CHANGELOG.md)
- [`libp2p-noise` CHANGELOG](transports/noise/CHANGELOG.md)
- [`libp2p-plaintext` CHANGELOG](transports/plaintext/CHANGELOG.md)
- [`libp2p-pnet` CHANGELOG](transports/pnet/CHANGELOG.md)
- [`libp2p-tcp` CHANGELOG](transports/tcp/CHANGELOG.md)
- [`libp2p-uds` CHANGELOG](transports/uds/CHANGELOG.md)
- [`libp2p-wasm-ext` CHANGELOG](transports/wasm-ext/CHANGELOG.md)
- [`libp2p-websocket` CHANGELOG](transports/websocket/CHANGELOG.md)

## Multiplexers

- [`libp2p-mplex` CHANGELOG](muxers/mplex/CHANGELOG.md)
- [`libp2p-yamux` CHANGELOG](muxers/yamux/CHANGELOG.md)

## Utilities

- [`parity-multiaddr` CHANGELOG](misc/multiaddr/CHANGELOG.md)
- [`multistream-select` CHANGELOG](misc/multistream-select/CHANGELOG.md)

# `libp2p` facade crate

## Version 0.37.0 [unreleased]

- Update individual crates.
    - `libp2p-core`
    - `libp2p-dns`
    - `libp2p-floodsub`
    - `libp2p-gossipsub`
    - `libp2p-kad`
    - `libp2p-mdns`
    - `libp2p-ping`
    - `libp2p-relay`
    - `libp2p-request-response`
    - `libp2p-swarm`
    - `libp2p-wasm-ext`
<<<<<<< HEAD
    - `libp2p-yamux`
=======
    
- Drop support for `wasm32-unknown-unknown` in favor of
  `wasm32-unknown-emscripten` and `wasm32-wasi` [PR
  2038](https://github.com/libp2p/rust-libp2p/pull/2038).
>>>>>>> 8ccb96a9

## Version 0.36.0 [2021-03-17]

- Consolidate top-level utility functions for constructing development
  transports. There is now just `development_transport()` (available with default features)
  and `tokio_development_transport()` (available when the corresponding tokio features are enabled).
  Furthermore, these are now `async fn`s. The minor variations that also included `pnet`
  support have been removed.
  [PR 1927](https://github.com/libp2p/rust-libp2p/pull/1927)

- Update libp2p crates.

- Do not leak default features from libp2p crates.
  [PR 1986](https://github.com/libp2p/rust-libp2p/pull/1986).

- Add `libp2p-relay` to `libp2p` facade crate.

## Version 0.35.1 [2021-02-17]

- Update `libp2p-yamux` to latest patch version.

## Version 0.35.0 [2021-02-15]

- Use `libp2p-swarm-derive`, the former `libp2p-core-derive`.

- Update `libp2p-deflate`, `libp2p-gossipsub`, `libp2p-mdns`, `libp2p-request-response`,
  `libp2p-swarm` and `libp2p-tcp`.

## Version 0.34.0 [2021-01-12]

- Update `libp2p-core` and all dependent crates.

- The `tcp-async-std` feature is now `tcp-async-io`, still
  enabled by default.

## Version 0.33.0 [2020-12-17]

- Update `libp2p-core` and all dependent crates.

## Version 0.32.2 [2020-12-10]

- Update `libp2p-websocket`.

## Version 0.32.1 [2020-12-09]

- Update minimum patch version of `libp2p-websocket`.

## Version 0.32.0 [2020-12-08]

- Update `libp2p-request-response`.

- Update to `libp2p-mdns-0.26`.

- Update `libp2p-websocket` minimum patch version.

## Version 0.31.2 [2020-12-02]

- Bump minimum `libp2p-core` patch version.

## Version 0.31.1 [2020-11-26]

- Bump minimum `libp2p-tcp` patch version.

## Version 0.31.0 [2020-11-25]

- Update `multistream-select` and all dependent crates.

## Version 0.30.1 [2020-11-11]

- Update `libp2p-plaintext`.

## Version 0.30.0 [2020-11-09]

- Update `libp2p-mdns`, `libp2p-tcp` and `libp2p-uds` as well as `libp2p-core`
  and all its dependers.

## Version 0.29.1 [2020-10-20]

- Update `libp2p-core`.

## Version 0.29.0 [2020-10-16]

- Update `libp2p-core`, `libp2p-floodsub`, `libp2p-gossipsub`, `libp2p-mplex`,
  `libp2p-noise`, `libp2p-plaintext`, `libp2p-pnet`, `libp2p-request-response`,
  `libp2p-swarm`, `libp2p-tcp`, `libp2p-websocket` and `parity-multiaddr`.

## Version 0.28.1 [2020-09-10]

- Update to `libp2p-core` `0.22.1`.

## Version 0.28.0 [2020-09-09]

- Update `libp2p-yamux` to `0.25.0`. *Step 4 of 4 in a multi-release
  upgrade process.* See the `libp2p-yamux` CHANGELOG for details.

## Version 0.27.0 [2020-09-09]

- Update `libp2p-yamux` to `0.24.0`. *Step 3 of 4 in a multi-release
  upgrade process.* See the `libp2p-yamux` CHANGELOG for details.

## Version 0.26.0 [2020-09-09]

- Update `libp2p-yamux` to `0.23.0`. *Step 2 of 4 in a multi-release
  upgrade process.* See the `libp2p-yamux` CHANGELOG for details.

## Version 0.25.0 [2020-09-09]

- Remove the deprecated `libp2p-secio` dependency. To continue to use
  SECIO, add an explicit dependency on `libp2p-secio`. However,
  transitioning to `libp2p-noise` is strongly recommended.

- Update `libp2p-yamux` to `0.22.0`. *This version starts a multi-release
  upgrade process.* See the `libp2p-yamux` CHANGELOG for details.

- Bump `libp2p-noise` to `0.24`. See the `libp2p-noise`
changelog for details about the `LegacyConfig`.

- The `ProtocolsHandler` in `libp2p-swarm` has a new associated type
  `InboundOpenInfo` ([PR 1714]).

[PR 1714]: https://github.com/libp2p/rust-libp2p/pull/1714

## Version 0.24.0 [2020-08-18]

- Update `libp2p-core`, `libp2p-gossipsub`, `libp2p-kad`, `libp2p-mdns`,
  `libp2p-ping`, `libp2p-request-response`, `libp2p-swarm` and dependent crates.

## Version 0.23.0 (2020-08-03)

**NOTE**: For a smooth upgrade path from `0.21` to `> 0.22`
on an existing deployment, this version must not be skipped
or the provided legacy configuration for `libp2p-noise` used!

- Bump `libp2p-noise` dependency to `0.22`. See the `libp2p-noise`
changelog for details about the `LegacyConfig`.

- Refactored bandwidth logging ([PR 1670](https://github.com/libp2p/rust-libp2p/pull/1670)).

## Version 0.22.0 (2020-07-17)

**NOTE**: For a smooth upgrade path from `0.21` to `> 0.22`
on an existing deployment using `libp2p-noise`, this version
must not be skipped!

- Bump `libp2p-noise` dependency to `0.21`.

## Version 0.21.1 (2020-07-02)

- Bump `libp2p-websockets` lower bound.

## Version 0.21.0 (2020-07-01)

- Conditional compilation fixes for the `wasm32-wasi` target
  ([PR 1633](https://github.com/libp2p/rust-libp2p/pull/1633)).

- New `libp2p-request-response` crate
  ([PR 1596](https://github.com/libp2p/rust-libp2p/pull/1596)).

- Updated libp2p dependencies.

## Version 0.19.1 (2020-05-25)

- Temporarily pin all `async-std` dependencies to `< 1.6`.
  [PR 1589](https://github.com/libp2p/rust-libp2p/pull/1589)

- `libp2p-core-derive`: Fully qualified std::result::Result in macro
  [PR 1587](https://github.com/libp2p/rust-libp2p/pull/1587)

## Version 0.19.0 (2020-05-18)

- `libp2p-core`, `libp2p-swarm`: Added support for multiple dialing
  attempts per peer, with a configurable limit.
  [PR 1506](https://github.com/libp2p/rust-libp2p/pull/1506)

- `libp2p-core`: `PeerId`s that use the identity hashing will now be properly
  displayed using the string representation of an identity multihash, rather
  than the canonical SHA 256 representation.
  [PR 1576](https://github.com/libp2p/rust-libp2p/pull/1576)

- `libp2p-core`: Updated to multihash 0.11.0.
  [PR 1566](https://github.com/libp2p/rust-libp2p/pull/1566)

- `libp2p-core`: Make the number of events buffered to/from tasks configurable.
  [PR 1574](https://github.com/libp2p/rust-libp2p/pull/1574)

- `libp2p-dns`, `parity-multiaddr`: Added support for the `/dns` multiaddr
  protocol. Additionally, the `multiaddr::from_url` function will now use
  `/dns` instead of `/dns4`.
  [PR 1575](https://github.com/libp2p/rust-libp2p/pull/1575)

- `libp2p-noise`: Added the `X25519Spec` protocol suite which uses
  libp2p-noise-spec compliant signatures on static keys as well as the
  `/noise` protocol upgrade, hence providing a libp2p-noise-spec compliant
  `XX` handshake. `IK` and `IX` are still supported with `X25519Spec`
  though not guaranteed to be interoperable with other libp2p
  implementations as these handshake patterns are not currently
  included in the libp2p-noise-spec. The `X25519Spec` implementation
  will eventually replace the current `X25519` implementation, with
  the former being removed. To upgrade without interruptions, you may
  temporarily include `NoiseConfig`s for both implementations as
  alternatives in your transport upgrade pipeline.

- `libp2p-kad`: Consider fixed (K_VALUE) amount of peers at closest query
  initialization. Unless `KademliaConfig::set_replication_factor` is used change
  has no effect.
  [PR 1536](https://github.com/libp2p/rust-libp2p/pull/1536)

- `libp2p-kad`: Provide more insight into, and control of, the execution of
  queries. All query results are now wrapped in `KademliaEvent::QueryResult`.
  As a side-effect of these changes and for as long as the record storage
  API is not asynchronous, local storage errors on `put_record` are reported
  synchronously in a `Result`, instead of being reported asynchronously by
  an event.
  [PR 1567](https://github.com/libp2p/rust-libp2p/pull/1567)

- `libp2p-tcp`, `libp2p`: Made the `libp2p-tcp/async-std` feature flag
  disabled by default, and split the `libp2p/tcp` feature in two:
  `tcp-async-std` and `tcp-tokio`. `tcp-async-std` is still enabled by default.
  [PR 1471](https://github.com/libp2p/rust-libp2p/pull/1471)

- `libp2p-tcp`: On listeners started with an IPv6 multi-address the socket
  option `IPV6_V6ONLY` is set to true. Instead of relying on IPv4-mapped IPv6
  address support, two listeners can be started if IPv4 and IPv6 should both
  be supported. IPv4 listener addresses are not affected by this change.
  [PR 1555](https://github.com/libp2p/rust-libp2p/pull/1555)

## Version 0.18.1 (2020-04-17)

- `libp2p-swarm`: Make sure inject_dial_failure is called in all situations.
  [PR 1549](https://github.com/libp2p/rust-libp2p/pull/1549)

## Version 0.18.0 (2020-04-09)

- `libp2p-core`: Treat connection limit errors as pending connection errors.
  [PR 1546](https://github.com/libp2p/rust-libp2p/pull/1546)

- `libp2p-core-derive`: Disambiguate calls to `NetworkBehaviour::inject_event`.
  [PR 1543](https://github.com/libp2p/rust-libp2p/pull/1543)

- `libp2p-floodsub`: Allow sent messages seen as subscribed.
  [PR 1520](https://github.com/libp2p/rust-libp2p/pull/1520)

- `libp2p-kad`: Return peers independent of record existence.
  [PR 1544](https://github.com/libp2p/rust-libp2p/pull/1544)

- `libp2p-wasm-ext`: Fix "parsed is null" errors being thrown.
  [PR 1535](https://github.com/libp2p/rust-libp2p/pull/1535)

## Version 0.17.0 (2020-04-02)

- `libp2p-core`: Finished "identity hashing" for peer IDs migration.
  [PR 1460](https://github.com/libp2p/rust-libp2p/pull/1460)
- `libp2p-core`: Remove `poll_broadcast`.
  [PR 1527](https://github.com/libp2p/rust-libp2p/pull/1527)
- `libp2p-core`, `libp2p-swarm`: Report addresses of closed listeners.
  [PR 1485](https://github.com/libp2p/rust-libp2p/pull/1485)
- `libp2p-core`: Support for multiple connections per peer and configurable connection limits.
  See [PR #1440](https://github.com/libp2p/rust-libp2p/pull/1440),
  [PR #1519](https://github.com/libp2p/rust-libp2p/pull/1519) and
  [issue #912](https://github.com/libp2p/rust-libp2p/issues/912) for details.

- `libp2p-swarm`: Pass the cause of closing a listener to `inject_listener_closed`.
  [PR 1517](https://github.com/libp2p/rust-libp2p/pull/1517)
- `libp2p-swarm`: Support for multiple connections per peer and configurable connection limits.
  See [PR #1440](https://github.com/libp2p/rust-libp2p/pull/1440),
  [PR #1519](https://github.com/libp2p/rust-libp2p/pull/1519) and
  [issue #912](https://github.com/libp2p/rust-libp2p/issues/912) for details.
- `libp2p-swarm`: The `SwarmEvent` now returns more events.
  [PR 1515](https://github.com/libp2p/rust-libp2p/pull/1515)
- `libp2p-swarm`: New `protocols_handler::multi` module.
  [PR 1497](https://github.com/libp2p/rust-libp2p/pull/1497)
- `libp2p-swarm`: Allow configuration of outbound substreams.
  [PR 1521](https://github.com/libp2p/rust-libp2p/pull/1521)

- `libp2p-kad`: Providers returned from a lookup are now deduplicated.
  [PR 1528](https://github.com/libp2p/rust-libp2p/pull/1528)
- `libp2p-kad`: Allow customising the maximum packet size.
  [PR 1502](https://github.com/libp2p/rust-libp2p/pull/1502)
- `libp2p-kad`: Allow customising the (libp2p) connection keep-alive timeout.
  [PR 1477](https://github.com/libp2p/rust-libp2p/pull/1477)
- `libp2p-kad`: Avoid storing records that are expired upon receipt (optimisation).
  [PR 1496](https://github.com/libp2p/rust-libp2p/pull/1496)
- `libp2p-kad`: Fixed potential panic on computing record expiry.
  [PR 1492](https://github.com/libp2p/rust-libp2p/pull/1492)

- `libp2p-mplex`: Guard against use of underlying `Sink` upon
  error or connection close.
  [PR 1529](https://github.com/libp2p/rust-libp2p/pull/1529)

- `multistream-select`: Upgrade to stable futures.
  [PR 1484](https://github.com/libp2p/rust-libp2p/pull/1484)

- `multihash`: Removed the crate in favour of the upstream crate.
  [PR 1472](https://github.com/libp2p/rust-libp2p/pull/1472)

## Version 0.16.2 (2020-02-28)

- Fixed yamux connections not properly closing and being stuck in the `CLOSE_WAIT` state.
- Added a `websocket_transport()` function in `libp2p-wasm-ext`, behind a Cargo feature.
- Fixed ambiguity in `IntoProtocolsHandler::select` vs `ProtocolsHandler::select` in the `NetworkBehaviour` custom derive.

## Version 0.16.1 (2020-02-18)

- Fixed wrong representation of `PeerId`s being used in `Kademlia::get_closest_peers`.
- Implemented `FusedStream` for `Swarm`.

## Version 0.16.0 (2020-02-13)

- Removed the `Substream` associated type from the `ProtocolsHandler` trait. The type of the substream is now always `libp2p::swarm::NegotiatedSubstream`.
- As a consequence of the previous change, most of the implementations of the `NetworkBehaviour` trait provided by libp2p (`Ping`, `Identify`, `Kademlia`, `Floodsub`, `Gossipsub`) have lost a generic parameter.
- Removed the first generic parameter (the transport) from `Swarm` and `ExpandedSwarm`. The transport is now abstracted away in the internals of the swarm.
- The `Send` and `'static` bounds are now enforced directly on the `ProtocolsHandler` trait and its associated `InboundUpgrade` and `OutboundUpgrade` implementations.
- Modified `PeerId`s to compare equal across the identity and SHA256 hashes. As a consequence, the `Borrow` implementation of `PeerId` now always returns the bytes representation of a multihash with a SHA256 hash.
- Modified libp2p-floodsub to no longer hash the topic. The new behaviour is now compatible with go-libp2p and js-libp2p, but is a breaking change with regards to rust-libp2p.
- Added libp2p-pnet. It makes it possible to protect networks with a pre-shared key (PSK).
- Modified the `poll_method` parameter of the `NetworkBehaviour` custom derive. The expected method now takes an additional parameter of type `impl PollParameters` to be consistent with the `NetworkBehaviour::poll` method.
- libp2p-noise now compiles for WASM targets.
- Changed libp2p-noise to grow its memory buffers dynamically. This should reduce the overall memory usage of connections that use the noise encryption.
- Fixed libp2p-gossipsub to no longer close the connection if the inbound substream is closed by the remote.
- All crates prefixed with `libp2p-` now use the same version number.
- Added a new variant `ListenerEvent::Error` for listeners to report non-fatal errors. `libp2p-tcp` uses this variant to report errors that happen on remote sockets before they have been accepted and errors when trying to determine the local machine's IP address.

## Version 0.15.0 (2020-01-24)

- Added `libp2p-gossipsub`.
- Added `SwarmBuilder::executor` to allow configuring which tasks executor to use.
- Added `TokioTcpConfig` in `libp2p-tcp` and `TokioUdsConfig` in `libp2p-uds` behind `tokio` features. These structs use `tokio` and require a `tokio` runtime executor to be configured via `SwarmBuilder::executor`.
- Changed the `OutboundUpgrade` and `InboundUpgrade` traits to no longer be passed a `Negotiated<C>` but just a `C`. The `Negotiated` is now in the trait bounds requirements of `ProtocolsHandler`.
- Fixed `libp2p-wasm-ext` returning `Err(WouldBlock)` rather than `Pending`.
- Fixed `libp2p-dns` not segregating DNS4 and DNS6.
- Removed some unnecessary `Unpin` requirements on futures.
- Changed `Mdns::new` to no longer be `async`.
- Fixed `libp2p-kad` keeping connections alive when it shouldn't.
- Fixed `InboundUpgrade` not always properly implemented on `NoiseConfig`.

## Version 0.14.0-alpha.1 (2020-01-07)

- Upgraded the crate to stable futures.
- Use varints instead of fixed sized (4 byte) integers to delimit plaintext 2.0 messages to align implementation with the specification.
- Refactored the `core::upgrade` module to provide async functions.
- Changed the `Stream` trait implementation of `Swarm` to no longer return a `Result`.
- Added the `Swarm::next` and `Swarm::next_event` functions and the `SwarmEvent` enum.
- Changed `ProtocolsHandler::poll` to no longer return an error. Instead, `ProtocolsHandlerEvent` has a new `Close` variant which corresponds to what an error represented before.
- Changed all the traits that have a `poll` function (i.e. `NetworkBehaviour`, `ProtocolsHandler`, `NodeHandler`) to have an additional `&mut Context` parameter, to reflect the changes in the `Future` trait.
- Revamped the API of `libp2p_websockets::framed`.
- Added protocol string to `Error::UnknownProtocolString`.

## Version 0.13.2 (2020-01-02)

- Fixed the `libp2p-noise` handshake not flushing the underlying stream before waiting for a response.
- Fixed semver issue with the `protobuf` crate.

## Version 0.13.1 (2019-11-13)

- Maintenance release to bump dependencies and deal with an accidental breaking change in multihash 0.1.4.

## Version 0.13.0 (2019-11-05)

- Reworked the transport upgrade API. See https://github.com/libp2p/rust-libp2p/pull/1240 for more information.
- Added a parameter allowing to choose the protocol negotiation protocol when upgrading a connection or a substream. See https://github.com/libp2p/rust-libp2p/pull/1245 for more information.
- Added an alternative `multistream-select` protocol called `V1Lazy`.
- Added `PlainText2Config` that implements the `/plaintext/2.0.0` protocol.
- Refactored `libp2p-identify`. Some items have been renamed.
- Now accepting `PeerId`s using the `identity` hashing algorithm as valid.
- Removed `libp2p-observed` and `libp2p-ratelimit`.
- Fixed mDNS long peer IDs not being transmitted properly.
- Added some `Debug` trait implementations.
- Fixed potential arithmetic overflows in `libp2p-kad` and `multistream-select`.

## Version 0.12.0 (2019-08-15)

- In some situations, `multistream-select` will now assume that protocol negotiation immediately succeeds. If it turns out that it failed, an error is generated when reading or writing from/to the stream.
- Replaced `listen_addr` with `local_addr` in events related to incoming connections. The address no longer has to match a previously-reported address.
- Listeners now have an identifier and can be stopped.
- Added `NetworkBehaviour::inject_listener_error` and `NetworkBehaviour::inject_listener_closed`. For diagnostic purposes, listeners can now report errors on incoming connections, such as when calling `accept(2)` fails.
- Fixed tasks sometimes not being notified when a network event happens in `libp2p-mplex`.
- Fixed a memory leak in `libp2p-kad`.
- Added `Toggle::is_enabled()`.
- Removed `IdentifyTransport`.

## Version 0.11.0 (2019-07-18)

- `libp2p-kad`: Completed the core functionality of the record storage API, thereby extending the `RecordStore` for provider records. All records expire by default and are subject to regular republication and caching as per the Kademlia spec(s). Expiration and publication intervals are configurable through the `KademliaConfig`.
- `libp2p-kad`: The routing table now never stores peers without a known (listen) address. In particular, on receiving a new inbound connection, the Kademlia behaviour now emits `KademliaEvent::UnroutablePeer` to indicate that in order for the peer to be added to the routing table and hence considered a reachable node in the DHT, a listen address of the peer must be discovered and reported via `Kademlia::add_address`. This is usually achieved through the use of the `Identify` protocol on the same connection(s).
- `libp2p-kad`: Documentation updates.
- Extracted the `swarm` and `protocols_handler`-related contents from `libp2p-core` to a new `libp2p-swarm` crate.
- Renamed `RawSwarm` to `Network`.
- Added `Floodsub::publish_any`.
- Replaced unbounded channels with bounded ones at the boundary between the `Network` (formerly `RawSwarm`) and `NodeHandler`. The node handlers will now wait if the main task is busy, instead of continuing to push events to the channel.
- Fixed the `address_translation` function ignoring `/dns` addresses.

## Version 0.10.0 (2019-06-25)

- `PollParameters` is now a trait instead of a struct.
- The `Swarm` can now be customized with connection information.
- Fixed write-only substreams now delivering data properly.
- Fixed the TCP listener accidentally shutting down if an incoming socket was closed too quickly.
- Improved the heuristics for determining external multiaddresses based on reports.
- Various fixes to Kademlia iterative queries and the WebSockets transport.

## Version 0.9.1 (2019-06-05)

- `EitherOutput` now implements `Stream` and `Sink` if their variants also implement these traits.
- `libp2p::websocket::error::Error` now implements `Sync`.

## Version 0.9.0 (2019-06-04)

- Major fixes and performance improvements to libp2p-kad.
- Initial prototype for record storage in libp2p-kad.
- Rewrote the implementation of WebSockets. It now properly supports WebSockets Secure (WSS).
- Removed `BrowserWsConfig`. Please use `libp2p::wasm_ext::ExtTransport` instead.
- Added a `Path` parameter to `multiaddr::Protocol::WS` and `WSS`. The string representation when a path is present is respectively `x-parity-ws/<path>` and `x-parity-wss/<path>` where `<path>` is percent-encoded.
- Fixed an issue with `libp2p-tcp` where the wrong listened address was returned, if the actual address was loopback.
- Added `core::upgrade::OptionalUpgrade`.
- Added some utility functions in `core::identity::secp256k1`.
- It is now possible to inject an artificial connection in the `RawSwarm`.

## Version 0.8.1 (2019-05-15)

- Fixed a vulnerability in ED25519 signatures verification in libp2p-core.

## Version 0.8.0 (2019-05-15)

- Crate now successfully runs from within the browser when compiled to WASM.
- Modified the constructors of `NoiseConfig` to accept any type of public key. The Noise handshake has consequently been modified.
- Changed the `StreamMuxer` trait to have an `Error` associated type.
- The `Swarm` now ranks externally-visible multiaddresses by how often they have been reported, ensuring that weird or malicious reports don't affect connectivity too much.
- Added `IntoProtocolsHandler::inbound_protocol`. Must return the same value as what `ProtocolsHandler::listen_protocol` would return.
- `IntoProtocolsHandler::into_handler` now takes a second parameter with the `&ConnectedPoint` to the node we are connected to.
- Replaced the `secp256k1` crate with `libsecp256k1`.
- Fixed `Kademlia::add_providing` taking a `PeerId` instead of a `Multihash`.
- Fixed various bugs in the implementation of `Kademlia`.
- Added `OneSubstreamMuxer`.
- Added the `libp2p-wasm-ext` crate.
- Added `multiaddr::from_url`.
- Added `OptionalTransport`.

## Version 0.7.1 (2019-05-15)

- Fixed a vulnerability in ED25519 signatures verification in libp2p-core.

## Version 0.7.0 (2019-04-23)

- Fixed the inactive connections shutdown mechanism not working.
- `Transport::listen_on` must now return a `Stream` that produces `ListenEvent`s. This makes it possible to notify about listened addresses at a later point in time.
- `Transport::listen_on` no longer returns an address we're listening on. This is done through `ListenEvent`s. All other `listen_on` methods have been updated accordingly.
- Added `NetworkBehaviour::inject_new_listen_addr`, `NetworkBehaviour::inject_expired_listen_addr` and `NetworkBehaviour::inject_new_external_addr`.
- `ProtocolsHandler::listen_protocol` and `ProtocolsHandlerEvent::OutboundSubstreamRequest` must now return a `SubstreamProtocol` struct containing a timeout for the upgrade.
- `Ping::new` now requires a `PingConfig`, which can be created with `PingConfig::new`.
- Removed `Transport::nat_traversal` in favour of a stand-alone `address_translation` function in `libp2p-core`.
- Reworked the API of `Multiaddr`.
- Removed the `ToMultiaddr` trait in favour of `TryFrom`.
- Added `Swarm::ban_peer_id` and `Swarm::unban_peer_id`.
- The `TPeerId` generic parameter of `RawSwarm` is now `TConnInfo` and must now implement a `ConnectionInfo` trait.
- Reworked the `PingEvent`.
- Renamed `KeepAlive::Forever` to `Yes` and `KeepAlive::Now` to `No`.

## Version 0.6.0 (2019-03-29)

- Replaced `NetworkBehaviour::inject_dial_failure` with `inject_dial_failure` and
  `inject_addr_reach_failure`. The former is called when we have finished trying to dial a node
  without success, while the latter is called when we have failed to reach a specific address.
- Fixed Kademlia storing a different hash than the reference implementation.
- Lots of bugfixes in Kademlia.
- Modified the `InboundUpgrade` and `OutboundUpgrade` trait to take a `Negotiated<TSocket>` instead
  of `TSocket`.
- `PollParameters::external_addresses` now returns `Multiaddr`es as reference instead of by value.
- Added `Swarm::external_addresses`.
- Added a `core::swarm::toggle::Toggle` that allows having a disabled `NetworkBehaviour`.

## Version 0.5.0 (2019-03-13)

- Moved the `SecioKeypair` struct in `core/identity` and renamed it to `Keypair`.
- mplex now supports half-closed substreams.
- Renamed `StreamMuxer::shutdown()` to `close()`.
- Closing a muxer with the `close()` method (formerly `shutdown`) now "destroys" all the existing substreams. After `close()` as been called, they all return either EOF or an error.
- The `shutdown_substream()` method now closes only the writing side of the substream, and you can continue reading from it until EOF or until you delete it. This was actually already more or less the case before, but it wasn't properly reflected in the API or the documentation.
- `poll_inbound()` and `poll_outbound()` no longer return an `Option`, as `None` was the same as returning an error.
- Removed the `NodeClosed` events and renamed `NodeError` to `NodeClosed`. From the API's point of view, a connection now always closes with an error.
- Added the `NodeHandlerWrapperError` enum that describes an error generated by the protocols handlers grouped together. It is either `UselessTimeout` or `Handler`. This allows properly reporting closing a connection because it is useless.
- Removed `NodeHandler::inject_inbound_closed`, `NodeHandler::inject_outbound_closed`, `NodeHandler::shutdown`, and `ProtocolsHandler::shutdown`. The handler is now dropped when a shutdown process starts. This should greatly simplify writing a handler.
- `StreamMuxer::close` now implies `flush_all`.
- Removed the `Shutdown` enum from `stream_muxer`.
- Removed `ProtocolsHandler::fuse()`.
- Reworked some API of `core/nodes/node.rs` and `core/nodes/handled_node.rs`.
- The core now works even outside of a tokio context.

## Version 0.4.2 (2019-02-27)

- Fixed periodic pinging not working.

## Version 0.4.1 (2019-02-20)

- Fixed wrong version of libp2p-noise.

## Version 0.4.0 (2019-02-20)

- The `multiaddr!` macro has been moved to the `multiaddr` crate and is now reexported under the name `build_multiaddr!`.
- Modified the functions in `upgrade::transfer` to be more convenient to use.
- Now properly sending external addresses in the identify protocol.
- Fixed duplicate addresses being reported in identify and Kademlia.
- Fixed infinite looping in the functions in `upgrade::transfer`.
- Fixed infinite loop on graceful node shutdown with the `ProtocolsHandlerSelect`.
- Fixed various issues with nodes dialing each other simultaneously.
- Added the `StreamMuxer::is_remote_acknowledged()` method.
- Added a `BandwidthLogging` transport wrapper that logs the bandwidth consumption.
- The addresses to try dialing when dialing a node is now refreshed by the `Swarm` when necessary.
- Lots of modifications to the semi-private structs in `core/nodes`.
- Added `IdentifyEvent::SendBack`, when we send back our information.
- Rewrote the `MemoryTransport` to be similar to the `TcpConfig`.

## Version 0.3.1 (2019-02-02)

- Added `NetworkBehaviour::inject_replaced` that is called whenever we replace a connection with a different connection to the same peer.
- Fixed various issues with Kademlia.

## Version 0.3.0 (2019-01-30)

- Removed the `topology` module and everything it contained, including the `Topology` trait.
- Added `libp2p-noise` that supports Noise handshakes, as an alternative to `libp2p-secio`.
- Updated `ring` to version 0.14.
- Creating a `Swarm` now expects the `PeerId` of the local node, instead of a `Topology`.
- Added `NetworkBehaviour::addresses_of_peer` that returns the addresses a `NetworkBehaviour` knows about a given peer. This exists as a replacement for the topology.
- The `Kademlia` and `Mdns` behaviours now report and store the list of addresses they discover.
- You must now call `Floodsub::add_node_to_partial_view()` and `Floodsub::remove_node_from_partial_view` to add/remove nodes from the list of nodes that floodsub must send messages to.
- Added `NetworkBehaviour::inject_dial_failure` that is called when we fail to dial an address.
- `ProtocolsHandler::connection_keep_alive()` now returns a `KeepAlive` enum that provides more fine grained control.
- The `NodeHandlerWrapper` no longer has a 5 seconds inactivity timeout. This is now handled entirely by `ProtocolsHandler::connection_keep_alive()`.
- Now properly denying connections incoming from the same `PeerId` as ours.
- Added a `SwarmBuilder`. The `incoming_limit` method lets you configure the number of simultaneous incoming connections.
- Removed `FloodsubHandler`, `PingListenHandler` and `PeriodicPingHandler`.
- The structs in `core::nodes` are now generic over the `PeerId`.
- Added `SecioKeypair::ed25519_raw_key()`.
- Fix improper connection shutdown in `ProtocolsHandler`.

## Version 0.2.2 (2019-01-14)

- Fixed improper dependencies versions causing deriving `NetworkBehaviour` to generate an error.

## Version 0.2.1 (2019-01-14)

- Added the `IntoNodeHandler` and `IntoProtocolsHandler` traits, allowing node handlers and protocol handlers to know the `PeerId` of the node they are interacting with.

## Version 0.2 (2019-01-10)

- The `Transport` trait now has an `Error` associated type instead of always using `std::io::Error`.
- Merged `PeriodicPing` and `PingListen` into one `Ping` behaviour.
- `Floodsub` now generates `FloodsubEvent`s instead of direct floodsub messages.
- Added `ProtocolsHandler::connection_keep_alive`. If all the handlers return `false`, then the connection to the remote node will automatically be gracefully closed after a few seconds.
- The crate now successfuly compiles for the `wasm32-unknown-unknown` target.
- Updated `ring` to version 0.13.
- Updated `secp256k1` to version 0.12.
- The enum returned by `RawSwarm::peer()` can now return `LocalNode`. This makes it impossible to accidentally attempt to dial the local node.
- Removed `Transport::map_err_dial`.
- Removed the `Result` from some connection-related methods in the `RawSwarm`, as they could never error.
- If a node doesn't respond to pings, we now generate an error on the connection instead of trying to gracefully close it.<|MERGE_RESOLUTION|>--- conflicted
+++ resolved
@@ -55,14 +55,11 @@
     - `libp2p-request-response`
     - `libp2p-swarm`
     - `libp2p-wasm-ext`
-<<<<<<< HEAD
     - `libp2p-yamux`
-=======
     
 - Drop support for `wasm32-unknown-unknown` in favor of
   `wasm32-unknown-emscripten` and `wasm32-wasi` [PR
   2038](https://github.com/libp2p/rust-libp2p/pull/2038).
->>>>>>> 8ccb96a9
 
 ## Version 0.36.0 [2021-03-17]
 
