--- conflicted
+++ resolved
@@ -40,11 +40,8 @@
 pub mod denied;
 pub mod dummy;
 pub mod map;
-<<<<<<< HEAD
 pub mod map_err;
-=======
 pub mod memory;
->>>>>>> 81e87359
 pub mod muxed;
 pub mod upgrade;
 
