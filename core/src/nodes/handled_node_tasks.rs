--- conflicted
+++ resolved
@@ -404,12 +404,7 @@
                                 println!("[NodeTask, poll]      NodeTaskInner::Future: AsyncReady(Some) – injecting event");
                                 node.inject_event(event);
                             }
-<<<<<<< HEAD
-                            if let Err(e) = self.events_tx.unbounded_send((event, self.id)) {
-                                println!("[NodeTask, poll]          NodeTaskInner::Future: AsyncReady(Some) – Error sending NodeReached={:?}", e);
-=======
                             if self.events_tx.unbounded_send((event, self.id)).is_err() {
->>>>>>> 4225d263
                                 node.shutdown();
                             }
                             self.inner = NodeTaskInner::Node(node);
@@ -472,12 +467,7 @@
                                 // The only possible event here is a NodeHandlerEvent::Custom(event)
                                 println!("[NodeTask, poll]      NodeTaskInner::Node; polled handled node; Async::Ready(Some) –– sending a NodeEvent on events_tx and keep looping");
                                 let event = InToExtMessage::NodeEvent(event);
-<<<<<<< HEAD
-                                if let Err(e) = self.events_tx.unbounded_send((event, self.id)) {
-                                    println!("[NodeTask, poll]          NodeTaskInner::Node; polled handled node; Async::Ready(Some); error sending on events_tx channel={:?}. Shutting down the node.", e);
-=======
                                 if self.events_tx.unbounded_send((event, self.id)).is_err() {
->>>>>>> 4225d263
                                     node.shutdown();
                                 }
                             }
