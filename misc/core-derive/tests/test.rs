--- conflicted
+++ resolved
@@ -23,7 +23,7 @@
 
 /// Small utility to check that a type implements `NetworkBehaviour`.
 #[allow(dead_code)]
-fn require_net_behaviour<T: libp2p::core::swarm::NetworkBehaviour>() {}
+fn require_net_behaviour<T: libp2p::core::swarm::NetworkBehaviour<libp2p::core::topology::MemoryTopology>>() {}
 
 // TODO: doesn't compile
 /*#[test]
@@ -90,15 +90,11 @@
             let libp2p::identify::PeriodicIdentifyBehaviourEvent::Identified { .. } = ev;
         }
     }
-<<<<<<< HEAD
-}*/
-=======
 
     fn foo<TSubstream: libp2p::tokio_io::AsyncRead + libp2p::tokio_io::AsyncWrite>() {
         require_net_behaviour::<Foo<TSubstream>>();
     }
-}
->>>>>>> e12795d1
+}*/
 
 #[test]
 fn custom_polling() {
