// Copyright 2019 Parity Technologies (UK) Ltd.
//
// Permission is hereby granted, free of charge, to any person obtaining a
// copy of this software and associated documentation files (the "Software"),
// to deal in the Software without restriction, including without limitation
// the rights to use, copy, modify, merge, publish, distribute, sublicense,
// and/or sell copies of the Software, and to permit persons to whom the
// Software is furnished to do so, subject to the following conditions:
//
// The above copyright notice and this permission notice shall be included in
// all copies or substantial portions of the Software.
//
// THE SOFTWARE IS PROVIDED "AS IS", WITHOUT WARRANTY OF ANY KIND, EXPRESS
// OR IMPLIED, INCLUDING BUT NOT LIMITED TO THE WARRANTIES OF MERCHANTABILITY,
// FITNESS FOR A PARTICULAR PURPOSE AND NONINFRINGEMENT. IN NO EVENT SHALL THE
// AUTHORS OR COPYRIGHT HOLDERS BE LIABLE FOR ANY CLAIM, DAMAGES OR OTHER
// LIABILITY, WHETHER IN AN ACTION OF CONTRACT, TORT OR OTHERWISE, ARISING
// FROM, OUT OF OR IN CONNECTION WITH THE SOFTWARE OR THE USE OR OTHER
// DEALINGS IN THE SOFTWARE.

//! High level manager of the network.
//!
//! A [`Swarm`] contains the state of the network as a whole. The entire
//! behaviour of a libp2p network can be controlled through the `Swarm`.
//! The `Swarm` struct contains all active and pending connections to
//! remotes and manages the state of all the substreams that have been
//! opened, and all the upgrades that were built upon these substreams.
//!
//! # Initializing a Swarm
//!
//! Creating a `Swarm` requires three things:
//!
//!  1. A network identity of the local node in form of a [`PeerId`].
//!  2. An implementation of the [`Transport`] trait. This is the type that
//!     will be used in order to reach nodes on the network based on their
//!     address. See the `transport` module for more information.
//!  3. An implementation of the [`NetworkBehaviour`] trait. This is a state
//!     machine that defines how the swarm should behave once it is connected
//!     to a node.
//!
//! # Network Behaviour
//!
//! The [`NetworkBehaviour`] trait is implemented on types that indicate to
//! the swarm how it should behave. This includes which protocols are supported
//! and which nodes to try to connect to. It is the `NetworkBehaviour` that
//! controls what happens on the network. Multiple types that implement
//! `NetworkBehaviour` can be composed into a single behaviour.
//!
//! # Protocols Handler
//!
//! The [`ProtocolsHandler`] trait defines how each active connection to a
//! remote should behave: how to handle incoming substreams, which protocols
//! are supported, when to open a new outbound substream, etc.
//!

mod behaviour;
mod registry;
#[cfg(test)]
mod test;
mod upgrade;

pub mod protocols_handler;
pub mod toggle;

pub use behaviour::{
    NetworkBehaviour,
    NetworkBehaviourAction,
    NetworkBehaviourEventProcess,
    PollParameters,
    NotifyHandler,
    DialPeerCondition
};
pub use protocols_handler::{
    IntoProtocolsHandler,
    IntoProtocolsHandlerSelect,
    KeepAlive,
    ProtocolsHandler,
    ProtocolsHandlerEvent,
    ProtocolsHandlerSelect,
    ProtocolsHandlerUpgrErr,
    OneShotHandler,
    OneShotHandlerConfig,
    SubstreamProtocol
};
pub use registry::{AddressScore, AddressRecord, AddAddressResult};

use protocols_handler::{
    NodeHandlerWrapperBuilder,
    NodeHandlerWrapperError,
};
use futures::{
    prelude::*,
    executor::ThreadPoolBuilder,
    stream::FusedStream,
};
use libp2p_core::{
    Executor,
    Transport,
    Multiaddr,
    Negotiated,
    PeerId,
    connection::{
        ConnectionError,
        ConnectionId,
        ConnectionLimit,
        ConnectedPoint,
        EstablishedConnection,
        IntoConnectionHandler,
        ListenerId,
        PendingConnectionError,
        Substream
    },
    transport::{self, TransportError},
    muxing::StreamMuxerBox,
    network::{
        self,
        ConnectionLimits,
        Network,
        NetworkInfo,
        NetworkEvent,
        NetworkConfig,
        peer::ConnectedPeer,
    },
    upgrade::{ProtocolName},
};
use registry::{Addresses, AddressIntoIter};
use smallvec::SmallVec;
use std::{error, fmt, io, pin::Pin, task::{Context, Poll}};
use std::collections::HashSet;
use std::num::{NonZeroU32, NonZeroUsize};
use upgrade::UpgradeInfoSend as _;

/// Contains the state of the network, plus the way it should behave.
pub type Swarm<TBehaviour> = ExpandedSwarm<
    TBehaviour,
    <<<TBehaviour as NetworkBehaviour>::ProtocolsHandler as IntoProtocolsHandler>::Handler as ProtocolsHandler>::InEvent,
    <<<TBehaviour as NetworkBehaviour>::ProtocolsHandler as IntoProtocolsHandler>::Handler as ProtocolsHandler>::OutEvent,
    <TBehaviour as NetworkBehaviour>::ProtocolsHandler,
>;

/// Substream for which a protocol has been chosen.
///
/// Implements the [`AsyncRead`](futures::io::AsyncRead) and
/// [`AsyncWrite`](futures::io::AsyncWrite) traits.
pub type NegotiatedSubstream = Negotiated<Substream<StreamMuxerBox>>;

/// Event generated by the `Swarm`.
#[derive(Debug)]
pub enum SwarmEvent<TBvEv, THandleErr> {
    /// Event generated by the `NetworkBehaviour`.
    Behaviour(TBvEv),
    /// A connection to the given peer has been opened.
    ConnectionEstablished {
        /// Identity of the peer that we have connected to.
        peer_id: PeerId,
        /// Endpoint of the connection that has been opened.
        endpoint: ConnectedPoint,
        /// Number of established connections to this peer, including the one that has just been
        /// opened.
        num_established: NonZeroU32,
    },
    /// A connection with the given peer has been closed,
    /// possibly as a result of an error.
    ConnectionClosed {
        /// Identity of the peer that we have connected to.
        peer_id: PeerId,
        /// Endpoint of the connection that has been closed.
        endpoint: ConnectedPoint,
        /// Number of other remaining connections to this same peer.
        num_established: u32,
        /// Reason for the disconnection, if it was not a successful
        /// active close.
        cause: Option<ConnectionError<NodeHandlerWrapperError<THandleErr>>>,
    },
    /// A new connection arrived on a listener and is in the process of protocol negotiation.
    ///
    /// A corresponding [`ConnectionEstablished`](SwarmEvent::ConnectionEstablished),
    /// [`BannedPeer`](SwarmEvent::BannedPeer), or
    /// [`IncomingConnectionError`](SwarmEvent::IncomingConnectionError) event will later be
    /// generated for this connection.
    IncomingConnection {
        /// Local connection address.
        /// This address has been earlier reported with a [`NewListenAddr`](SwarmEvent::NewListenAddr)
        /// event.
        local_addr: Multiaddr,
        /// Address used to send back data to the remote.
        send_back_addr: Multiaddr,
    },
    /// An error happened on a connection during its initial handshake.
    ///
    /// This can include, for example, an error during the handshake of the encryption layer, or
    /// the connection unexpectedly closed.
    IncomingConnectionError {
        /// Local connection address.
        /// This address has been earlier reported with a [`NewListenAddr`](SwarmEvent::NewListenAddr)
        /// event.
        local_addr: Multiaddr,
        /// Address used to send back data to the remote.
        send_back_addr: Multiaddr,
        /// The error that happened.
        error: PendingConnectionError<io::Error>,
    },
    /// We connected to a peer, but we immediately closed the connection because that peer is banned.
    BannedPeer {
        /// Identity of the banned peer.
        peer_id: PeerId,
        /// Endpoint of the connection that has been closed.
        endpoint: ConnectedPoint,
    },
    /// Tried to dial an address but it ended up being unreachaable.
    UnreachableAddr {
        /// `PeerId` that we were trying to reach.
        peer_id: PeerId,
        /// Address that we failed to reach.
        address: Multiaddr,
        /// Error that has been encountered.
        error: PendingConnectionError<io::Error>,
        /// Number of remaining connection attempts that are being tried for this peer.
        attempts_remaining: u32,
    },
    /// Tried to dial an address but it ended up being unreachaable.
    /// Contrary to `UnreachableAddr`, we don't know the identity of the peer that we were trying
    /// to reach.
    UnknownPeerUnreachableAddr {
        /// Address that we failed to reach.
        address: Multiaddr,
        /// Error that has been encountered.
        error: PendingConnectionError<io::Error>,
    },
    /// One of our listeners has reported a new local listening address.
    NewListenAddr(Multiaddr),
    /// One of our listeners has reported the expiration of a listening address.
    ExpiredListenAddr(Multiaddr),
    /// One of the listeners gracefully closed.
    ListenerClosed {
        /// The addresses that the listener was listening on. These addresses are now considered
        /// expired, similar to if a [`ExpiredListenAddr`](SwarmEvent::ExpiredListenAddr) event
        /// has been generated for each of them.
        addresses: Vec<Multiaddr>,
        /// Reason for the closure. Contains `Ok(())` if the stream produced `None`, or `Err`
        /// if the stream produced an error.
        reason: Result<(), io::Error>,
    },
    /// One of the listeners reported a non-fatal error.
    ListenerError {
        /// The listener error.
        error: io::Error,
    },
    /// A new dialing attempt has been initiated.
    ///
    /// A [`ConnectionEstablished`](SwarmEvent::ConnectionEstablished)
    /// event is reported if the dialing attempt succeeds, otherwise a
    /// [`UnreachableAddr`](SwarmEvent::UnreachableAddr) event is reported
    /// with `attempts_remaining` equal to 0.
    Dialing(PeerId),
}

/// Contains the state of the network, plus the way it should behave.
pub struct ExpandedSwarm<TBehaviour, TInEvent, TOutEvent, THandler>
where
    THandler: IntoProtocolsHandler,
{
    network: Network<
        transport::Boxed<(PeerId, StreamMuxerBox)>,
        TInEvent,
        TOutEvent,
        NodeHandlerWrapperBuilder<THandler>,
    >,

    /// Handles which nodes to connect to and how to handle the events sent back by the protocol
    /// handlers.
    behaviour: TBehaviour,

    /// List of protocols that the behaviour says it supports.
    supported_protocols: SmallVec<[Vec<u8>; 16]>,

    /// List of multiaddresses we're listening on.
    listened_addrs: SmallVec<[Multiaddr; 8]>,

    /// List of multiaddresses we're listening on, after account for external IP addresses and
    /// similar mechanisms.
    external_addrs: Addresses,

    /// List of nodes for which we deny any incoming connection.
    banned_peers: HashSet<PeerId>,

    /// Pending event to be delivered to connection handlers
    /// (or dropped if the peer disconnected) before the `behaviour`
    /// can be polled again.
    pending_event: Option<(PeerId, PendingNotifyHandler, TInEvent)>,

    /// The configured override for substream protocol upgrades, if any.
    substream_upgrade_protocol_override: Option<libp2p_core::upgrade::Version>,
}

impl<TBehaviour, TInEvent, TOutEvent, THandler> Unpin for
    ExpandedSwarm<TBehaviour, TInEvent, TOutEvent, THandler>
where
    THandler: IntoProtocolsHandler,
{
}

impl<TBehaviour, TInEvent, TOutEvent, THandler, THandleErr>
    ExpandedSwarm<TBehaviour, TInEvent, TOutEvent, THandler>
where TBehaviour: NetworkBehaviour<ProtocolsHandler = THandler>,
      TInEvent: Send + 'static,
      TOutEvent: Send + 'static,
      THandler: IntoProtocolsHandler + Send + 'static,
      THandler::Handler: ProtocolsHandler<InEvent = TInEvent, OutEvent = TOutEvent, Error = THandleErr>,
      THandleErr: error::Error + Send + 'static,
{
    /// Builds a new `Swarm`.
    pub fn new(
        transport: transport::Boxed<(PeerId, StreamMuxerBox)>,
        behaviour: TBehaviour,
        local_peer_id: PeerId
    ) -> Self {
        SwarmBuilder::new(transport, behaviour, local_peer_id).build()
    }

    /// Returns information about the [`Network`] underlying the `Swarm`.
    pub fn network_info(&self) -> NetworkInfo {
        self.network.info()
    }

    /// Starts listening on the given address.
    ///
    /// Returns an error if the address is not supported.
    pub fn listen_on(&mut self, addr: Multiaddr) -> Result<ListenerId, TransportError<io::Error>> {
        self.network.listen_on(addr)
    }

    /// Remove some listener.
    ///
    /// Returns `Ok(())` if there was a listener with this ID.
    pub fn remove_listener(&mut self, id: ListenerId) -> Result<(), ()> {
        self.network.remove_listener(id)
    }

    /// Initiates a new dialing attempt to the given address.
<<<<<<< HEAD
    pub fn dial_addr(&mut self, addr: Multiaddr) -> Result<(), ConnectionLimit> {
        let handler = self.behaviour.new_handler()
            .into_node_handler_builder()
            .with_substream_upgrade_protocol_override(self.substream_upgrade_protocol_override);
        self.network.dial(&addr, handler).map(|_id| ())
=======
    pub fn dial_addr(me: &mut Self, addr: Multiaddr) -> Result<(), DialError> {
        let handler = me.behaviour.new_handler()
            .into_node_handler_builder()
            .with_substream_upgrade_protocol_override(me.substream_upgrade_protocol_override);
        Ok(me.network.dial(&addr, handler).map(|_id| ())?)
>>>>>>> 5a45f93f
    }

    /// Initiates a new dialing attempt to the given peer.
    pub fn dial(&mut self, peer_id: &PeerId) -> Result<(), DialError> {
        if self.banned_peers.contains(peer_id) {
            self.behaviour.inject_dial_failure(peer_id);
            return Err(DialError::Banned)
        }

        let self_listening = &self.listened_addrs;
        let mut addrs = self.behaviour.addresses_of_peer(peer_id)
            .into_iter()
            .filter(|a| !self_listening.contains(a));

        let result =
            if let Some(first) = addrs.next() {
                let handler = self.behaviour.new_handler()
                    .into_node_handler_builder()
                    .with_substream_upgrade_protocol_override(self.substream_upgrade_protocol_override);
                self.network.peer(*peer_id)
                    .dial(first, addrs, handler)
                    .map(|_| ())
                    .map_err(DialError::from)
            } else {
                Err(DialError::NoAddresses)
            };

        if let Err(error) = &result {
            log::debug!(
                "New dialing attempt to peer {:?} failed: {:?}.",
                peer_id, error);
            self.behaviour.inject_dial_failure(&peer_id);
        }

        result
    }

    /// Returns an iterator that produces the list of addresses we're listening on.
    pub fn listeners(&self) -> impl Iterator<Item = &Multiaddr> {
        self.network.listen_addrs()
    }

    /// Returns the peer ID of the swarm passed as parameter.
    pub fn local_peer_id(&self) -> &PeerId {
        self.network.local_peer_id()
    }

    /// Returns an iterator for [`AddressRecord`]s of external addresses
    /// of the local node, in decreasing order of their current
    /// [score](AddressScore).
    pub fn external_addresses(&self) -> impl Iterator<Item = &AddressRecord> {
        self.external_addrs.iter()
    }

    /// Adds an external address record for the local node.
    ///
    /// An external address is an address of the local node known to
    /// be (likely) reachable for other nodes, possibly taking into
    /// account NAT. The external addresses of the local node may be
    /// shared with other nodes by the `NetworkBehaviour`.
    ///
    /// The associated score determines both the position of the address
    /// in the list of external addresses (which can determine the
    /// order in which addresses are used to connect to) as well as
    /// how long the address is retained in the list, depending on
    /// how frequently it is reported by the `NetworkBehaviour` via
    /// [`NetworkBehaviourAction::ReportObservedAddr`] or explicitly
    /// through this method.
    pub fn add_external_address(&mut self, a: Multiaddr, s: AddressScore) -> AddAddressResult {
        self.external_addrs.add(a, s)
    }

    /// Removes an external address of the local node, regardless of
    /// its current score. See [`ExpandedSwarm::add_external_address`]
    /// for details.
    ///
    /// Returns `true` if the address existed and was removed, `false`
    /// otherwise.
    pub fn remove_external_address(&mut self, addr: &Multiaddr) -> bool {
        self.external_addrs.remove(addr)
    }

    /// Bans a peer by its peer ID.
    ///
    /// Any incoming connection and any dialing attempt will immediately be rejected.
    /// This function has no effect if the peer is already banned.
    pub fn ban_peer_id(&mut self, peer_id: PeerId) {
        if self.banned_peers.insert(peer_id) {
            if let Some(peer) = self.network.peer(peer_id).into_connected() {
                peer.disconnect();
            }
        }
    }

    /// Unbans a peer.
    pub fn unban_peer_id(&mut self, peer_id: PeerId) {
        self.banned_peers.remove(&peer_id);
    }

    /// Checks whether the [`Network`] has an established connection to a peer.
    pub fn is_connected(&self, peer_id: &PeerId) -> bool {
        self.network.is_connected(peer_id)
    }

    /// Returns a reference to the provided [`NetworkBehaviour`].
    pub fn behaviour(&self) -> &TBehaviour {
        &self.behaviour
    }

    /// Returns a mutable reference to the provided [`NetworkBehaviour`].
    pub fn behaviour_mut(&mut self) -> &mut TBehaviour {
        &mut self.behaviour
    }

    /// Returns the next event that happens in the `Swarm`.
    ///
    /// Includes events from the `NetworkBehaviour` but also events about the connections status.
    pub async fn next_event(&mut self) -> SwarmEvent<TBehaviour::OutEvent, THandleErr> {
        future::poll_fn(move |cx| ExpandedSwarm::poll_next_event(Pin::new(self), cx)).await
    }

    /// Returns the next event produced by the [`NetworkBehaviour`].
    pub async fn next(&mut self) -> TBehaviour::OutEvent {
        future::poll_fn(move |cx| {
            loop {
                let event = futures::ready!(ExpandedSwarm::poll_next_event(Pin::new(self), cx));
                if let SwarmEvent::Behaviour(event) = event {
                    return Poll::Ready(event);
                }
            }
        }).await
    }

    /// Internal function used by everything event-related.
    ///
    /// Polls the `Swarm` for the next event.
    fn poll_next_event(mut self: Pin<&mut Self>, cx: &mut Context<'_>)
        -> Poll<SwarmEvent<TBehaviour::OutEvent, THandleErr>>
    {
        // We use a `this` variable because the compiler can't mutably borrow multiple times
        // across a `Deref`.
        let this = &mut *self;

        loop {
            let mut network_not_ready = false;

            // First let the network make progress.
            match this.network.poll(cx) {
                Poll::Pending => network_not_ready = true,
                Poll::Ready(NetworkEvent::ConnectionEvent { connection, event }) => {
                    let peer = connection.peer_id();
                    let connection = connection.id();
                    this.behaviour.inject_event(peer, connection, event);
                },
                Poll::Ready(NetworkEvent::AddressChange { connection, new_endpoint, old_endpoint }) => {
                    let peer = connection.peer_id();
                    let connection = connection.id();
                    this.behaviour.inject_address_change(&peer, &connection, &old_endpoint, &new_endpoint);
                },
                Poll::Ready(NetworkEvent::ConnectionEstablished { connection, num_established }) => {
                    let peer_id = connection.peer_id();
                    let endpoint = connection.endpoint().clone();
                    if this.banned_peers.contains(&peer_id) {
                        this.network.peer(peer_id)
                            .into_connected()
                            .expect("the Network just notified us that we were connected; QED")
                            .disconnect();
                        return Poll::Ready(SwarmEvent::BannedPeer {
                            peer_id,
                            endpoint,
                        });
                    } else {
                        log::debug!("Connection established: {:?}; Total (peer): {}.",
                            connection.connected(), num_established);
                        let endpoint = connection.endpoint().clone();
                        this.behaviour.inject_connection_established(&peer_id, &connection.id(), &endpoint);
                        if num_established.get() == 1 {
                            this.behaviour.inject_connected(&peer_id);
                        }
                        return Poll::Ready(SwarmEvent::ConnectionEstablished {
                            peer_id, num_established, endpoint
                        });
                    }
                },
                Poll::Ready(NetworkEvent::ConnectionClosed { id, connected, error, num_established }) => {
                    if let Some(error) = error.as_ref() {
                        log::debug!("Connection {:?} closed: {:?}", connected, error);
                    } else {
                        log::debug!("Connection {:?} closed (active close).", connected);
                    }
                    let peer_id = connected.peer_id;
                    let endpoint = connected.endpoint;
                    this.behaviour.inject_connection_closed(&peer_id, &id, &endpoint);
                    if num_established == 0 {
                        this.behaviour.inject_disconnected(&peer_id);
                    }
                    return Poll::Ready(SwarmEvent::ConnectionClosed {
                        peer_id,
                        endpoint,
                        cause: error,
                        num_established,
                    });
                },
                Poll::Ready(NetworkEvent::IncomingConnection { connection, .. }) => {
                    let handler = this.behaviour.new_handler()
                        .into_node_handler_builder()
                        .with_substream_upgrade_protocol_override(this.substream_upgrade_protocol_override);
                    let local_addr = connection.local_addr.clone();
                    let send_back_addr = connection.send_back_addr.clone();
                    if let Err(e) = this.network.accept(connection, handler) {
                        log::warn!("Incoming connection rejected: {:?}", e);
                    }
                    return Poll::Ready(SwarmEvent::IncomingConnection {
                        local_addr,
                        send_back_addr,
                    });
                },
                Poll::Ready(NetworkEvent::NewListenerAddress { listener_id, listen_addr }) => {
                    log::debug!("Listener {:?}; New address: {:?}", listener_id, listen_addr);
                    if !this.listened_addrs.contains(&listen_addr) {
                        this.listened_addrs.push(listen_addr.clone())
                    }
                    this.behaviour.inject_new_listen_addr(&listen_addr);
                    return Poll::Ready(SwarmEvent::NewListenAddr(listen_addr));
                }
                Poll::Ready(NetworkEvent::ExpiredListenerAddress { listener_id, listen_addr }) => {
                    log::debug!("Listener {:?}; Expired address {:?}.", listener_id, listen_addr);
                    this.listened_addrs.retain(|a| a != &listen_addr);
                    this.behaviour.inject_expired_listen_addr(&listen_addr);
                    return Poll::Ready(SwarmEvent::ExpiredListenAddr(listen_addr));
                }
                Poll::Ready(NetworkEvent::ListenerClosed { listener_id, addresses, reason }) => {
                    log::debug!("Listener {:?}; Closed by {:?}.", listener_id, reason);
                    for addr in addresses.iter() {
                        this.behaviour.inject_expired_listen_addr(addr);
                    }
                    this.behaviour.inject_listener_closed(listener_id, match &reason {
                        Ok(()) => Ok(()),
                        Err(err) => Err(err),
                    });
                    return Poll::Ready(SwarmEvent::ListenerClosed {
                        addresses,
                        reason,
                    });
                }
                Poll::Ready(NetworkEvent::ListenerError { listener_id, error }) => {
                    this.behaviour.inject_listener_error(listener_id, &error);
                    return Poll::Ready(SwarmEvent::ListenerError {
                        error,
                    });
                },
                Poll::Ready(NetworkEvent::IncomingConnectionError { local_addr, send_back_addr, error }) => {
                    log::debug!("Incoming connection failed: {:?}", error);
                    return Poll::Ready(SwarmEvent::IncomingConnectionError {
                        local_addr,
                        send_back_addr,
                        error,
                    });
                },
                Poll::Ready(NetworkEvent::DialError { peer_id, multiaddr, error, attempts_remaining }) => {
                    log::debug!(
                        "Connection attempt to {:?} via {:?} failed with {:?}. Attempts remaining: {}.",
                        peer_id, multiaddr, error, attempts_remaining);
                    this.behaviour.inject_addr_reach_failure(Some(&peer_id), &multiaddr, &error);
                    if attempts_remaining == 0 {
                        this.behaviour.inject_dial_failure(&peer_id);
                    }
                    return Poll::Ready(SwarmEvent::UnreachableAddr {
                        peer_id,
                        address: multiaddr,
                        error,
                        attempts_remaining,
                    });
                },
                Poll::Ready(NetworkEvent::UnknownPeerDialError { multiaddr, error, .. }) => {
                    log::debug!("Connection attempt to address {:?} of unknown peer failed with {:?}",
                        multiaddr, error);
                    this.behaviour.inject_addr_reach_failure(None, &multiaddr, &error);
                    return Poll::Ready(SwarmEvent::UnknownPeerUnreachableAddr {
                        address: multiaddr,
                        error,
                    });
                },
            }

            // After the network had a chance to make progress, try to deliver
            // the pending event emitted by the behaviour in the previous iteration
            // to the connection handler(s). The pending event must be delivered
            // before polling the behaviour again. If the targeted peer
            // meanwhie disconnected, the event is discarded.
            if let Some((peer_id, handler, event)) = this.pending_event.take() {
                if let Some(mut peer) = this.network.peer(peer_id).into_connected() {
                    match handler {
                        PendingNotifyHandler::One(conn_id) =>
                            if let Some(mut conn) = peer.connection(conn_id) {
                                if let Some(event) = notify_one(&mut conn, event, cx) {
                                    this.pending_event = Some((peer_id, handler, event));
                                    return Poll::Pending
                                }
                            },
                        PendingNotifyHandler::Any(ids) => {
                            if let Some((event, ids)) = notify_any(ids, &mut peer, event, cx) {
                                let handler = PendingNotifyHandler::Any(ids);
                                this.pending_event = Some((peer_id, handler, event));
                                return Poll::Pending
                            }
                        }
                    }
                }
            }

            debug_assert!(this.pending_event.is_none());

            let behaviour_poll = {
                let mut parameters = SwarmPollParameters {
                    local_peer_id: &mut this.network.local_peer_id(),
                    supported_protocols: &this.supported_protocols,
                    listened_addrs: &this.listened_addrs,
                    external_addrs: &this.external_addrs
                };
                this.behaviour.poll(cx, &mut parameters)
            };

            match behaviour_poll {
                Poll::Pending if network_not_ready => return Poll::Pending,
                Poll::Pending => (),
                Poll::Ready(NetworkBehaviourAction::GenerateEvent(event)) => {
                    return Poll::Ready(SwarmEvent::Behaviour(event))
                },
                Poll::Ready(NetworkBehaviourAction::DialAddress { address }) => {
                    let _ = ExpandedSwarm::dial_addr(&mut *this, address);
                },
                Poll::Ready(NetworkBehaviourAction::DialPeer { peer_id, condition }) => {
                    if this.banned_peers.contains(&peer_id) {
                        this.behaviour.inject_dial_failure(&peer_id);
                    } else {
                        let condition_matched = match condition {
                            DialPeerCondition::Disconnected => this.network.is_disconnected(&peer_id),
                            DialPeerCondition::NotDialing => !this.network.is_dialing(&peer_id),
                            DialPeerCondition::Always => true,
                        };
                        if condition_matched {
                            if ExpandedSwarm::dial(this, &peer_id).is_ok() {
                                return Poll::Ready(SwarmEvent::Dialing(peer_id))
                            }
                        } else {
                            // Even if the condition for a _new_ dialing attempt is not met,
                            // we always add any potentially new addresses of the peer to an
                            // ongoing dialing attempt, if there is one.
                            log::trace!("Condition for new dialing attempt to {:?} not met: {:?}",
                                peer_id, condition);
                            let self_listening = &this.listened_addrs;
                            if let Some(mut peer) = this.network.peer(peer_id).into_dialing() {
                                let addrs = this.behaviour.addresses_of_peer(peer.id());
                                let mut attempt = peer.some_attempt();
                                for a in addrs {
                                    if !self_listening.contains(&a) {
                                        attempt.add_address(a);
                                    }
                                }
                            }
                        }
                    }
                },
                Poll::Ready(NetworkBehaviourAction::NotifyHandler { peer_id, handler, event }) => {
                    if let Some(mut peer) = this.network.peer(peer_id).into_connected() {
                        match handler {
                            NotifyHandler::One(connection) => {
                                if let Some(mut conn) = peer.connection(connection) {
                                    if let Some(event) = notify_one(&mut conn, event, cx) {
                                        let handler = PendingNotifyHandler::One(connection);
                                        this.pending_event = Some((peer_id, handler, event));
                                        return Poll::Pending
                                    }
                                }
                            }
                            NotifyHandler::Any => {
                                let ids = peer.connections().into_ids().collect();
                                if let Some((event, ids)) = notify_any(ids, &mut peer, event, cx) {
                                    let handler = PendingNotifyHandler::Any(ids);
                                    this.pending_event = Some((peer_id, handler, event));
                                    return Poll::Pending
                                }
                            }
                        }
                    }
                },
                Poll::Ready(NetworkBehaviourAction::ReportObservedAddr { address, score }) => {
                    for addr in this.network.address_translation(&address) {
                        if this.external_addrs.iter().all(|a| a.addr != addr) {
                            this.behaviour.inject_new_external_addr(&addr);
                        }
                        this.external_addrs.add(addr, score);
                    }
                },
            }
        }
    }
}

/// Connection to notify of a pending event.
///
/// The connection IDs out of which to notify one of an event are captured at
/// the time the behaviour emits the event, in order not to forward the event to
/// a new connection which the behaviour may not have been aware of at the time
/// it issued the request for sending it.
enum PendingNotifyHandler {
    One(ConnectionId),
    Any(SmallVec<[ConnectionId; 10]>),
}

/// Notify a single connection of an event.
///
/// Returns `Some` with the given event if the connection is not currently
/// ready to receive another event, in which case the current task is
/// scheduled to be woken up.
///
/// Returns `None` if the connection is closing or the event has been
/// successfully sent, in either case the event is consumed.
fn notify_one<'a, TInEvent>(
    conn: &mut EstablishedConnection<'a, TInEvent>,
    event: TInEvent,
    cx: &mut Context<'_>,
) -> Option<TInEvent>
{
    match conn.poll_ready_notify_handler(cx) {
        Poll::Pending => Some(event),
        Poll::Ready(Err(())) => None, // connection is closing
        Poll::Ready(Ok(())) => {
            // Can now only fail if connection is closing.
            let _ = conn.notify_handler(event);
            None
        }
    }
}

/// Notify any one of a given list of connections of a peer of an event.
///
/// Returns `Some` with the given event and a new list of connections if
/// none of the given connections was able to receive the event but at
/// least one of them is not closing, in which case the current task
/// is scheduled to be woken up. The returned connections are those which
/// may still become ready to receive another event.
///
/// Returns `None` if either all connections are closing or the event
/// was successfully sent to a handler, in either case the event is consumed.
fn notify_any<'a, TTrans, TInEvent, TOutEvent, THandler>(
    ids: SmallVec<[ConnectionId; 10]>,
    peer: &mut ConnectedPeer<'a, TTrans, TInEvent, TOutEvent, THandler>,
    event: TInEvent,
    cx: &mut Context<'_>,
) -> Option<(TInEvent, SmallVec<[ConnectionId; 10]>)>
where
    TTrans: Transport,
    THandler: IntoConnectionHandler,
{
    let mut pending = SmallVec::new();
    let mut event = Some(event); // (1)
    for id in ids.into_iter() {
        if let Some(mut conn) = peer.connection(id) {
            match conn.poll_ready_notify_handler(cx) {
                Poll::Pending => pending.push(id),
                Poll::Ready(Err(())) => {} // connection is closing
                Poll::Ready(Ok(())) => {
                    let e = event.take().expect("by (1),(2)");
                    if let Err(e) = conn.notify_handler(e) {
                        event = Some(e) // (2)
                    } else {
                        break
                    }
                }
            }
        }
    }

    event.and_then(|e|
        if !pending.is_empty() {
            Some((e, pending))
        } else {
            None
        })
}

impl<TBehaviour, TInEvent, TOutEvent, THandler> Stream for
    ExpandedSwarm<TBehaviour, TInEvent, TOutEvent, THandler>
where TBehaviour: NetworkBehaviour<ProtocolsHandler = THandler>,
      THandler: IntoProtocolsHandler + Send + 'static,
      TInEvent: Send + 'static,
      TOutEvent: Send + 'static,
      THandler::Handler: ProtocolsHandler<InEvent = TInEvent, OutEvent = TOutEvent>,
{
    type Item = TBehaviour::OutEvent;

    fn poll_next(mut self: Pin<&mut Self>, cx: &mut Context<'_>) -> Poll<Option<Self::Item>> {
        loop {
            let event = futures::ready!(ExpandedSwarm::poll_next_event(self.as_mut(), cx));
            if let SwarmEvent::Behaviour(event) = event {
                return Poll::Ready(Some(event));
            }
        }
    }
}

/// the stream of behaviour events never terminates, so we can implement fused for it
impl<TBehaviour, TInEvent, TOutEvent, THandler> FusedStream for
    ExpandedSwarm<TBehaviour, TInEvent, TOutEvent, THandler>
where TBehaviour: NetworkBehaviour<ProtocolsHandler = THandler>,
      THandler: IntoProtocolsHandler + Send + 'static,
      TInEvent: Send + 'static,
      TOutEvent: Send + 'static,
      THandler::Handler: ProtocolsHandler<InEvent = TInEvent, OutEvent = TOutEvent>,
{
    fn is_terminated(&self) -> bool {
        false
    }
}

/// Parameters passed to `poll()`, that the `NetworkBehaviour` has access to.
// TODO: #[derive(Debug)]
pub struct SwarmPollParameters<'a> {
    local_peer_id: &'a PeerId,
    supported_protocols: &'a [Vec<u8>],
    listened_addrs: &'a [Multiaddr],
    external_addrs: &'a Addresses,
}

impl<'a> PollParameters for SwarmPollParameters<'a> {
    type SupportedProtocolsIter = std::vec::IntoIter<Vec<u8>>;
    type ListenedAddressesIter = std::vec::IntoIter<Multiaddr>;
    type ExternalAddressesIter = AddressIntoIter;

    fn supported_protocols(&self) -> Self::SupportedProtocolsIter {
        self.supported_protocols.to_vec().into_iter()
    }

    fn listened_addresses(&self) -> Self::ListenedAddressesIter {
        self.listened_addrs.to_vec().into_iter()
    }

    fn external_addresses(&self) -> Self::ExternalAddressesIter {
        self.external_addrs.clone().into_iter()
    }

    fn local_peer_id(&self) -> &PeerId {
        &self.local_peer_id
    }
}

/// A `SwarmBuilder` provides an API for configuring and constructing a `Swarm`,
/// including the underlying [`Network`].
pub struct SwarmBuilder<TBehaviour> {
    local_peer_id: PeerId,
    transport: transport::Boxed<(PeerId, StreamMuxerBox)>,
    behaviour: TBehaviour,
    network_config: NetworkConfig,
    substream_upgrade_protocol_override: Option<libp2p_core::upgrade::Version>,
}

impl<TBehaviour> SwarmBuilder<TBehaviour>
where TBehaviour: NetworkBehaviour,
{
    /// Creates a new `SwarmBuilder` from the given transport, behaviour and
    /// local peer ID. The `Swarm` with its underlying `Network` is obtained
    /// via [`SwarmBuilder::build`].
    pub fn new(
        transport: transport::Boxed<(PeerId, StreamMuxerBox)>,
        behaviour: TBehaviour,
        local_peer_id: PeerId
    ) -> Self {
        SwarmBuilder {
            local_peer_id,
            transport,
            behaviour,
            network_config: Default::default(),
            substream_upgrade_protocol_override: None,
        }
    }

    /// Configures the `Executor` to use for spawning background tasks.
    ///
    /// By default, unless another executor has been configured,
    /// [`SwarmBuilder::build`] will try to set up a `ThreadPool`.
    pub fn executor(mut self, e: Box<dyn Executor + Send>) -> Self {
        self.network_config = self.network_config.with_executor(e);
        self
    }

    /// Configures the number of events from the [`NetworkBehaviour`] in
    /// destination to the [`ProtocolsHandler`] that can be buffered before
    /// the [`Swarm`] has to wait. An individual buffer with this number of
    /// events exists for each individual connection.
    ///
    /// The ideal value depends on the executor used, the CPU speed, and the
    /// volume of events. If this value is too low, then the [`Swarm`] will
    /// be sleeping more often than necessary. Increasing this value increases
    /// the overall memory usage.
    pub fn notify_handler_buffer_size(mut self, n: NonZeroUsize) -> Self {
        self.network_config = self.network_config.with_notify_handler_buffer_size(n);
        self
    }

    /// Configures the number of extra events from the [`ProtocolsHandler`] in
    /// destination to the [`NetworkBehaviour`] that can be buffered before
    /// the [`ProtocolsHandler`] has to go to sleep.
    ///
    /// There exists a buffer of events received from [`ProtocolsHandler`]s
    /// that the [`NetworkBehaviour`] has yet to process. This buffer is
    /// shared between all instances of [`ProtocolsHandler`]. Each instance of
    /// [`ProtocolsHandler`] is guaranteed one slot in this buffer, meaning
    /// that delivering an event for the first time is guaranteed to be
    /// instantaneous. Any extra event delivery, however, must wait for that
    /// first event to be delivered or for an "extra slot" to be available.
    ///
    /// This option configures the number of such "extra slots" in this
    /// shared buffer. These extra slots are assigned in a first-come,
    /// first-served basis.
    ///
    /// The ideal value depends on the executor used, the CPU speed, the
    /// average number of connections, and the volume of events. If this value
    /// is too low, then the [`ProtocolsHandler`]s will be sleeping more often
    /// than necessary. Increasing this value increases the overall memory
    /// usage, and more importantly the latency between the moment when an
    /// event is emitted and the moment when it is received by the
    /// [`NetworkBehaviour`].
    pub fn connection_event_buffer_size(mut self, n: usize) -> Self {
        self.network_config = self.network_config.with_connection_event_buffer_size(n);
        self
    }

    /// Configures the connection limits.
    pub fn connection_limits(mut self, limits: ConnectionLimits) -> Self {
        self.network_config = self.network_config.with_connection_limits(limits);
        self
    }

    /// Configures an override for the substream upgrade protocol to use.
    ///
    /// The subtream upgrade protocol is the multistream-select protocol
    /// used for protocol negotiation on substreams. Since a listener
    /// supports all existing versions, the choice of upgrade protocol
    /// only effects the "dialer", i.e. the peer opening a substream.
    ///
    /// > **Note**: If configured, specific upgrade protocols for
    /// > individual [`SubstreamProtocol`]s emitted by the `NetworkBehaviour`
    /// > are ignored.
    pub fn substream_upgrade_protocol_override(mut self, v: libp2p_core::upgrade::Version) -> Self {
        self.substream_upgrade_protocol_override = Some(v);
        self
    }

    /// Builds a `Swarm` with the current configuration.
    pub fn build(mut self) -> Swarm<TBehaviour> {
        let supported_protocols = self.behaviour
            .new_handler()
            .inbound_protocol()
            .protocol_info()
            .into_iter()
            .map(|info| info.protocol_name().to_vec())
            .collect();

        // If no executor has been explicitly configured, try to set up a thread pool.
        let network_cfg = self.network_config.or_else_with_executor(|| {
            match ThreadPoolBuilder::new()
                .name_prefix("libp2p-swarm-task-")
                .create()
            {
                Ok(tp) => {
                    Some(Box::new(move |f| tp.spawn_ok(f)))
                },
                Err(err) => {
                    log::warn!("Failed to create executor thread pool: {:?}", err);
                    None
                }
            }
        });

        let network = Network::new(self.transport, self.local_peer_id, network_cfg);

        ExpandedSwarm {
            network,
            behaviour: self.behaviour,
            supported_protocols,
            listened_addrs: SmallVec::new(),
            external_addrs: Addresses::default(),
            banned_peers: HashSet::new(),
            pending_event: None,
            substream_upgrade_protocol_override: self.substream_upgrade_protocol_override,
        }
    }
}

/// The possible failures of [`ExpandedSwarm::dial`].
#[derive(Debug)]
pub enum DialError {
    /// The peer is currently banned.
    Banned,
    /// The configured limit for simultaneous outgoing connections
    /// has been reached.
    ConnectionLimit(ConnectionLimit),
    /// The address given for dialing is invalid.
    InvalidAddress(Multiaddr),
    /// [`NetworkBehaviour::addresses_of_peer`] returned no addresses
    /// for the peer to dial.
    NoAddresses
}

impl From<network::DialError> for DialError {
    fn from(err: network::DialError) -> DialError {
        match err {
            network::DialError::ConnectionLimit(l) => DialError::ConnectionLimit(l),
            network::DialError::InvalidAddress(a) => DialError::InvalidAddress(a),
        }
    }
}

impl fmt::Display for DialError {
    fn fmt(&self, f: &mut fmt::Formatter<'_>) -> fmt::Result {
        match self {
            DialError::ConnectionLimit(err) => write!(f, "Dial error: {}", err),
            DialError::NoAddresses => write!(f, "Dial error: no addresses for peer."),
            DialError::InvalidAddress(a) => write!(f, "Dial error: invalid address: {}", a),
            DialError::Banned => write!(f, "Dial error: peer is banned.")
        }
    }
}

impl error::Error for DialError {
    fn source(&self) -> Option<&(dyn error::Error + 'static)> {
        match self {
            DialError::ConnectionLimit(err) => Some(err),
            DialError::InvalidAddress(_) => None,
            DialError::NoAddresses => None,
            DialError::Banned => None
        }
    }
}

/// Dummy implementation of [`NetworkBehaviour`] that doesn't do anything.
#[derive(Clone, Default)]
pub struct DummyBehaviour {
}

impl NetworkBehaviour for DummyBehaviour {
    type ProtocolsHandler = protocols_handler::DummyProtocolsHandler;
    type OutEvent = void::Void;

    fn new_handler(&mut self) -> Self::ProtocolsHandler {
        protocols_handler::DummyProtocolsHandler::default()
    }

    fn addresses_of_peer(&mut self, _: &PeerId) -> Vec<Multiaddr> {
        Vec::new()
    }

    fn inject_connected(&mut self, _: &PeerId) {}

    fn inject_connection_established(&mut self, _: &PeerId, _: &ConnectionId, _: &ConnectedPoint) {}

    fn inject_disconnected(&mut self, _: &PeerId) {}

    fn inject_connection_closed(&mut self, _: &PeerId, _: &ConnectionId, _: &ConnectedPoint) {}

    fn inject_event(&mut self, _: PeerId, _: ConnectionId,
        _: <Self::ProtocolsHandler as ProtocolsHandler>::OutEvent) {}

    fn poll(&mut self, _: &mut Context<'_>, _: &mut impl PollParameters) ->
        Poll<NetworkBehaviourAction<<Self::ProtocolsHandler as
        ProtocolsHandler>::InEvent, Self::OutEvent>>
    {
        Poll::Pending
    }
}

#[cfg(test)]
mod tests {
    use crate::protocols_handler::DummyProtocolsHandler;
    use crate::test::{MockBehaviour, CallTraceBehaviour};
    use futures::{future, executor};
    use libp2p_core::{
        identity,
        upgrade,
        multiaddr,
        transport
    };
    use libp2p_noise as noise;
    use super::*;

    fn new_test_swarm<T, O>(handler_proto: T) -> Swarm<CallTraceBehaviour<MockBehaviour<T, O>>>
    where
        T: ProtocolsHandler + Clone,
        T::OutEvent: Clone,
        O: Send + 'static
    {
        let id_keys = identity::Keypair::generate_ed25519();
        let pubkey = id_keys.public();
        let noise_keys = noise::Keypair::<noise::X25519Spec>::new().into_authentic(&id_keys).unwrap();
        let transport = transport::MemoryTransport::default()
            .upgrade(upgrade::Version::V1)
            .authenticate(noise::NoiseConfig::xx(noise_keys).into_authenticated())
            .multiplex(libp2p_mplex::MplexConfig::new())
            .boxed();
        let behaviour = CallTraceBehaviour::new(MockBehaviour::new(handler_proto));
        SwarmBuilder::new(transport, behaviour, pubkey.into()).build()
    }

    /// Establishes a number of connections between two peers,
    /// after which one peer bans the other.
    ///
    /// The test expects both behaviours to be notified via pairs of
    /// inject_connected / inject_disconnected as well as
    /// inject_connection_established / inject_connection_closed calls.
    #[test]
    fn test_connect_disconnect_ban() {
        // Since the test does not try to open any substreams, we can
        // use the dummy protocols handler.
        let mut handler_proto = DummyProtocolsHandler::default();
        handler_proto.keep_alive = KeepAlive::Yes;

        let mut swarm1 = new_test_swarm::<_, ()>(handler_proto.clone());
        let mut swarm2 = new_test_swarm::<_, ()>(handler_proto);

        let addr1: Multiaddr = multiaddr::Protocol::Memory(rand::random::<u64>()).into();
        let addr2: Multiaddr = multiaddr::Protocol::Memory(rand::random::<u64>()).into();

        swarm1.listen_on(addr1.clone().into()).unwrap();
        swarm2.listen_on(addr2.clone().into()).unwrap();

        // Test execution state. Connection => Disconnecting => Connecting.
        enum State {
            Connecting,
            Disconnecting,
        }

        let swarm1_id = *swarm1.local_peer_id();

        let mut banned = false;
        let mut unbanned = false;

        let num_connections = 10;

        for _ in 0 .. num_connections {
            swarm1.dial_addr(addr2.clone()).unwrap();
        }
        let mut state = State::Connecting;

        executor::block_on(future::poll_fn(move |cx| {
            loop {
                let poll1 = Swarm::poll_next_event(Pin::new(&mut swarm1), cx);
                let poll2 = Swarm::poll_next_event(Pin::new(&mut swarm2), cx);
                match state {
                    State::Connecting => {
                        for s in &[&swarm1, &swarm2] {
                            if s.behaviour.inject_connection_established.len() > 0 {
                                assert_eq!(s.behaviour.inject_connected.len(), 1);
                            } else {
                                assert_eq!(s.behaviour.inject_connected.len(), 0);
                            }
                            assert!(s.behaviour.inject_connection_closed.len() == 0);
                            assert!(s.behaviour.inject_disconnected.len() == 0);
                        }
                        if [&swarm1, &swarm2].iter().all(|s| {
                            s.behaviour.inject_connection_established.len() == num_connections
                        }) {
                            if banned {
                                return Poll::Ready(())
                            }
                            swarm2.ban_peer_id(swarm1_id.clone());
                            swarm1.behaviour.reset();
                            swarm2.behaviour.reset();
                            banned = true;
                            state = State::Disconnecting;
                        }
                    }
                    State::Disconnecting => {
                        for s in &[&swarm1, &swarm2] {
                            if s.behaviour.inject_connection_closed.len() < num_connections {
                                assert_eq!(s.behaviour.inject_disconnected.len(), 0);
                            } else {
                                assert_eq!(s.behaviour.inject_disconnected.len(), 1);
                            }
                            assert_eq!(s.behaviour.inject_connection_established.len(), 0);
                            assert_eq!(s.behaviour.inject_connected.len(), 0);
                        }
                        if [&swarm1, &swarm2].iter().all(|s| {
                            s.behaviour.inject_connection_closed.len() == num_connections
                        }) {
                            if unbanned {
                                return Poll::Ready(())
                            }
                            // Unban the first peer and reconnect.
                            swarm2.unban_peer_id(swarm1_id.clone());
                            swarm1.behaviour.reset();
                            swarm2.behaviour.reset();
                            unbanned = true;
                            for _ in 0 .. num_connections {
                                swarm2.dial_addr(addr1.clone()).unwrap();
                            }
                            state = State::Connecting;
                        }
                    }
                }

                if poll1.is_pending() && poll2.is_pending() {
                    return Poll::Pending
                }
            }
        }))
    }
}<|MERGE_RESOLUTION|>--- conflicted
+++ resolved
@@ -338,19 +338,11 @@
     }
 
     /// Initiates a new dialing attempt to the given address.
-<<<<<<< HEAD
-    pub fn dial_addr(&mut self, addr: Multiaddr) -> Result<(), ConnectionLimit> {
+    pub fn dial_addr(&mut self, addr: Multiaddr) -> Result<(), DialError> {
         let handler = self.behaviour.new_handler()
             .into_node_handler_builder()
             .with_substream_upgrade_protocol_override(self.substream_upgrade_protocol_override);
-        self.network.dial(&addr, handler).map(|_id| ())
-=======
-    pub fn dial_addr(me: &mut Self, addr: Multiaddr) -> Result<(), DialError> {
-        let handler = me.behaviour.new_handler()
-            .into_node_handler_builder()
-            .with_substream_upgrade_protocol_override(me.substream_upgrade_protocol_override);
-        Ok(me.network.dial(&addr, handler).map(|_id| ())?)
->>>>>>> 5a45f93f
+        Ok(self.network.dial(&addr, handler).map(|_id| ())?)
     }
 
     /// Initiates a new dialing attempt to the given peer.
