--- conflicted
+++ resolved
@@ -68,7 +68,6 @@
         quote!{#n}
     };
 
-<<<<<<< HEAD
     // Name of the type parameter that represents the topology.
     let topology_generic = {
         let mut n = "TTopology".to_string();
@@ -80,32 +79,12 @@
         quote!{#n}
     };
 
-    let output_types = {
-        let mut start = 1;
-        // Avoid collisions.
-        while ast.generics.type_params().any(|tp| tp.ident.to_string() == format!("TOut{}", start)) {
-            start += 1;
-        }
-        data_struct.fields.iter()
-            .filter(|x| !is_ignored(x))
-            .enumerate()
-            .map(move |(i, _)| Ident::new(&format!("TOut{}", start + i), name.span()))
-            .collect::<Vec<_>>()
-    };
-
-=======
->>>>>>> e12795d1
     // Build the generics.
     let impl_generics = {
         let tp = ast.generics.type_params();
         let lf = ast.generics.lifetimes();
         let cst = ast.generics.const_params();
-<<<<<<< HEAD
-        let out = output_types.clone();
-        quote!{<#(#lf,)* #(#tp,)* #(#cst,)* #topology_generic, #substream_generic, #(#out),*>}
-=======
-        quote!{<#(#lf,)* #(#tp,)* #(#cst,)* #substream_generic>}
->>>>>>> e12795d1
+        quote!{<#(#lf,)* #(#tp,)* #(#cst,)* #topology_generic, #substream_generic>}
     };
 
     // Build the `where ...` clause of the trait implementation.
@@ -118,13 +97,8 @@
                     quote!{#ty: #trait_to_impl<#topology_generic>},
                     quote!{<#ty as #trait_to_impl<#topology_generic>>::ProtocolsHandler: #protocols_handler<Substream = #substream_generic>},
                     // Note: this bound is required because of https://github.com/rust-lang/rust/issues/55697
-<<<<<<< HEAD
-                    quote!{<<#ty as #trait_to_impl<#topology_generic>>::ProtocolsHandler as #protocols_handler>::InboundProtocol: ::libp2p::core::InboundUpgrade<#substream_generic, Output = #out>},
-                    quote!{<<#ty as #trait_to_impl<#topology_generic>>::ProtocolsHandler as #protocols_handler>::OutboundProtocol: ::libp2p::core::OutboundUpgrade<#substream_generic, Output = #out>},
-=======
-                    quote!{<<#ty as #trait_to_impl>::ProtocolsHandler as #protocols_handler>::InboundProtocol: ::libp2p::core::InboundUpgrade<#substream_generic>},
-                    quote!{<<#ty as #trait_to_impl>::ProtocolsHandler as #protocols_handler>::OutboundProtocol: ::libp2p::core::OutboundUpgrade<#substream_generic>},
->>>>>>> e12795d1
+                    quote!{<<#ty as #trait_to_impl<#topology_generic>>::ProtocolsHandler as #protocols_handler>::InboundProtocol: ::libp2p::core::InboundUpgrade<#substream_generic>},
+                    quote!{<<#ty as #trait_to_impl<#topology_generic>>::ProtocolsHandler as #protocols_handler>::OutboundProtocol: ::libp2p::core::OutboundUpgrade<#substream_generic>},
                 ]
             })
             .collect::<Vec<_>>();
