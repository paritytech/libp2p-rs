--- conflicted
+++ resolved
@@ -2,11 +2,7 @@
 name = "libp2p"
 edition = "2018"
 description = "Peer-to-peer networking library"
-<<<<<<< HEAD
-version = "0.17.0"
-=======
 version = "0.18.1"
->>>>>>> f187fd4d
 authors = ["Parity Technologies <admin@parity.io>"]
 license = "MIT"
 repository = "https://github.com/libp2p/rust-libp2p"
@@ -61,24 +57,6 @@
 multiaddr = { package = "parity-multiaddr", version = "0.8.0", path = "misc/multiaddr" }
 multihash = "0.10"
 lazy_static = "1.2"
-<<<<<<< HEAD
-libp2p-mplex = { version = "0.17.0", path = "muxers/mplex", optional = true }
-libp2p-identify = { version = "0.17.0", path = "protocols/identify", optional = true }
-libp2p-kad = { version = "0.17.0", path = "protocols/kad", optional = true }
-libp2p-floodsub = { version = "0.17.0", path = "protocols/floodsub", optional = true }
-libp2p-gossipsub = { version = "0.17.0", path = "./protocols/gossipsub", optional = true }
-libp2p-ping = { version = "0.17.0", path = "protocols/ping", optional = true }
-libp2p-plaintext = { version = "0.17.0", path = "protocols/plaintext", optional = true }
-libp2p-pnet = { version = "0.17.0", path = "protocols/pnet", optional = true }
-libp2p-core = { version = "0.17.1", path = "core" }
-libp2p-core-derive = { version = "0.17.0", path = "misc/core-derive" }
-libp2p-secio = { version = "0.17.0", path = "protocols/secio", default-features = false, optional = true }
-libp2p-swarm = { version = "0.17.0", path = "swarm" }
-libp2p-uds = { version = "0.17.0", path = "transports/uds", optional = true }
-libp2p-wasm-ext = { version = "0.17.0", path = "transports/wasm-ext", optional = true }
-libp2p-yamux = { version = "0.17.0", path = "muxers/yamux", optional = true }
-libp2p-noise = { version = "0.17.0", path = "protocols/noise", optional = true }
-=======
 libp2p-mplex = { version = "0.18.0", path = "muxers/mplex", optional = true }
 libp2p-identify = { version = "0.18.0", path = "protocols/identify", optional = true }
 libp2p-kad = { version = "0.18.0", path = "protocols/kad", optional = true }
@@ -95,26 +73,17 @@
 libp2p-wasm-ext = { version = "0.18.0", path = "transports/wasm-ext", optional = true }
 libp2p-yamux = { version = "0.18.0", path = "muxers/yamux", optional = true }
 libp2p-noise = { version = "0.18.0", path = "protocols/noise", optional = true }
->>>>>>> f187fd4d
 parking_lot = "0.10.0"
 pin-project = "0.4.6"
 smallvec = "1.0"
 wasm-timer = "0.2.4"
 
 [target.'cfg(not(any(target_os = "emscripten", target_os = "unknown")))'.dependencies]
-<<<<<<< HEAD
-libp2p-deflate = { version = "0.17.0", path = "protocols/deflate", optional = true }
-libp2p-dns = { version = "0.17.0", path = "transports/dns", optional = true }
-libp2p-mdns = { version = "0.17.0", path = "protocols/mdns", optional = true }
-libp2p-tcp = { version = "0.17.0", path = "transports/tcp", optional = true }
-libp2p-websocket = { version = "0.17.0", path = "transports/websocket", optional = true }
-=======
 libp2p-deflate = { version = "0.18.0", path = "protocols/deflate", optional = true }
 libp2p-dns = { version = "0.18.0", path = "transports/dns", optional = true }
 libp2p-mdns = { version = "0.18.0", path = "protocols/mdns", optional = true }
 libp2p-tcp = { version = "0.18.0", path = "transports/tcp", optional = true }
 libp2p-websocket = { version = "0.18.0", path = "transports/websocket", optional = true }
->>>>>>> f187fd4d
 
 [dev-dependencies]
 async-std = "1.0"
