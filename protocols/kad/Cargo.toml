[package]
name = "libp2p-kad"
edition = "2018"
description = "Kademlia protocol for libp2p"
version = "0.13.1"
authors = ["Parity Technologies <admin@parity.io>"]
license = "MIT"
repository = "https://github.com/libp2p/rust-libp2p"
keywords = ["peer-to-peer", "libp2p", "networking"]
categories = ["network-programming", "asynchronous"]

[dependencies]
arrayvec = "0.5.1"
bytes = "0.5"
either = "1.5"
fnv = "1.0"
<<<<<<< HEAD
futures_codec = "=0.3.3"
=======
futures_codec = "0.3.4"
>>>>>>> d0944ed5
futures = "0.3.1"
log = "0.4"
libp2p-core = { version = "0.13.0", path = "../../core" }
libp2p-swarm = { version = "0.3.0", path = "../../swarm" }
multiaddr = { package = "parity-multiaddr", version = "0.6.0", path = "../../misc/multiaddr" }
multihash = { package = "parity-multihash", version = "0.2.0", path = "../../misc/multihash" }
protobuf = "= 2.8.1"
rand = "0.7.2"
sha2 = "0.8.0"
smallvec = "1.0"
wasm-timer = "0.2"
uint = "0.8"
unsigned-varint = { version = "0.3", features = ["futures-codec"] }
void = "1.0"

[dev-dependencies]
libp2p-secio = { version = "0.13.0", path = "../secio" }
libp2p-tcp = { version = "0.13.0", path = "../../transports/tcp" }
libp2p-yamux = { version = "0.13.0", path = "../../muxers/yamux" }
quickcheck = "0.9.0"
rand = "0.7.2"<|MERGE_RESOLUTION|>--- conflicted
+++ resolved
@@ -14,11 +14,7 @@
 bytes = "0.5"
 either = "1.5"
 fnv = "1.0"
-<<<<<<< HEAD
-futures_codec = "=0.3.3"
-=======
 futures_codec = "0.3.4"
->>>>>>> d0944ed5
 futures = "0.3.1"
 log = "0.4"
 libp2p-core = { version = "0.13.0", path = "../../core" }
