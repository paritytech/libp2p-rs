[package]
name = "libp2p-mdns"
edition = "2018"
version = "0.12.0"
description = "Implementation of the libp2p mDNS discovery method"
authors = ["Parity Technologies <admin@parity.io>"]
license = "MIT"
repository = "https://github.com/libp2p/rust-libp2p"
keywords = ["peer-to-peer", "libp2p", "networking"]
categories = ["network-programming", "asynchronous"]

[dependencies]
async-std = "0.99"
data-encoding = "2.0"
dns-parser = "0.8"
<<<<<<< HEAD
futures-preview = "0.3.0-alpha.17"
lazy_static = "1.2"
=======
futures-preview = "0.3.0-alpha.18"
>>>>>>> b1f31111
libp2p-core = { version = "0.12.0", path = "../../core" }
libp2p-swarm = { version = "0.2.0", path = "../../swarm" }
log = "0.4"
multiaddr = { package = "parity-multiaddr", version = "0.5.0", path = "../multiaddr" }
net2 = "0.2"
rand = "0.6"
smallvec = "0.6"
void = "1.0"
wasm-timer = "0.2"<|MERGE_RESOLUTION|>--- conflicted
+++ resolved
@@ -13,12 +13,8 @@
 async-std = "0.99"
 data-encoding = "2.0"
 dns-parser = "0.8"
-<<<<<<< HEAD
-futures-preview = "0.3.0-alpha.17"
+futures-preview = "0.3.0-alpha.18"
 lazy_static = "1.2"
-=======
-futures-preview = "0.3.0-alpha.18"
->>>>>>> b1f31111
 libp2p-core = { version = "0.12.0", path = "../../core" }
 libp2p-swarm = { version = "0.2.0", path = "../../swarm" }
 log = "0.4"
