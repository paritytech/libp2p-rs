--- conflicted
+++ resolved
@@ -21,13 +21,8 @@
 wasm-timer = "0.2.4"
 unsigned-varint = { version = "0.4.0", features = ["futures-codec"] }
 log = "0.4.8"
-<<<<<<< HEAD
 sha2 = "0.9.1"
-base64 = "0.11.0"
-=======
-sha2 = "0.8.1"
 base64 = "0.12.3"
->>>>>>> 9647557f
 smallvec = "1.1.0"
 prost = "0.6.1"
 hex_fmt = "0.3.0"
