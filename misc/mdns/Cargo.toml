[package]
name = "libp2p-mdns"
edition = "2018"
version = "0.13.0"
description = "Implementation of the libp2p mDNS discovery method"
authors = ["Parity Technologies <admin@parity.io>"]
license = "MIT"
repository = "https://github.com/libp2p/rust-libp2p"
keywords = ["peer-to-peer", "libp2p", "networking"]
categories = ["network-programming", "asynchronous"]

[dependencies]
async-std = "0.99"
data-encoding = "2.0"
dns-parser = "0.8"
futures-preview = "0.3.0-alpha.18"
<<<<<<< HEAD
lazy_static = "1.2"
libp2p-core = { version = "0.12.0", path = "../../core" }
libp2p-swarm = { version = "0.2.0", path = "../../swarm" }
=======
libp2p-core = { version = "0.13.0", path = "../../core" }
libp2p-swarm = { version = "0.3.0", path = "../../swarm" }
>>>>>>> cb74580e
log = "0.4"
multiaddr = { package = "parity-multiaddr", version = "0.5.0", path = "../multiaddr" }
net2 = "0.2"
rand = "0.6"
smallvec = "0.6"
void = "1.0"
wasm-timer = "0.2"

[dev-dependencies]
get_if_addrs = "0.5.3"<|MERGE_RESOLUTION|>--- conflicted
+++ resolved
@@ -14,14 +14,9 @@
 data-encoding = "2.0"
 dns-parser = "0.8"
 futures-preview = "0.3.0-alpha.18"
-<<<<<<< HEAD
 lazy_static = "1.2"
-libp2p-core = { version = "0.12.0", path = "../../core" }
-libp2p-swarm = { version = "0.2.0", path = "../../swarm" }
-=======
 libp2p-core = { version = "0.13.0", path = "../../core" }
 libp2p-swarm = { version = "0.3.0", path = "../../swarm" }
->>>>>>> cb74580e
 log = "0.4"
 multiaddr = { package = "parity-multiaddr", version = "0.5.0", path = "../multiaddr" }
 net2 = "0.2"
