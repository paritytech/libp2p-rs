// Copyright 2018 Parity Technologies (UK) Ltd.
//
// Permission is hereby granted, free of charge, to any person obtaining a
// copy of this software and associated documentation files (the "Software"),
// to deal in the Software without restriction, including without limitation
// the rights to use, copy, modify, merge, publish, distribute, sublicense,
// and/or sell copies of the Software, and to permit persons to whom the
// Software is furnished to do so, subject to the following conditions:
//
// The above copyright notice and this permission notice shall be included in
// all copies or substantial portions of the Software.
//
// THE SOFTWARE IS PROVIDED "AS IS", WITHOUT WARRANTY OF ANY KIND, EXPRESS
// OR IMPLIED, INCLUDING BUT NOT LIMITED TO THE WARRANTIES OF MERCHANTABILITY,
// FITNESS FOR A PARTICULAR PURPOSE AND NONINFRINGEMENT. IN NO EVENT SHALL THE
// AUTHORS OR COPYRIGHT HOLDERS BE LIABLE FOR ANY CLAIM, DAMAGES OR OTHER
// LIABILITY, WHETHER IN AN ACTION OF CONTRACT, TORT OR OTHERWISE, ARISING
// FROM, OUT OF OR IN CONNECTION WITH THE SOFTWARE OR THE USE OR OTHER
// DEALINGS IN THE SOFTWARE.

use std::fmt;
use std::io::Error as IoError;
use futures::{future, Async, Future, IntoFuture, Poll, Stream};
use futures::stream::{FuturesUnordered, StreamFuture};
use futures::sync::mpsc;
use {ConnectionUpgrade, Multiaddr, MuxedTransport, UpgradedNode};

/// Creates a swarm.
///
/// Requires an upgraded transport, and a function or closure that will turn the upgrade into a
/// `Future` that produces a `()`.
///
/// Produces a `SwarmController` and an implementation of `Future`. The controller can be used to
/// control, and the `Future` must be driven to completion in order for things to work.
///
pub fn swarm<T, C, H, F>(
    transport: T,
    upgrade: C,
    handler: H,
) -> (SwarmController<T, C>, SwarmFuture<T, C, H, F::Future>)
where
    T: MuxedTransport + Clone + 'static, // TODO: 'static :-/
    C: ConnectionUpgrade<T::RawConn> + Clone + 'static, // TODO: 'static :-/
    C::NamesIter: Clone,                 // TODO: not elegant
    H: FnMut(C::Output, Multiaddr) -> F,
    F: IntoFuture<Item = (), Error = IoError>,
{
    let (new_dialers_tx, new_dialers_rx) = mpsc::unbounded();
    let (new_listeners_tx, new_listeners_rx) = mpsc::unbounded();
    let (new_toprocess_tx, new_toprocess_rx) = mpsc::unbounded();

    let upgraded = transport.clone().with_upgrade(upgrade);

    let future = SwarmFuture {
        upgraded: upgraded.clone(),
        handler: handler,
        new_listeners: new_listeners_rx,
        next_incoming: upgraded.clone().next_incoming(),
        listeners: FuturesUnordered::new(),
        listeners_upgrade: FuturesUnordered::new(),
        dialers: FuturesUnordered::new(),
        new_dialers: new_dialers_rx,
        to_process: FuturesUnordered::new(),
        new_toprocess: new_toprocess_rx,
    };

    let controller = SwarmController {
        transport: transport,
        upgraded: upgraded,
        new_listeners: new_listeners_tx,
        new_dialers: new_dialers_tx,
        new_toprocess: new_toprocess_tx,
    };

    (controller, future)
}

/// Allows control of what the swarm is doing.
pub struct SwarmController<T, C>
where
    T: MuxedTransport + 'static,                // TODO: 'static :-/
    C: ConnectionUpgrade<T::RawConn> + 'static, // TODO: 'static :-/
{
    transport: T,
    upgraded: UpgradedNode<T, C>,
    new_listeners: mpsc::UnboundedSender<
        Box<
            Stream<
                Item = Box<Future<Item = (C::Output, Multiaddr), Error = IoError>>,
                Error = IoError,
            >,
        >,
    >,
    new_dialers: mpsc::UnboundedSender<Box<Future<Item = (C::Output, Multiaddr), Error = IoError>>>,
    new_toprocess: mpsc::UnboundedSender<Box<Future<Item = (), Error = IoError>>>,
}

impl<T, C> fmt::Debug for SwarmController<T, C>
where
    T: fmt::Debug + MuxedTransport + 'static, // TODO: 'static :-/
    C: fmt::Debug + ConnectionUpgrade<T::RawConn> + 'static, // TODO: 'static :-/
{
    fn fmt(&self, fmt: &mut fmt::Formatter) -> fmt::Result {
        fmt.debug_tuple("SwarmController")
            .field(&self.upgraded)
            .finish()
    }
}

impl<T, C> Clone for SwarmController<T, C>
where
    T: MuxedTransport + Clone + 'static, // TODO: 'static :-/
    C: ConnectionUpgrade<T::RawConn> + 'static + Clone, // TODO: 'static :-/
{
    fn clone(&self) -> SwarmController<T, C> {
        SwarmController {
            transport: self.transport.clone(),
            upgraded: self.upgraded.clone(),
            new_listeners: self.new_listeners.clone(),
            new_dialers: self.new_dialers.clone(),
            new_toprocess: self.new_toprocess.clone(),
        }
    }
}

impl<T, C> SwarmController<T, C>
where
    T: MuxedTransport + Clone + 'static, // TODO: 'static :-/
    C: ConnectionUpgrade<T::RawConn> + Clone + 'static, // TODO: 'static :-/
    C::NamesIter: Clone,                 // TODO: not elegant
{
    /// Asks the swarm to dial the node with the given multiaddress. The connection is then
    /// upgraded using the `upgrade`, and the output is sent to the handler that was passed when
    /// calling `swarm`.
    // TODO: consider returning a future so that errors can be processed?
    pub fn dial_to_handler<Du>(&self, multiaddr: Multiaddr, upgrade: Du) -> Result<(), Multiaddr>
    where
        Du: ConnectionUpgrade<T::RawConn> + Clone + 'static, // TODO: 'static :-/
        Du::Output: Into<C::Output>,
    {
        trace!(target: "libp2p-swarm", "Swarm dialing {}", multiaddr);

        match self.transport
            .clone()
            .with_upgrade(upgrade)
            .dial(multiaddr.clone())
        {
            Ok(dial) => {
                let dial = Box::new(dial.map(|(d, client_addr)| (d.into(), client_addr)))
                    as Box<Future<Item = _, Error = _>>;
                // Ignoring errors if the receiver has been closed, because in that situation
                // nothing is going to be processed anyway.
                let _ = self.new_dialers.unbounded_send(dial);
                Ok(())
            }
            Err((_, multiaddr)) => Err(multiaddr),
        }
    }

    /// Asks the swarm to dial the node with the given multiaddress. The connection is then
    /// upgraded using the `upgrade`, and the output is then passed to `and_then`.
    ///
    /// Contrary to `dial_to_handler`, the output of the upgrade is not given to the handler that
    /// was passed at initialization.
    // TODO: consider returning a future so that errors can be processed?
    pub fn dial_custom_handler<Du, Df, Dfu>(
        &self,
        multiaddr: Multiaddr,
        upgrade: Du,
        and_then: Df,
    ) -> Result<(), Multiaddr>
    where
        Du: ConnectionUpgrade<T::RawConn> + 'static, // TODO: 'static :-/
        Df: FnOnce(Du::Output, Multiaddr) -> Dfu + 'static, // TODO: 'static :-/
        Dfu: IntoFuture<Item = (), Error = IoError> + 'static, // TODO: 'static :-/
    {
        trace!(target: "libp2p-swarm", "Swarm dialing {} with custom handler", multiaddr);

        match self.transport.clone().with_upgrade(upgrade).dial(multiaddr) {
            Ok(dial) => {
                let dial = Box::new(dial.and_then(|(d, m)| and_then(d, m))) as Box<_>;
                // Ignoring errors if the receiver has been closed, because in that situation
                // nothing is going to be processed anyway.
                let _ = self.new_toprocess.unbounded_send(dial);
                Ok(())
            }
            Err((_, multiaddr)) => Err(multiaddr),
        }
    }

    /// Adds a multiaddr to listen on. All the incoming connections will use the `upgrade` that
    /// was passed to `swarm`.
    pub fn listen_on(&self, multiaddr: Multiaddr) -> Result<Multiaddr, Multiaddr> {
        match self.upgraded.clone().listen_on(multiaddr) {
            Ok((listener, new_addr)) => {
                trace!(target: "libp2p-swarm", "Swarm listening on {}", new_addr);
                // Ignoring errors if the receiver has been closed, because in that situation
                // nothing is going to be processed anyway.
                let _ = self.new_listeners.unbounded_send(listener);
                Ok(new_addr)
            }
            Err((_, multiaddr)) => Err(multiaddr),
        }
    }
}

/// Future that must be driven to completion in order for the swarm to work.
pub struct SwarmFuture<T, C, H, F>
where
    T: MuxedTransport + 'static,                // TODO: 'static :-/
    C: ConnectionUpgrade<T::RawConn> + 'static, // TODO: 'static :-/
{
    upgraded: UpgradedNode<T, C>,
    handler: H,
    new_listeners: mpsc::UnboundedReceiver<
        Box<
            Stream<
                Item = Box<Future<Item = (C::Output, Multiaddr), Error = IoError>>,
                Error = IoError,
            >,
        >,
    >,
    next_incoming: Box<
        Future<Item = Box<Future<Item = (C::Output, Multiaddr), Error = IoError>>, Error = IoError>,
    >,
    listeners: FuturesUnordered<
        StreamFuture<
            Box<
                Stream<
                    Item = Box<Future<Item = (C::Output, Multiaddr), Error = IoError>>,
                    Error = IoError,
                >,
            >,
        >,
    >,
    listeners_upgrade:
        FuturesUnordered<Box<Future<Item = (C::Output, Multiaddr), Error = IoError>>>,
    dialers: FuturesUnordered<Box<Future<Item = (C::Output, Multiaddr), Error = IoError>>>,
    new_dialers:
        mpsc::UnboundedReceiver<Box<Future<Item = (C::Output, Multiaddr), Error = IoError>>>,
    to_process: FuturesUnordered<future::Either<F, Box<Future<Item = (), Error = IoError>>>>,
    new_toprocess: mpsc::UnboundedReceiver<Box<Future<Item = (), Error = IoError>>>,
}

impl<T, C, H, If, F> Future for SwarmFuture<T, C, H, F>
where
    T: MuxedTransport + Clone + 'static, // TODO: 'static :-/,
    C: ConnectionUpgrade<T::RawConn> + Clone + 'static, // TODO: 'static :-/
    C::NamesIter: Clone,                 // TODO: not elegant
    H: FnMut(C::Output, Multiaddr) -> If,
    If: IntoFuture<Future = F, Item = (), Error = IoError>,
    F: Future<Item = (), Error = IoError>,
{
    type Item = ();
    type Error = IoError;

    fn poll(&mut self) -> Poll<Self::Item, Self::Error> {
        let handler = &mut self.handler;

        match self.next_incoming.poll() {
            Ok(Async::Ready(connec)) => {
                debug!(target: "libp2p-swarm", "Swarm received new multiplexed \
                                                incoming connection");
                self.next_incoming = self.upgraded.clone().next_incoming();
                self.listeners_upgrade.push(connec);
            }
            Ok(Async::NotReady) => {}
            Err(err) => {
                debug!(target: "libp2p-swarm", "Error in multiplexed incoming \
                                                connection: {:?}", err);
                self.next_incoming = self.upgraded.clone().next_incoming();
            }
        };

        match self.new_listeners.poll() {
            Ok(Async::Ready(Some(new_listener))) => {
                self.listeners.push(new_listener.into_future());
            }
            Ok(Async::Ready(None)) | Err(_) => {
                // New listener sender has been closed.
            }
            Ok(Async::NotReady) => {}
        };

        match self.new_dialers.poll() {
            Ok(Async::Ready(Some(new_dialer))) => {
                self.dialers.push(new_dialer);
            }
            Ok(Async::Ready(None)) | Err(_) => {
                // New dialers sender has been closed.
            }
            Ok(Async::NotReady) => {}
        };

        match self.new_toprocess.poll() {
            Ok(Async::Ready(Some(new_toprocess))) => {
                self.to_process.push(future::Either::B(new_toprocess));
            }
            Ok(Async::Ready(None)) | Err(_) => {
                // New to-process sender has been closed.
            }
            Ok(Async::NotReady) => {}
        };

        match self.listeners.poll() {
            Ok(Async::Ready(Some((Some(upgrade), remaining)))) => {
                trace!(target: "libp2p-swarm", "Swarm received new connection on listener socket");
                self.listeners_upgrade.push(upgrade);
                self.listeners.push(remaining.into_future());
            }
            Err((err, _)) => {
                warn!(target: "libp2p-swarm", "Error in listener: {:?}", err);
            }
            _ => {}
        }

<<<<<<< HEAD
        match self.listeners_upgrade.poll() {
            Ok(Async::Ready(Some((output, client_addr)))) => {
                trace!(
                    "Successfully upgraded listened connection with {}",
                    client_addr
                );
                self.to_process.push(future::Either::A(
                    handler(output, client_addr).into_future(),
                ));
=======
        for n in (0..self.listeners_upgrade.len()).rev() {
            let mut upgrade = self.listeners_upgrade.swap_remove(n);
            match upgrade.poll() {
                Ok(Async::Ready((output, client_addr))) => {
                    debug!(
                        "Successfully upgraded incoming connection with {}",
                        client_addr
                    );
                    self.to_process.push(future::Either::A(
                        handler(output, client_addr).into_future(),
                    ));
                }
                Ok(Async::NotReady) => {
                    self.listeners_upgrade.push(upgrade);
                }
                Err(err) => {
                    debug!(target: "libp2p-swarm", "Error in listener upgrade: {:?}", err);
                }
>>>>>>> 2445d9e9
            }
            Err(err) => {
                warn!(target: "libp2p-swarm", "Error in listener upgrade: {:?}", err);
            }
            _ => {}
        }

        match self.dialers.poll() {
            Ok(Async::Ready(Some((output, addr)))) => {
                trace!("Successfully upgraded dialed connection with {}", addr);
                self.to_process
                    .push(future::Either::A(handler(output, addr).into_future()));
            }
            Err(err) => {
                warn!(target: "libp2p-swarm", "Error in dialer upgrade: {:?}", err);
            }
            _ => {}
        }

        match self.to_process.poll() {
            Ok(Async::Ready(Some(()))) => {
                trace!(target: "libp2p-swarm", "Future returned by swarm handler driven to completion");
            }
            Err(err) => {
                warn!(target: "libp2p-swarm", "Error in processing: {:?}", err);
            }
            _ => {}
        }

        // TODO: we never return `Ok(Ready)` because there's no way to know whether
        //       `next_incoming()` can produce anything more in the future
        Ok(Async::NotReady)
    }
}<|MERGE_RESOLUTION|>--- conflicted
+++ resolved
@@ -314,36 +314,15 @@
             _ => {}
         }
 
-<<<<<<< HEAD
         match self.listeners_upgrade.poll() {
             Ok(Async::Ready(Some((output, client_addr)))) => {
-                trace!(
-                    "Successfully upgraded listened connection with {}",
+                debug!(
+                    "Successfully upgraded incoming connection with {}",
                     client_addr
                 );
                 self.to_process.push(future::Either::A(
                     handler(output, client_addr).into_future(),
                 ));
-=======
-        for n in (0..self.listeners_upgrade.len()).rev() {
-            let mut upgrade = self.listeners_upgrade.swap_remove(n);
-            match upgrade.poll() {
-                Ok(Async::Ready((output, client_addr))) => {
-                    debug!(
-                        "Successfully upgraded incoming connection with {}",
-                        client_addr
-                    );
-                    self.to_process.push(future::Either::A(
-                        handler(output, client_addr).into_future(),
-                    ));
-                }
-                Ok(Async::NotReady) => {
-                    self.listeners_upgrade.push(upgrade);
-                }
-                Err(err) => {
-                    debug!(target: "libp2p-swarm", "Error in listener upgrade: {:?}", err);
-                }
->>>>>>> 2445d9e9
             }
             Err(err) => {
                 warn!(target: "libp2p-swarm", "Error in listener upgrade: {:?}", err);
