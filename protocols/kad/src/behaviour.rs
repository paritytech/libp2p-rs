--- conflicted
+++ resolved
@@ -418,7 +418,6 @@
         }
     }
 
-<<<<<<< HEAD
     /// Removes the record with the given key from _local_ storage,
     /// if the local node is the publisher of the record.
     ///
@@ -434,11 +433,11 @@
                 self.store.remove(key)
             }
         }
-=======
-    /// Get a mutable reference to internal record store.
+    }
+
+    /// Gets a mutable reference to the record store.
     pub fn store_mut(&mut self) -> &mut TStore {
-        &mut self.records
->>>>>>> dc4d1ea9
+        &mut self.store
     }
 
     /// Bootstraps the local node to join the DHT.
