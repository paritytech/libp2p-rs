--- conflicted
+++ resolved
@@ -37,8 +37,12 @@
 //! >           connection with a remote. In order to handle a protocol that requires knowledge of
 //! >           the network as a whole, see the `NetworkBehaviour` trait.
 
-use crate::upgrade::{InboundUpgrade, OutboundUpgrade, UpgradeError};
 use crate::PeerId;
+use crate::upgrade::{
+    InboundUpgrade,
+    OutboundUpgrade,
+    UpgradeError,
+};
 use futures::prelude::*;
 use std::{cmp::Ordering, error, fmt, time::Duration};
 use tokio_io::{AsyncRead, AsyncWrite};
@@ -47,9 +51,7 @@
 pub use self::dummy::DummyProtocolsHandler;
 pub use self::map_in::MapInEvent;
 pub use self::map_out::MapOutEvent;
-pub use self::node_handler::{
-    NodeHandlerWrapper, NodeHandlerWrapperBuilder, NodeHandlerWrapperError,
-};
+pub use self::node_handler::{NodeHandlerWrapper, NodeHandlerWrapperBuilder, NodeHandlerWrapperError};
 pub use self::one_shot::OneShotHandler;
 pub use self::select::{IntoProtocolsHandlerSelect, ProtocolsHandlerSelect};
 
@@ -84,24 +86,10 @@
 ///
 /// # Connection Keep-Alive
 ///
-<<<<<<< HEAD
-/// Implementers of this trait should keep in mind that the connection can be closed at any time.
-/// When a connection is closed (either by us or by the remote) `shutdown()` is called and the
-/// handler continues to be processed until it produces `ProtocolsHandlerEvent::Shutdown`. Only
-/// then the handler is destroyed.
-///
-/// This makes it possible for the handler to finish delivering events even after knowing that it
-/// is shutting down.
-///
-/// Implementers of this trait should keep in mind that when `shutdown()` is called, the connection
-/// might already be closed or unresponsive. They should therefore not rely on being able to
-/// deliver messages.
-=======
 /// A `ProtocolsHandler` can influence the lifetime of the underlying connection
 /// through [`ProtocolsHandler::connection_keep_alive`]. That is, the protocol
 /// implemented by the handler can include conditions for terminating the connection.
 /// The lifetime of successfully negotiated substreams is fully controlled by the handler.
->>>>>>> 68df8c07
 ///
 /// Implementors of this trait should keep in mind that the connection can be closed at any time.
 /// When a connection is closed gracefully, the substreams used by the handler may still
@@ -134,7 +122,7 @@
     /// Injects the output of a successful upgrade on a new inbound substream.
     fn inject_fully_negotiated_inbound(
         &mut self,
-        protocol: <Self::InboundProtocol as InboundUpgrade<Self::Substream>>::Output,
+        protocol: <Self::InboundProtocol as InboundUpgrade<Self::Substream>>::Output
     );
 
     /// Injects the output of a successful upgrade on a new outbound substream.
@@ -144,7 +132,7 @@
     fn inject_fully_negotiated_outbound(
         &mut self,
         protocol: <Self::OutboundProtocol as OutboundUpgrade<Self::Substream>>::Output,
-        info: Self::OutboundOpenInfo,
+        info: Self::OutboundOpenInfo
     );
 
     /// Injects an event coming from the outside in the handler.
@@ -155,13 +143,8 @@
         &mut self,
         info: Self::OutboundOpenInfo,
         error: ProtocolsHandlerUpgrErr<
-<<<<<<< HEAD
-            <Self::OutboundProtocol as OutboundUpgrade<Self::Substream>>::Error,
-        >,
-=======
             <Self::OutboundProtocol as OutboundUpgrade<Self::Substream>>::Error
         >
->>>>>>> 68df8c07
     );
 
     /// Returns until when the connection should be kept alive.
@@ -189,17 +172,9 @@
     /// Should behave like `Stream::poll()`.
     ///
     /// Returning an error will close the connection to the remote.
-<<<<<<< HEAD
-    fn poll(
-        &mut self,
-    ) -> Poll<
-        ProtocolsHandlerEvent<Self::OutboundProtocol, Self::OutboundOpenInfo, Self::OutEvent>,
-        Self::Error,
-=======
     fn poll(&mut self) -> Poll<
         ProtocolsHandlerEvent<Self::OutboundProtocol, Self::OutboundOpenInfo, Self::OutEvent>,
         Self::Error
->>>>>>> 68df8c07
     >;
 
     /// Adds a closure that turns the input event into something else.
@@ -367,7 +342,10 @@
     /// If this is an `OutboundSubstreamRequest`, maps the protocol (`TConnectionUpgrade`)
     /// to something else.
     #[inline]
-    pub fn map_protocol<F, I>(self, map: F) -> ProtocolsHandlerEvent<I, TOutboundOpenInfo, TCustom>
+    pub fn map_protocol<F, I>(
+        self,
+        map: F,
+    ) -> ProtocolsHandlerEvent<I, TOutboundOpenInfo, TCustom>
     where
         F: FnOnce(TConnectionUpgrade) -> I,
     {
@@ -419,18 +397,10 @@
         match self {
             ProtocolsHandlerUpgrErr::Timeout => {
                 write!(f, "Timeout error while opening a substream")
-<<<<<<< HEAD
-            }
-            ProtocolsHandlerUpgrErr::Timer => write!(f, "Timer error while opening a substream"),
-            ProtocolsHandlerUpgrErr::MuxerDeniedSubstream => {
-                write!(f, "Remote muxer denied our attempt to open a substream")
-            }
-=======
             },
             ProtocolsHandlerUpgrErr::Timer => {
                 write!(f, "Timer error while opening a substream")
             },
->>>>>>> 68df8c07
             ProtocolsHandlerUpgrErr::Upgrade(err) => write!(f, "{}", err),
         }
     }
@@ -438,7 +408,7 @@
 
 impl<TUpgrErr> error::Error for ProtocolsHandlerUpgrErr<TUpgrErr>
 where
-    TUpgrErr: error::Error + 'static,
+    TUpgrErr: error::Error + 'static
 {
     fn source(&self) -> Option<&(dyn error::Error + 'static)> {
         match self {
@@ -481,8 +451,7 @@
 }
 
 impl<T> IntoProtocolsHandler for T
-where
-    T: ProtocolsHandler,
+where T: ProtocolsHandler
 {
     type Handler = Self;
 
