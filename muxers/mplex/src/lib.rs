--- conflicted
+++ resolved
@@ -18,23 +18,7 @@
 // FROM, OUT OF OR IN CONNECTION WITH THE SOFTWARE OR THE USE OR OTHER
 // DEALINGS IN THE SOFTWARE.
 
-<<<<<<< HEAD
-extern crate bytes;
-extern crate fnv;
-#[macro_use]
-extern crate futures;
-extern crate libp2p_core as core;
-#[macro_use]
-extern crate log;
-extern crate parking_lot;
-extern crate tokio_codec;
-extern crate tokio_io;
-extern crate unsigned_varint;
-#[cfg(test)]
-extern crate libp2p_test_muxer;
-
-=======
->>>>>>> 83320e03
+// TODO: use libp2p_test_muxer
 mod codec;
 
 use std::{cmp, iter, mem};
