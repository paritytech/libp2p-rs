<<<<<<< HEAD
# 0.24.0 [unreleased]

- Update `libp2p-core` dependency.
=======
# 0.25.0 [unreleased]

- Update `libp2p-core`.

# 0.24.0 [2020-11-09]

- Update dependencies.
>>>>>>> 3f38c1c8

# 0.23.0 [2020-10-16]

- Update `libp2p-core` dependency.

# 0.22.0 [2020-09-09]

- Update `libp2p-core` dependency.

# 0.21.0 [2020-08-18]

- Update `libp2p-core` dependency.

# 0.20.0 [2020-07-01]

- Updated dependencies.
- Conditional compilation fixes for the `wasm32-wasi` target
  ([PR 1633](https://github.com/libp2p/rust-libp2p/pull/1633)).

# 0.19.2 [2020-06-22]

- Updated dependencies.<|MERGE_RESOLUTION|>--- conflicted
+++ resolved
@@ -1,8 +1,3 @@
-<<<<<<< HEAD
-# 0.24.0 [unreleased]
-
-- Update `libp2p-core` dependency.
-=======
 # 0.25.0 [unreleased]
 
 - Update `libp2p-core`.
@@ -10,7 +5,6 @@
 # 0.24.0 [2020-11-09]
 
 - Update dependencies.
->>>>>>> 3f38c1c8
 
 # 0.23.0 [2020-10-16]
 
