// Copyright 20l9 Parity Technologies (UK) Ltd.
//
// Permission is hereby granted, free of charge, to any person obtaining a
// copy of this software and associated documentation files (the "Software"),
// to deal in the Software without restriction, including without limitation
// the rights to use, copy, modify, merge, publish, distribute, sublicense,
// and/or sell copies of the Software, and to permit persons to whom the
// Software is furnished to do so, subject to the following conditions:
//
// The above copyright notice and this permission notice shall be included in
// all copies or substantial portions of the Software.
//
// THE SOFTWARE IS PROVIDED "AS IS", WITHOUT WARRANTY OF ANY KIND, EXPRESS
// OR IMPLIED, INCLUDING BUT NOT LIMITED TO THE WARRANTIES OF MERCHANTABILITY,
// FITNESS FOR A PARTICULAR PURPOSE AND NONINFRINGEMENT. IN NO EVENT SHALL THE
// AUTHORS OR COPYRIGHT HOLDERS BE LIABLE FOR ANY CLAIM, DAMAGES OR OTHER
// LIABILITY, WHETHER IN AN ACTION OF CONTRACT, TORT OR OTHERWISE, ARISING
// FROM, OUT OF OR IN CONNECTION WITH THE SOFTWARE OR THE USE OR OTHER
// DEALINGS IN THE SOFTWARE.

//! A basic key value store demonstrating libp2p and the mDNS and Kademlia protocols.
//!
//! 1. Using two terminal windows, start two instances. If you local network
//!    allows mDNS, they will automatically connect.
//!
//! 2. Type `PUT my-key my-value` in terminal one and hit return.
//!
//! 3. Type `GET my-key` in terminal two and hit return.
//!
//! 4. Close with Ctrl-c.

use async_std::{io, task};
use futures::prelude::*;
use libp2p::kad::record::store::MemoryStore;
use libp2p::kad::{record::Key, Kademlia, KademliaEvent, PutRecordOk, Quorum, Record};
use libp2p::{
    NetworkBehaviour,
    PeerId,
    Swarm,
    build_development_transport,
    identity,
    mdns::{Mdns, MdnsEvent},
    swarm::NetworkBehaviourEventProcess
};
use std::{error::Error, task::{Context, Poll}};

fn main() -> Result<(), Box<dyn Error>> {
    env_logger::init();

    // Create a random key for ourselves.
    let local_key = identity::Keypair::generate_ed25519();
    let local_peer_id = PeerId::from(local_key.public());

    // Set up a an encrypted DNS-enabled TCP Transport over the Mplex protocol.
    let transport = build_development_transport(local_key)?;

    // We create a custom network behaviour that combines Kademlia and mDNS.
    #[derive(NetworkBehaviour)]
    struct MyBehaviour<TSubstream: AsyncRead + AsyncWrite> {
        kademlia: Kademlia<TSubstream, MemoryStore>,
        mdns: Mdns<TSubstream>
    }

    impl<T> NetworkBehaviourEventProcess<MdnsEvent> for MyBehaviour<T>
    where
        T: AsyncRead + AsyncWrite
    {
        // Called when `mdns` produces an event.
        fn inject_event(&mut self, event: MdnsEvent) {
            if let MdnsEvent::Discovered(list) = event {
                for (peer_id, multiaddr) in list {
                    self.kademlia.add_address(&peer_id, multiaddr);
                }
            }
        }
    }

    impl<T> NetworkBehaviourEventProcess<KademliaEvent> for MyBehaviour<T>
    where
        T: AsyncRead + AsyncWrite
    {
        // Called when `kademlia` produces an event.
        fn inject_event(&mut self, message: KademliaEvent) {
            match message {
                KademliaEvent::GetRecordResult(Ok(result)) => {
                    for Record { key, value, .. } in result.records {
                        println!(
                            "Got record {:?} {:?}",
                            std::str::from_utf8(key.as_ref()).unwrap(),
                            std::str::from_utf8(&value).unwrap(),
                        );
                    }
                }
                KademliaEvent::GetRecordResult(Err(err)) => {
                    eprintln!("Failed to get record: {:?}", err);
                }
                KademliaEvent::PutRecordResult(Ok(PutRecordOk { key })) => {
                    println!(
                        "Successfully put record {:?}",
                        std::str::from_utf8(key.as_ref()).unwrap()
                    );
                }
                KademliaEvent::PutRecordResult(Err(err)) => {
                    eprintln!("Failed to put record: {:?}", err);
                }
                _ => {}
            }
        }
    }

    // Create a swarm to manage peers and events.
    let mut swarm = {
        // Create a Kademlia behaviour.
        let store = MemoryStore::new(local_peer_id.clone());
        let kademlia = Kademlia::new(local_peer_id.clone(), store);
<<<<<<< HEAD
        let mdns = task::block_on(Mdns::new())?;
=======
        let mdns = Mdns::new()?;
>>>>>>> 3405fc8b
        let behaviour = MyBehaviour { kademlia, mdns };
        Swarm::new(transport, behaviour, local_peer_id)
    };

    // Read full lines from stdin
    let mut stdin = io::BufReader::new(io::stdin()).lines();

    // Listen on all interfaces and whatever port the OS assigns.
    Swarm::listen_on(&mut swarm, "/ip4/0.0.0.0/tcp/0".parse()?)?;

    // Kick it off.
    let mut listening = false;
    task::block_on(future::poll_fn(move |cx: &mut Context| {
        loop {
            match stdin.try_poll_next_unpin(cx)? {
                Poll::Ready(Some(line)) => handle_input_line(&mut swarm.kademlia, line),
                Poll::Ready(None) => panic!("Stdin closed"),
                Poll::Pending => break
            }
        }
        loop {
            match swarm.poll_next_unpin(cx) {
                Poll::Ready(Some(event)) => println!("{:?}", event),
                Poll::Ready(None) => return Poll::Ready(Ok(())),
                Poll::Pending => {
                    if !listening {
                        if let Some(a) = Swarm::listeners(&swarm).next() {
                            println!("Listening on {:?}", a);
                            listening = true;
                        }
                    }
                    break
                }
            }
        }
        Poll::Pending
    }))
}

fn handle_input_line<T>(kademlia: &mut Kademlia<T, MemoryStore>, line: String)
where
    T: AsyncRead + AsyncWrite
{
    let mut args = line.split(" ");

    match args.next() {
        Some("GET") => {
            let key = {
                match args.next() {
                    Some(key) => Key::new(&key),
                    None => {
                        eprintln!("Expected key");
                        return;
                    }
                }
            };
            kademlia.get_record(&key, Quorum::One);
        }
        Some("PUT") => {
            let key = {
                match args.next() {
                    Some(key) => Key::new(&key),
                    None => {
                        eprintln!("Expected key");
                        return;
                    }
                }
            };
            let value = {
                match args.next() {
                    Some(value) => value.as_bytes().to_vec(),
                    None => {
                        eprintln!("Expected value");
                        return;
                    }
                }
            };
            let record = Record {
                key,
                value,
                publisher: None,
                expires: None,
            };
            kademlia.put_record(record, Quorum::One);
        }
        _ => {
            eprintln!("expected GET or PUT");
        }
    }
}<|MERGE_RESOLUTION|>--- conflicted
+++ resolved
@@ -113,11 +113,7 @@
         // Create a Kademlia behaviour.
         let store = MemoryStore::new(local_peer_id.clone());
         let kademlia = Kademlia::new(local_peer_id.clone(), store);
-<<<<<<< HEAD
-        let mdns = task::block_on(Mdns::new())?;
-=======
         let mdns = Mdns::new()?;
->>>>>>> 3405fc8b
         let behaviour = MyBehaviour { kademlia, mdns };
         Swarm::new(transport, behaviour, local_peer_id)
     };
