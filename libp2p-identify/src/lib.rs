--- conflicted
+++ resolved
@@ -32,39 +32,25 @@
 //!
 //! This crate provides the `IdentifyTransport` struct, which wraps around a `Transport` and an
 //! implementation of `Peerstore`. `IdentifyTransport` is itself a transport that accepts
-<<<<<<< HEAD
-//! multiaddresses of the form `/ipfs/...`.
-//!
-//! If you dial a multiaddr of the form `/ipfs/...`, then the `IdentifyTransport` will look into
-=======
 //! multiaddresses of the form `/p2p/...` or `/ipfs/...`.
 //!
 //! > **Note**: All the documentation refers to `/p2p/...`, however `/ipfs/...` is also supported.
 //!
 //! If you dial a multiaddr of the form `/p2p/...`, then the `IdentifyTransport` will look into
->>>>>>> 22a7159c
 //! the `Peerstore` for any known multiaddress for this peer and try to dial them using the
 //! underlying transport. If you dial any other multiaddr, then it will dial this multiaddr using
 //! the underlying transport, then negotiate the *identify* protocol with the remote in order to
 //! obtain its ID, then add it to the peerstore, and finally dial the same multiaddr again and
 //! return the connection.
 //!
-<<<<<<< HEAD
-//! Listening doesn't support multiaddresses of the form `/ipfs/...` (because that wouldn't make
-=======
 //! Listening doesn't support multiaddresses of the form `/p2p/...` (because that wouldn't make
->>>>>>> 22a7159c
 //! sense). Any address passed to `listen_on` will be passed directly to the underlying transport.
 //!
 //! Whenever a remote connects to us, either through listening or through `next_incoming`, the
 //! `IdentifyTransport` dials back the remote, upgrades the connection to the *identify* protocol
 //! in order to obtain the ID of the remote, stores the information in the peerstore, and finally
 //! only returns the connection. From the exterior, the multiaddress of the remote is of the form
-<<<<<<< HEAD
-//! `/ipfs/...`. If the remote doesn't support the *identify* protocol, then the socket is closed.
-=======
 //! `/p2p/...`. If the remote doesn't support the *identify* protocol, then the socket is closed.
->>>>>>> 22a7159c
 //!
 //! Because of the behaviour of `IdentifyProtocol`, it is recommended to build it on top of a
 //! `ConnectionReuse`.
