// Copyright 2019 Parity Technologies (UK) Ltd.
//
// Permission is hereby granted, free of charge, to any person obtaining a
// copy of this software and associated documentation files (the "Software"),
// to deal in the Software without restriction, including without limitation
// the rights to use, copy, modify, merge, publish, distribute, sublicense,
// and/or sell copies of the Software, and to permit persons to whom the
// Software is furnished to do so, subject to the following conditions:
//
// The above copyright notice and this permission notice shall be included in
// all copies or substantial portions of the Software.
//
// THE SOFTWARE IS PROVIDED "AS IS", WITHOUT WARRANTY OF ANY KIND, EXPRESS
// OR IMPLIED, INCLUDING BUT NOT LIMITED TO THE WARRANTIES OF MERCHANTABILITY,
// FITNESS FOR A PARTICULAR PURPOSE AND NONINFRINGEMENT. IN NO EVENT SHALL THE
// AUTHORS OR COPYRIGHT HOLDERS BE LIABLE FOR ANY CLAIM, DAMAGES OR OTHER
// LIABILITY, WHETHER IN AN ACTION OF CONTRACT, TORT OR OTHERWISE, ARISING
// FROM, OUT OF OR IN CONNECTION WITH THE SOFTWARE OR THE USE OR OTHER
// DEALINGS IN THE SOFTWARE.

//! The internal API for a single `KBucket` in a `KBucketsTable`.
//!
//! > **Note**: Uniqueness of entries w.r.t. a `Key` in a `KBucket` is not
//! > checked in this module. This is an invariant that must hold across all
//! > buckets in a `KBucketsTable` and hence is enforced by the public API
//! > of the `KBucketsTable` and in particular the public `Entry` API.

use super::*;
pub use crate::kbucket::sub_bucket::{Node, NodeStatus, PendingNode, Position, SubBucket};
use crate::kbucket::swamp::Swamp;
use crate::kbucket::weighted::Weighted;
pub use crate::{K_VALUE, W_VALUE};
use std::fmt::Debug;

#[derive(Debug, Clone)]
pub struct KBucket<TKey, TVal> {
    swamp: Swamp<TKey, TVal>,
    weighted: Weighted<TKey, TVal>,
    pending_timeout: Duration,
}

/*
// /// A `KBucket` is a list of up to `K_VALUE` keys and associated values,
// /// ordered from least-recently connected to most-recently connected.
// #[derive(Debug, Clone)]
// pub struct KBucket<TKey, TVal> {
//     /// The nodes contained in the bucket.
//     nodes: ArrayVec<[Node<TKey, TVal>; K_VALUE.get()]>,
//
//     /// The position (index) in `nodes` that marks the first connected node.
//     ///
//     /// Since the entries in `nodes` are ordered from least-recently connected to
//     /// most-recently connected, all entries above this index are also considered
//     /// connected, i.e. the range `[0, first_connected_pos)` marks the sub-list of entries
//     /// that are considered disconnected and the range
//     /// `[first_connected_pos, K_VALUE)` marks sub-list of entries that are
//     /// considered connected.
//     ///
//     /// `None` indicates that there are no connected entries in the bucket, i.e.
//     /// the bucket is either empty, or contains only entries for peers that are
//     /// considered disconnected.
//     first_connected_pos: Option<usize>,
//
//     /// A node that is pending to be inserted into a full bucket, should the
//     /// least-recently connected (and currently disconnected) node not be
//     /// marked as connected within `unresponsive_timeout`.
//     pending: Option<PendingNode<TKey, TVal>>,
//
//     /// The timeout window before a new pending node is eligible for insertion,
//     /// if the least-recently connected node is not updated as being connected
//     /// in the meantime.
//     pending_timeout: Duration
// }
*/

/// The result of inserting an entry into a bucket.
#[must_use]
#[derive(Debug, Clone, PartialEq, Eq)]
pub enum InsertResult<TKey> {
    /// The entry has been successfully inserted.
    Inserted,
    /// The entry is pending insertion because the relevant bucket is currently full.
    /// The entry is inserted after a timeout elapsed, if the status of the
    /// least-recently connected (and currently disconnected) node in the bucket
    /// is not updated before the timeout expires.
    Pending {
        /// The key of the least-recently connected entry that is currently considered
        /// disconnected and whose corresponding peer should be checked for connectivity
        /// in order to prevent it from being evicted. If connectivity to the peer is
        /// re-established, the corresponding entry should be updated with
        /// [`NodeStatus::Connected`].
        disconnected: TKey,
    },
    /// The entry was not inserted because the relevant bucket is full.
    Full,
}

impl<Key> std::fmt::Display for InsertResult<Key> {
    fn fmt(&self, f: &mut std::fmt::Formatter<'_>) -> std::fmt::Result {
        let descritpion = match self {
            InsertResult::Inserted => "InsertResult::Inserted",
            InsertResult::Pending { .. } => "InsertResult::Pending",
            InsertResult::Full => "InsertResult::Full",
        };

        write!(f, "{}", descritpion)
    }
}

/// The result of applying a pending node to a bucket, possibly
/// replacing an existing node.
#[derive(Debug, Clone, PartialEq, Eq)]
pub struct AppliedPending<TKey, TVal> {
    /// The key of the inserted pending node.
    pub inserted: Node<TKey, TVal>,
    /// The node that has been evicted from the bucket to make room for the
    /// pending node, if any.
    pub evicted: Option<Node<TKey, TVal>>,
}

impl<TKey, TVal> KBucket<TKey, TVal>
where
    TKey: Clone + AsRef<KeyBytes>,
    TVal: Clone,
{
    /// Creates a new `KBucket` with the given timeout for pending entries.
    pub fn new(pending_timeout: Duration) -> Self {
        KBucket {
            swamp: Swamp::new(pending_timeout),
            weighted: Weighted::new(pending_timeout),
            pending_timeout,
        }
    }

    pub fn has_pending(&self) -> bool {
        self.weighted.pending_active() || self.swamp.pending_active()
    }

    /// Returns a reference to the pending node of the bucket, if there is any.
    // TODO: maybe return `impl Iterator`?
    fn pending(&self) -> Vec<&PendingNode<TKey, TVal>> {
        Iterator::chain(
            self.weighted.pending().into_iter(),
            self.swamp.pending().into_iter(),
        )
        .collect()
    }

    /// Returns a mutable reference to the pending node of the bucket, if there is any.
    pub fn pending_mut(&mut self, key: &TKey) -> Option<&mut PendingNode<TKey, TVal>> {
        Option::or(self.weighted.pending_mut(key), self.swamp.pending_mut(key))
    }

    /// Returns a reference to the pending node of the bucket, if there is any
    /// with a matching key.
    pub fn pending_ref(&self, key: &TKey) -> Option<&PendingNode<TKey, TVal>> {
        Option::or(self.weighted.pending_ref(key), self.swamp.pending_ref(key))
    }

    /// Updates the status of the pending node, if any.
    pub fn update_pending(&mut self, key: &TKey, status: NodeStatus) {
        if !self.weighted.update_pending(key, status) {
            if !self.swamp.update_pending(key, status) {
                println!(
                    "Didn't update pending node {:?} to {:?}",
                    key.as_ref(),
                    status
                )
            }
        }
    }

    /// Gets a mutable reference to the node identified by the given key.
    ///
    /// Returns `None` if the given key does not refer to a node in the
    /// bucket.
    pub fn get_mut(&mut self, key: &TKey) -> Option<&mut Node<TKey, TVal>> {
        Option::or(self.weighted.get_mut(key), self.swamp.get_mut(key))
    }

    /// Returns an iterator over the nodes in the bucket, together with their status.
    pub fn iter(&self) -> impl Iterator<Item = (&Node<TKey, TVal>, NodeStatus)> {
        Iterator::chain(self.weighted(), self.swamp())
    }

    /// Returns an iterator over the weighted nodes in the bucket, together with their status.
    pub fn weighted(&self) -> impl Iterator<Item = (&Node<TKey, TVal>, NodeStatus)> {
        self.weighted.iter()
    }

    /// Returns an iterator over the swamp nodes in the bucket, together with their status.
    pub fn swamp(&self) -> impl Iterator<Item = (&Node<TKey, TVal>, NodeStatus)> {
        self.swamp.iter()
    }

    /// Inserts the pending node into the bucket, if its timeout has elapsed,
    /// replacing the least-recently connected node.
    ///
    /// If a pending node has been inserted, its key is returned together with
    /// the node that was replaced. `None` indicates that the nodes in the
    /// bucket remained unchanged.
    pub fn apply_pending(&mut self) -> Vec<AppliedPending<TKey, TVal>> {
        Iterator::chain(
            self.weighted.apply_pending().into_iter(),
            self.swamp.apply_pending().into_iter(),
        )
        .collect()
    }

    /// Removes the pending node from the bucket, if any.
    pub fn remove_pending(&mut self, key: &TKey) -> Option<PendingNode<TKey, TVal>> {
        self.weighted.remove_pending(key).or_else(|| self.swamp.remove_pending(key))
    }

    /// Updates the status of the node referred to by the given key, if it is
    /// in the bucket.
    pub fn update(&mut self, key: &TKey, new_status: NodeStatus) {
        if !self.weighted.update(key, new_status) {
            if !self.swamp.update(key, new_status) {
                println!("Node {:?} wasn't updated to {:?}", key.as_ref(), new_status)
            }
        }
    }

    /// Inserts a new node into the bucket with the given status.
    ///
    /// The status of the node to insert determines the result as follows:
    ///
    ///   * `NodeStatus::Connected`: If the bucket is full and either all nodes are connected
    ///     or there is already a pending node, insertion fails with `InsertResult::Full`.
    ///     If the bucket is full but at least one node is disconnected and there is no pending
    ///     node, the new node is inserted as pending, yielding `InsertResult::Pending`.
    ///     Otherwise the bucket has free slots and the new node is added to the end of the
    ///     bucket as the most-recently connected node.
    ///
    ///   * `NodeStatus::Disconnected`: If the bucket is full, insertion fails with
    ///     `InsertResult::Full`. Otherwise the bucket has free slots and the new node
    ///     is inserted at the position preceding the first connected node,
    ///     i.e. as the most-recently disconnected node. If there are no connected nodes,
    ///     the new node is added as the last element of the bucket.
    ///
    pub fn insert(&mut self, node: Node<TKey, TVal>, status: NodeStatus) -> InsertResult<TKey> {
        let debug_node = node.clone(); // TODO: only for debugging. Should removed at some point.

        let result = if node.weight > 0 {
            self.weighted.insert(node, status)
        } else {
            self.swamp.insert(node, status)
        };

        log::debug!(
            "Bucket: inserting node {} weight {} -> {}",
            bs58::encode(debug_node.key.as_ref()).into_string(),
            debug_node.weight,
            result
        );

        result
    }

    /// Removes the node with the given key from the bucket, if it exists.
    pub fn remove(&mut self, key: &TKey) -> Option<(Node<TKey, TVal>, NodeStatus, Position)> {
        self.weighted.remove(key).or_else(|| self.swamp.remove(key))
    }

    fn is_full(&self, weighted: bool) -> bool {
        if weighted {
            self.weighted.is_full()
        } else {
            self.swamp.is_full()
        }
    }

    pub fn num_entries(&self) -> usize {
        self.swamp.num_entries() + self.weighted.num_entries()
    }

    /// Returns the status of the node with a given key
    pub fn status(&self, key: &TKey) -> Option<NodeStatus> {
        self.weighted.status(key).or(self.swamp.status(key))
    }
}

#[cfg(test)]
mod tests {
    use super::*;
    use libp2p_core::PeerId;
    use quickcheck::*;
    use rand::Rng;
    use std::collections::VecDeque;
    use std::time::Instant;

    impl Arbitrary for KBucket<Key<PeerId>, ()> {
        fn arbitrary<G: Gen>(g: &mut G) -> KBucket<Key<PeerId>, ()> {
            let timeout = Duration::from_secs(g.gen_range(1, g.size() as u64));
            let mut bucket = KBucket::<Key<PeerId>, ()>::new(timeout);
            let num_nodes = g.gen_range(1, K_VALUE.get() + 1);
<<<<<<< HEAD
            for _ in 0..num_nodes {
                let key = Key::new(PeerId::random());
                let node = Node {
                    key: key.clone(),
                    value: (),
                    weight: 0,
                };
=======
            for _ in 0 .. num_nodes {
                let key = Key::from(PeerId::random());
                let node = Node { key: key.clone(), value: () };
>>>>>>> df7e73ec
                let status = NodeStatus::arbitrary(g);
                match bucket.insert(node, status) {
                    InsertResult::Inserted => {}
                    _ => panic!(),
                }
            }
            bucket
        }
    }

    impl Arbitrary for NodeStatus {
        fn arbitrary<G: Gen>(g: &mut G) -> NodeStatus {
            if g.gen() {
                NodeStatus::Connected
            } else {
                NodeStatus::Disconnected
            }
        }
    }

    impl Arbitrary for Position {
        fn arbitrary<G: Gen>(g: &mut G) -> Position {
            Position(g.gen_range(0, K_VALUE.get()))
        }
    }

    // Fill a bucket with random nodes with the given status.
    fn fill_bucket(bucket: &mut KBucket<Key<PeerId>, ()>, status: NodeStatus) {
        let num_entries_start = bucket.num_entries();
<<<<<<< HEAD
        for i in 0..K_VALUE.get() - num_entries_start {
            let key = Key::new(PeerId::random());
            let node = Node {
                key,
                value: (),
                weight: 0,
            };
=======
        for i in 0 .. K_VALUE.get() - num_entries_start {
            let key = Key::from(PeerId::random());
            let node = Node { key, value: () };
>>>>>>> df7e73ec
            assert_eq!(InsertResult::Inserted, bucket.insert(node, status));
            assert_eq!(bucket.num_entries(), num_entries_start + i + 1);
        }
    }

    #[test]
    fn ordering() {
        fn prop(status: Vec<NodeStatus>) -> bool {
            let mut bucket = KBucket::<Key<PeerId>, ()>::new(Duration::from_secs(1));

            // The expected lists of connected and disconnected nodes.
            let mut connected = VecDeque::new();
            let mut disconnected = VecDeque::new();

            // Fill the bucket, thereby populating the expected lists in insertion order.
            for status in status {
<<<<<<< HEAD
                let key = Key::new(PeerId::random());
                let node = Node {
                    key: key.clone(),
                    value: (),
                    weight: 0,
                };
=======
                let key = Key::from(PeerId::random());
                let node = Node { key: key.clone(), value: () };
>>>>>>> df7e73ec
                let full = bucket.num_entries() == K_VALUE.get();
                match bucket.insert(node, status) {
                    InsertResult::Inserted => {
                        let vec = match status {
                            NodeStatus::Connected => &mut connected,
                            NodeStatus::Disconnected => &mut disconnected,
                        };
                        if full {
                            vec.pop_front();
                        }
                        vec.push_back((status, key.clone()));
                    }
                    _ => {}
                }
            }

            // Get all nodes from the bucket, together with their status.
            let mut nodes = bucket
                .iter()
                .map(|(n, s)| (s, n.key.clone()))
                .collect::<Vec<_>>();

            // Split the list of nodes at the first connected node.
            let first_connected_pos = nodes.iter().position(|(s, _)| *s == NodeStatus::Connected);
            let tail = first_connected_pos.map_or(Vec::new(), |p| nodes.split_off(p));

            // All nodes before the first connected node must be disconnected and
            // in insertion order. Similarly, all remaining nodes must be connected
            // and in insertion order.
            nodes == Vec::from(disconnected) && tail == Vec::from(connected)
        }

        quickcheck(prop as fn(_) -> _);
    }

    #[test]
    fn full_bucket() {
        let mut bucket = KBucket::<Key<PeerId>, ()>::new(Duration::from_secs(1));

        // Fill the bucket with disconnected nodes.
        fill_bucket(&mut bucket, NodeStatus::Disconnected);

        // Trying to insert another disconnected node fails.
<<<<<<< HEAD
        let key = Key::new(PeerId::random());
        let node = Node {
            key,
            value: (),
            weight: 0,
        };
=======
        let key = Key::from(PeerId::random());
        let node = Node { key, value: () };
>>>>>>> df7e73ec
        match bucket.insert(node, NodeStatus::Disconnected) {
            InsertResult::Full => {}
            x => panic!("Expected Full, got {:?}", x),
        }

        // One-by-one fill the bucket with connected nodes, replacing the disconnected ones.
        for _i in 0..K_VALUE.get() {
            let (first, first_status) = bucket.iter().next().unwrap();
            let first_disconnected = first.clone();
            assert_eq!(first_status, NodeStatus::Disconnected);

            // Add a connected node, which is expected to be pending, scheduled to
            // replace the first (i.e. least-recently connected) node.
<<<<<<< HEAD
            let key = Key::new(PeerId::random());
            let node = Node {
                key: key.clone(),
                value: (),
                weight: 0,
            };
=======
            let key = Key::from(PeerId::random());
            let node = Node { key: key.clone(), value: () };
>>>>>>> df7e73ec
            match bucket.insert(node.clone(), NodeStatus::Connected) {
                InsertResult::Pending { disconnected } => {
                    assert_eq!(disconnected, first_disconnected.key)
                }
                x => panic!("Expected Pending, got {:?}", x),
            }

            // Trying to insert another connected node fails.
            match bucket.insert(node.clone(), NodeStatus::Connected) {
                InsertResult::Full => {}
                x => panic!("Expected Full, got {:?}", x),
            }

            assert!(!bucket.pending().is_empty());

            // Apply the pending node.
            let pending = bucket.pending_mut(&key).expect("No pending node.");
            pending.set_ready_at(Instant::now() - Duration::from_secs(1));
            let result = bucket.apply_pending();
            assert_eq!(
                result,
                vec![AppliedPending {
                    inserted: node.clone(),
                    evicted: Some(first_disconnected)
                }]
            );
            assert_eq!(Some((&node, NodeStatus::Connected)), bucket.iter().last());
            assert!(bucket.pending().is_empty());
            /* assert_eq!(Some(K_VALUE.get() - (i + 1)), bucket.first_connected_pos); */
        }

        assert!(bucket.pending().is_empty());
        assert_eq!(K_VALUE.get(), bucket.num_entries());

        // Trying to insert another connected node fails.
<<<<<<< HEAD
        let key = Key::new(PeerId::random());
        let node = Node {
            key,
            value: (),
            weight: 0,
        };
=======
        let key = Key::from(PeerId::random());
        let node = Node { key, value: () };
>>>>>>> df7e73ec
        match bucket.insert(node, NodeStatus::Connected) {
            InsertResult::Full => {}
            x => panic!("{:?}", x),
        }
    }

    #[test]
    fn full_bucket_discard_pending() {
        let mut bucket = KBucket::<Key<PeerId>, ()>::new(Duration::from_secs(1));
        fill_bucket(&mut bucket, NodeStatus::Disconnected);
        let (first, _) = bucket.iter().next().unwrap();
        let first_disconnected = first.clone();

        // Add a connected pending node.
<<<<<<< HEAD
        let key = Key::new(PeerId::random());
        let node = Node {
            key: key.clone(),
            value: (),
            weight: 0,
        };
=======
        let key = Key::from(PeerId::random());
        let node = Node { key: key.clone(), value: () };
>>>>>>> df7e73ec
        if let InsertResult::Pending { disconnected } = bucket.insert(node, NodeStatus::Connected) {
            assert_eq!(&disconnected, &first_disconnected.key);
        } else {
            panic!()
        }
        assert!(!bucket.pending().is_empty());

        // Update the status of the first disconnected node to be connected.
        bucket.update(&first_disconnected.key, NodeStatus::Connected);

        // The pending node has been discarded.
        assert!(bucket.pending().is_empty());
        assert!(bucket.iter().all(|(n, _)| &n.key != &key));

        // The initially disconnected node is now the most-recently connected.
        assert_eq!(
            Some((&first_disconnected, NodeStatus::Connected)),
            bucket.iter().last()
        );

        let num_connected = bucket
            .iter()
            .filter(|(_, s)| *s == NodeStatus::Connected)
            .count();
        let num_disconnected = bucket
            .iter()
            .filter(|(_, s)| *s == NodeStatus::Disconnected)
            .count();
        let position = bucket
            .iter()
            .position(|(n, _)| n.key.as_ref() == first_disconnected.key.as_ref());

        assert_eq!(1, num_connected);
        assert_eq!(K_VALUE.get() - 1, num_disconnected);
        assert_eq!(position, Some(num_disconnected));
    }

    #[test]
    fn bucket_update() {
        fn prop(mut bucket: KBucket<Key<PeerId>, ()>, pos: usize, status: NodeStatus) -> bool {
            let mut nodes = bucket
                .iter()
                .map(|(n, s)| (n.clone(), s))
                .collect::<Vec<_>>();

            // Record the (ordered) list of status of all nodes in the bucket.
            let mut expected = nodes
                .iter()
                .map(|(n, s)| (n.key.clone(), *s))
                .collect::<Vec<_>>();

            // Capture position and key of the random node to update.
            let pos = pos % bucket.num_entries();
            let key = expected.iter().nth(pos).unwrap().0.clone();

            // Update the node in the bucket.
            bucket.update(&key, status);

            nodes.remove(pos);
            // Check that the bucket now contains the node with the new status,
            // preserving the status and relative order of all other nodes.
            let expected_pos = match status {
                NodeStatus::Connected => nodes.len(),
                NodeStatus::Disconnected => nodes
                    .iter()
                    .filter(|(_, s)| *s == NodeStatus::Disconnected)
                    .count(),
            };
            expected.remove(pos);
            expected.insert(expected_pos, (key.clone(), status));

            let actual = bucket
                .iter()
                .map(|(n, s)| (n.key.clone(), s))
                .collect::<Vec<_>>();

            assert_eq!(expected, actual, "pos was {}", pos);
            expected == actual
        }

        quickcheck(prop as fn(_, _, _) -> _);
    }
}<|MERGE_RESOLUTION|>--- conflicted
+++ resolved
@@ -295,19 +295,13 @@
             let timeout = Duration::from_secs(g.gen_range(1, g.size() as u64));
             let mut bucket = KBucket::<Key<PeerId>, ()>::new(timeout);
             let num_nodes = g.gen_range(1, K_VALUE.get() + 1);
-<<<<<<< HEAD
             for _ in 0..num_nodes {
-                let key = Key::new(PeerId::random());
+                let key = Key::from(PeerId::random());
                 let node = Node {
                     key: key.clone(),
                     value: (),
                     weight: 0,
                 };
-=======
-            for _ in 0 .. num_nodes {
-                let key = Key::from(PeerId::random());
-                let node = Node { key: key.clone(), value: () };
->>>>>>> df7e73ec
                 let status = NodeStatus::arbitrary(g);
                 match bucket.insert(node, status) {
                     InsertResult::Inserted => {}
@@ -337,19 +331,13 @@
     // Fill a bucket with random nodes with the given status.
     fn fill_bucket(bucket: &mut KBucket<Key<PeerId>, ()>, status: NodeStatus) {
         let num_entries_start = bucket.num_entries();
-<<<<<<< HEAD
         for i in 0..K_VALUE.get() - num_entries_start {
-            let key = Key::new(PeerId::random());
+            let key = Key::from(PeerId::random());
             let node = Node {
                 key,
                 value: (),
                 weight: 0,
             };
-=======
-        for i in 0 .. K_VALUE.get() - num_entries_start {
-            let key = Key::from(PeerId::random());
-            let node = Node { key, value: () };
->>>>>>> df7e73ec
             assert_eq!(InsertResult::Inserted, bucket.insert(node, status));
             assert_eq!(bucket.num_entries(), num_entries_start + i + 1);
         }
@@ -366,17 +354,12 @@
 
             // Fill the bucket, thereby populating the expected lists in insertion order.
             for status in status {
-<<<<<<< HEAD
-                let key = Key::new(PeerId::random());
+                let key = Key::from(PeerId::random());
                 let node = Node {
                     key: key.clone(),
                     value: (),
                     weight: 0,
                 };
-=======
-                let key = Key::from(PeerId::random());
-                let node = Node { key: key.clone(), value: () };
->>>>>>> df7e73ec
                 let full = bucket.num_entries() == K_VALUE.get();
                 match bucket.insert(node, status) {
                     InsertResult::Inserted => {
@@ -420,17 +403,12 @@
         fill_bucket(&mut bucket, NodeStatus::Disconnected);
 
         // Trying to insert another disconnected node fails.
-<<<<<<< HEAD
-        let key = Key::new(PeerId::random());
+        let key = Key::from(PeerId::random());
         let node = Node {
             key,
             value: (),
             weight: 0,
         };
-=======
-        let key = Key::from(PeerId::random());
-        let node = Node { key, value: () };
->>>>>>> df7e73ec
         match bucket.insert(node, NodeStatus::Disconnected) {
             InsertResult::Full => {}
             x => panic!("Expected Full, got {:?}", x),
@@ -444,17 +422,12 @@
 
             // Add a connected node, which is expected to be pending, scheduled to
             // replace the first (i.e. least-recently connected) node.
-<<<<<<< HEAD
-            let key = Key::new(PeerId::random());
+            let key = Key::from(PeerId::random());
             let node = Node {
                 key: key.clone(),
                 value: (),
                 weight: 0,
             };
-=======
-            let key = Key::from(PeerId::random());
-            let node = Node { key: key.clone(), value: () };
->>>>>>> df7e73ec
             match bucket.insert(node.clone(), NodeStatus::Connected) {
                 InsertResult::Pending { disconnected } => {
                     assert_eq!(disconnected, first_disconnected.key)
@@ -490,17 +463,12 @@
         assert_eq!(K_VALUE.get(), bucket.num_entries());
 
         // Trying to insert another connected node fails.
-<<<<<<< HEAD
-        let key = Key::new(PeerId::random());
+        let key = Key::from(PeerId::random());
         let node = Node {
             key,
             value: (),
             weight: 0,
         };
-=======
-        let key = Key::from(PeerId::random());
-        let node = Node { key, value: () };
->>>>>>> df7e73ec
         match bucket.insert(node, NodeStatus::Connected) {
             InsertResult::Full => {}
             x => panic!("{:?}", x),
@@ -515,17 +483,12 @@
         let first_disconnected = first.clone();
 
         // Add a connected pending node.
-<<<<<<< HEAD
-        let key = Key::new(PeerId::random());
+        let key = Key::from(PeerId::random());
         let node = Node {
             key: key.clone(),
             value: (),
             weight: 0,
         };
-=======
-        let key = Key::from(PeerId::random());
-        let node = Node { key: key.clone(), value: () };
->>>>>>> df7e73ec
         if let InsertResult::Pending { disconnected } = bucket.insert(node, NodeStatus::Connected) {
             assert_eq!(&disconnected, &first_disconnected.key);
         } else {
