--- conflicted
+++ resolved
@@ -1,8 +1,4 @@
-<<<<<<< HEAD
-# 0.23.1 [unreleased]
-=======
 # 0.24.0 [unreleased]
->>>>>>> 8f53ec61
 
 - Update dependencies.
 
