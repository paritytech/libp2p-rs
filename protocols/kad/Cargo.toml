[package]
name = "fluence-fork-libp2p-kad"
edition = "2018"
description = "Kademlia protocol for libp2p"
version = "0.27.0"
authors = ["Parity Technologies <admin@parity.io>"]
license = "MIT"
repository = "https://github.com/libp2p/rust-libp2p"
keywords = ["peer-to-peer", "libp2p", "networking"]
categories = ["network-programming", "asynchronous"]

[lib]
name = "libp2p_kad"

[dependencies]
arrayvec = "0.5.1"
bytes = "0.5"
either = "1.5"
fnv = "1.0"
futures_codec = "0.4"
futures = "0.3.1"
log = "0.4"
<<<<<<< HEAD
libp2p-core = { version = "0.20.0", path = "../../core", package = "fluence-fork-libp2p-core" }
libp2p-swarm = { version = "0.20.0", path = "../../swarm", package = "fluence-fork-libp2p-swarm" }
multihash = "0.11.0"
=======
libp2p-core = { version = "0.26.0", path = "../../core" }
libp2p-swarm = { version = "0.26.0", path = "../../swarm" }
>>>>>>> df7e73ec
prost = "0.6.1"
rand = "0.7.2"
sha2 = "0.9.1"
smallvec = "1.0"
wasm-timer = "0.2"
uint = "0.8"
unsigned-varint = { version = "0.5", features = ["futures-codec"] }
void = "1.0"
bs58 = "0.3.0"
derivative = "2.0.2"

trust-graph = "0.1.0"
prometheus = "0.9.0"

[dev-dependencies]
futures-timer = "3.0"
<<<<<<< HEAD
libp2p-secio = { path = "../secio", package = "fluence-fork-libp2p-secio" }
libp2p-yamux = { path = "../../muxers/yamux", package = "fluence-fork-libp2p-yamux" }
=======
libp2p-noise = { path = "../noise" }
libp2p-yamux = { path = "../../muxers/yamux" }
>>>>>>> df7e73ec
quickcheck = "0.9.0"
env_logger = "0.7.1"

[build-dependencies]
prost-build = "0.6"


[package.metadata.workspaces]
independent = true<|MERGE_RESOLUTION|>--- conflicted
+++ resolved
@@ -20,14 +20,8 @@
 futures_codec = "0.4"
 futures = "0.3.1"
 log = "0.4"
-<<<<<<< HEAD
-libp2p-core = { version = "0.20.0", path = "../../core", package = "fluence-fork-libp2p-core" }
-libp2p-swarm = { version = "0.20.0", path = "../../swarm", package = "fluence-fork-libp2p-swarm" }
-multihash = "0.11.0"
-=======
-libp2p-core = { version = "0.26.0", path = "../../core" }
-libp2p-swarm = { version = "0.26.0", path = "../../swarm" }
->>>>>>> df7e73ec
+libp2p-core = { version = "0.26.0", path = "../../core", package = "fluence-fork-libp2p-core" }
+libp2p-swarm = { version = "0.26.0", path = "../../swarm", package = "fluence-fork-libp2p-swarm" }
 prost = "0.6.1"
 rand = "0.7.2"
 sha2 = "0.9.1"
@@ -44,13 +38,8 @@
 
 [dev-dependencies]
 futures-timer = "3.0"
-<<<<<<< HEAD
-libp2p-secio = { path = "../secio", package = "fluence-fork-libp2p-secio" }
+libp2p-noise = { path = "../noise", package = "fluence-fork-libp2p-secio" }
 libp2p-yamux = { path = "../../muxers/yamux", package = "fluence-fork-libp2p-yamux" }
-=======
-libp2p-noise = { path = "../noise" }
-libp2p-yamux = { path = "../../muxers/yamux" }
->>>>>>> df7e73ec
 quickcheck = "0.9.0"
 env_logger = "0.7.1"
 
