--- conflicted
+++ resolved
@@ -13,31 +13,17 @@
 asn1_der = "0.6.1"
 bytes = "0.4"
 futures = "0.1"
-<<<<<<< HEAD
-libp2p-core = { path = "../../core" }
-log = "0.4.1"
-protobuf = "2.0.2"
-rand = "0.5"
-libsecp256k1 = { version = "0.2", optional = true }
-aes-ctr = "0.1.0"
-aesni = { version = "0.4.1", features = ["nocheck"], optional = true }
-twofish = "0.1.0"
-ctr = "0.1"
-lazy_static = { version = "0.2.11", optional = true }
-rw-stream-sink = { path = "../../misc/rw-stream-sink" }
-=======
 libp2p-core = { version = "0.4.0", path = "../../core" }
 log = "0.4.6"
 protobuf = "2.3"
 rand = "0.6.5"
-secp256k1 = { version = "0.12", features = ["rand"], optional = true }
+libsecp256k1 = { version = "0.2", optional = true }
 aes-ctr = "0.3"
 aesni = { version = "0.6", features = ["nocheck"], optional = true }
 twofish = "0.2.0"
 ctr = "0.3"
 lazy_static = "1.2.0"
 rw-stream-sink = { version = "0.1.0", path = "../../misc/rw-stream-sink" }
->>>>>>> 56a027cd
 tokio-io = "0.1.0"
 sha2 = "0.8.0"
 ed25519-dalek = "1.0.0-pre.1"
@@ -51,15 +37,9 @@
 stdweb = { version = "0.4", default-features = false }
 
 [features]
-<<<<<<< HEAD
-default = ["rsa", "secp256k1"]
+default = ["secp256k1"]
 secp256k1 = ["libsecp256k1"]
-rsa = ["ring/rsa_signing"]
-aes-all = ["aesni", "lazy_static"]
-=======
-default = ["secp256k1"]
 aes-all = ["aesni"]
->>>>>>> 56a027cd
 
 [dev-dependencies]
 criterion = "0.2"
