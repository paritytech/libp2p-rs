// Copyright 2018 Parity Technologies (UK) Ltd.
//
// Permission is hereby granted, free of charge, to any person obtaining a
// copy of this software and associated documentation files (the "Software"),
// to deal in the Software without restriction, including without limitation
// the rights to use, copy, modify, merge, publish, distribute, sublicense,
// and/or sell copies of the Software, and to permit persons to whom the
// Software is furnished to do so, subject to the following conditions:
//
// The above copyright notice and this permission notice shall be included in
// all copies or substantial portions of the Software.
//
// THE SOFTWARE IS PROVIDED "AS IS", WITHOUT WARRANTY OF ANY KIND, EXPRESS
// OR IMPLIED, INCLUDING BUT NOT LIMITED TO THE WARRANTIES OF MERCHANTABILITY,
// FITNESS FOR A PARTICULAR PURPOSE AND NONINFRINGEMENT. IN NO EVENT SHALL THE
// AUTHORS OR COPYRIGHT HOLDERS BE LIABLE FOR ANY CLAIM, DAMAGES OR OTHER
// LIABILITY, WHETHER IN AN ACTION OF CONTRACT, TORT OR OTHERWISE, ARISING
// FROM, OUT OF OR IN CONNECTION WITH THE SOFTWARE OR THE USE OR OTHER
// DEALINGS IN THE SOFTWARE.

extern crate bytes;
extern crate fnv;
#[macro_use]
extern crate futures;
extern crate libp2p_core as core;
#[macro_use]
extern crate log;
extern crate parking_lot;
extern crate tokio_codec;
extern crate tokio_io;
extern crate unsigned_varint;

mod codec;

use std::{cmp, iter, mem};
use std::io::{Error as IoError, ErrorKind as IoErrorKind};
use std::sync::{atomic::AtomicUsize, atomic::Ordering, Arc};
use bytes::Bytes;
use core::{ConnectionUpgrade, Endpoint, StreamMuxer};
use parking_lot::Mutex;
use fnv::{FnvHashMap, FnvHashSet};
use futures::prelude::*;
use futures::{executor, future, stream::Fuse, task};
use tokio_codec::Framed;
use tokio_io::{AsyncRead, AsyncWrite};

/// Configuration for the multiplexer.
#[derive(Debug, Clone)]
pub struct MplexConfig {
    /// Maximum number of simultaneously-open substreams.
    max_substreams: usize,
    /// Maximum number of elements in the internal buffer.
    max_buffer_len: usize,
    /// Behaviour when the buffer size limit is reached.
    max_buffer_behaviour: MaxBufferBehaviour,
}

impl MplexConfig {
    /// Builds the default configuration.
    #[inline]
    pub fn new() -> MplexConfig {
        Default::default()
    }

    /// Sets the maximum number of simultaneously opened substreams, after which an error is
    /// generated and the connection closes.
    ///
    /// A limit is necessary in order to avoid DoS attacks.
    #[inline]
    pub fn max_substreams(&mut self, max: usize) -> &mut Self {
        self.max_substreams = max;
        self
    }

    /// Sets the maximum number of pending incoming messages.
    ///
    /// A limit is necessary in order to avoid DoS attacks.
    #[inline]
    pub fn max_buffer_len(&mut self, max: usize) -> &mut Self {
        self.max_buffer_len = max;
        self
    }

    /// Sets the behaviour when the maximum buffer length has been reached.
    ///
    /// See the documentation of `MaxBufferBehaviour`.
    #[inline]
    pub fn max_buffer_len_behaviour(&mut self, behaviour: MaxBufferBehaviour) -> &mut Self {
        self.max_buffer_behaviour = behaviour;
        self
    }
}

impl Default for MplexConfig {
    #[inline]
    fn default() -> MplexConfig {
        MplexConfig {
            max_substreams: 128,
            max_buffer_len: 4096,
            max_buffer_behaviour: MaxBufferBehaviour::CloseAll,
        }
    }
}

/// Behaviour when the maximum length of the buffer is reached.
#[derive(Debug, Copy, Clone, PartialEq, Eq)]
pub enum MaxBufferBehaviour {
    /// Produce an error on all the substreams.
    CloseAll,
    /// No new message will be read from the underlying connection if the buffer is full.
    ///
    /// This can potentially introduce a deadlock if you are waiting for a message from a substream
    /// before processing the messages received on another substream.
    Block,
}

impl<C, Maf> ConnectionUpgrade<C, Maf> for MplexConfig
where
    C: AsyncRead + AsyncWrite,
{
    type Output = Multiplex<C>;
    type MultiaddrFuture = Maf;
    type Future = future::FutureResult<(Self::Output, Self::MultiaddrFuture), IoError>;
    type UpgradeIdentifier = ();
    type NamesIter = iter::Once<(Bytes, ())>;

    #[inline]
    fn upgrade(self, i: C, _: (), endpoint: Endpoint, remote_addr: Maf) -> Self::Future {
        let max_buffer_len = self.max_buffer_len;

        let out = Multiplex {
            inner: Mutex::new(MultiplexInner {
                error: Ok(()),
                inner: executor::spawn(Framed::new(i, codec::Codec::new()).fuse()),
                config: self,
                buffer: Vec::with_capacity(cmp::min(max_buffer_len, 512)),
                opened_substreams: Default::default(),
                next_outbound_stream_id: if endpoint == Endpoint::Dialer { 0 } else { 1 },
                notifier_read: Arc::new(Notifier {
                    to_notify: Mutex::new(Default::default()),
                }),
                notifier_write: Arc::new(Notifier {
                    to_notify: Mutex::new(Default::default()),
                }),
            })
        };

        future::ok((out, remote_addr))
    }

    #[inline]
    fn protocol_names(&self) -> Self::NamesIter {
        iter::once((Bytes::from("/mplex/6.7.0"), ()))
    }
}

/// Multiplexer. Implements the `StreamMuxer` trait.
pub struct Multiplex<C> {
    inner: Mutex<MultiplexInner<C>>,
}

// Struct shared throughout the implementation.
struct MultiplexInner<C> {
    // Errored that happend earlier. Should poison any attempt to use this `MultiplexError`.
    error: Result<(), IoError>,
    // Underlying stream.
    inner: executor::Spawn<Fuse<Framed<C, codec::Codec>>>,
    /// The original configuration.
    config: MplexConfig,
    // Buffer of elements pulled from the stream but not processed yet.
    buffer: Vec<codec::Elem>,
    // List of Ids of opened substreams. Used to filter out messages that don't belong to any
    // substream. Note that this is handled exclusively by `next_match`.
    // The `Endpoint` value denotes who initiated the substream from our point of view
    // (see note [StreamId]).
    opened_substreams: FnvHashSet<(u32, Endpoint)>,
    // Id of the next outgoing substream. Should always increase by two.
    next_outbound_stream_id: u32,
    /// List of tasks to notify when a read event happens on the underlying stream.
    notifier_read: Arc<Notifier>,
    /// List of tasks to notify when a write event happens on the underlying stream.
    notifier_write: Arc<Notifier>,
}

struct Notifier {
    /// List of tasks to notify.
    to_notify: Mutex<FnvHashMap<usize, task::Task>>,
}

impl executor::Notify for Notifier {
    fn notify(&self, _: usize) {
        let tasks = mem::replace(&mut *self.to_notify.lock(), Default::default());
        for (_, task) in tasks {
            task.notify();
        }
    }
}

// TODO: replace with another system
static NEXT_TASK_ID: AtomicUsize = AtomicUsize::new(0);
task_local!{
    static TASK_ID: usize = NEXT_TASK_ID.fetch_add(1, Ordering::Relaxed)
}

// Note [StreamId]: mplex no longer partitions stream IDs into odd (for initiators) and
// even ones (for receivers). Streams are instead identified by a number and whether the flag
// is odd (for receivers) or even (for initiators). `Open` frames do not have a flag, but are
// sent unidirectional. As a consequence, we need to remember if the stream was initiated by us
// or remotely and we store the information from our point of view, i.e. receiving an `Open` frame
// is stored as `(<u32>, Listener)`, sending an `Open` frame as `(<u32>, Dialer)`. Receiving
// a `Data` frame with flag `MessageReceiver` (= 1) means that we initiated the stream, so the
// entry has been stored as `(<u32>, Dialer)`. So, when looking up streams based on frames
// received, we have to invert the `Endpoint`, except for `Open`.

/// Processes elements in `inner` until one matching `filter` is found.
///
/// If `NotReady` is returned, the current task is scheduled for later, just like with any `Poll`.
/// `Ready(Some())` is almost always returned. `Ready(None)` is returned if the stream is EOF.
fn next_match<C, F, O>(inner: &mut MultiplexInner<C>, mut filter: F) -> Poll<Option<O>, IoError>
where C: AsyncRead + AsyncWrite,
      F: FnMut(&codec::Elem) -> Option<O>,
{
    // If an error happened earlier, immediately return it.
    if let Err(ref err) = inner.error {
        return Err(IoError::new(err.kind(), err.to_string()));
    }

    if let Some((offset, out)) = inner.buffer.iter().enumerate().filter_map(|(n, v)| filter(v).map(|v| (n, v))).next() {
        // The buffer was full and no longer is, so let's notify everything.
        if inner.buffer.len() == inner.config.max_buffer_len {
            executor::Notify::notify(&*inner.notifier_read, 0);
        }

        inner.buffer.remove(offset);
        return Ok(Async::Ready(Some(out)));
    }

    loop {
        // Check if we reached max buffer length first.
        debug_assert!(inner.buffer.len() <= inner.config.max_buffer_len);
        if inner.buffer.len() == inner.config.max_buffer_len {
            debug!("Reached mplex maximum buffer length");
            match inner.config.max_buffer_behaviour {
                MaxBufferBehaviour::CloseAll => {
                    inner.error = Err(IoError::new(IoErrorKind::Other, "reached maximum buffer length"));
                    return Err(IoError::new(IoErrorKind::Other, "reached maximum buffer length"));
                },
                MaxBufferBehaviour::Block => {
                    inner.notifier_read.to_notify.lock().insert(TASK_ID.with(|&t| t), task::current());
                    return Ok(Async::NotReady);
                },
            }
        }

        let elem = match inner.inner.poll_stream_notify(&inner.notifier_read, 0) {
            Ok(Async::Ready(Some(item))) => item,
            Ok(Async::Ready(None)) => return Ok(Async::Ready(None)),
            Ok(Async::NotReady) => {
                inner.notifier_read.to_notify.lock().insert(TASK_ID.with(|&t| t), task::current());
                return Ok(Async::NotReady);
            },
            Err(err) => {
                let err2 = IoError::new(err.kind(), err.to_string());
                inner.error = Err(err);
                return Err(err2);
            },
        };

        trace!("Received message: {:?}", elem);

<<<<<<< HEAD
            // Handle substreams opening/closing.
            match elem {
                codec::Elem::Open { substream_id } => {
                    if !inner.opened_substreams.insert((substream_id, Endpoint::Listener)) {
                        debug!("Received open message for substream {} which was already open", substream_id)
                    }
                }
                codec::Elem::Close { substream_id, endpoint, .. } | codec::Elem::Reset { substream_id, endpoint, .. } => {
                    inner.opened_substreams.remove(&(substream_id, !endpoint));
                }
                _ => ()
            }

            if let Some(out) = filter(&elem) {
                return Ok(Async::Ready(Some(out)));
            } else {
                let endpoint = elem.endpoint().unwrap_or(Endpoint::Dialer);
                if inner.opened_substreams.contains(&(elem.substream_id(), !endpoint)) || elem.is_open_msg() {
                    inner.buffer.push(elem);
                    for task in inner.to_notify.drain() {
                        task.1.notify();
                    }
                } else if !elem.is_close_or_reset_msg() {
                    debug!("Ignored message {:?} because the substream wasn't open", elem);
=======
        // Handle substreams opening/closing.
        match elem {
            codec::Elem::Open { substream_id } => {
                if (substream_id % 2) == (inner.next_outbound_stream_id % 2) {
                    inner.error = Err(IoError::new(IoErrorKind::Other, "invalid substream id opened"));
                    return Err(IoError::new(IoErrorKind::Other, "invalid substream id opened"));
                }

                if !inner.opened_substreams.insert(substream_id) {
                    debug!("Received open message for substream {} which was already open", substream_id)
>>>>>>> ea1f1723
                }
            },
            codec::Elem::Close { substream_id, .. } | codec::Elem::Reset { substream_id, .. } => {
                inner.opened_substreams.remove(&substream_id);
            },
            _ => ()
        }

        if let Some(out) = filter(&elem) {
            return Ok(Async::Ready(Some(out)));
        } else {
            if inner.opened_substreams.contains(&elem.substream_id()) || elem.is_open_msg() {
                inner.buffer.push(elem);
            } else if !elem.is_close_or_reset_msg() {
                debug!("Ignored message {:?} because the substream wasn't open", elem);
            }
        }
    }
}

// Small convenience function that tries to write `elem` to the stream.
fn poll_send<C>(inner: &mut MultiplexInner<C>, elem: codec::Elem) -> Poll<(), IoError>
where C: AsyncRead + AsyncWrite
{
    match inner.inner.start_send_notify(elem, &inner.notifier_write, 0) {
        Ok(AsyncSink::Ready) => {
            Ok(Async::Ready(()))
        },
        Ok(AsyncSink::NotReady(_)) => {
            inner.notifier_write.to_notify.lock().insert(TASK_ID.with(|&t| t), task::current());
            Ok(Async::NotReady)
        },
        Err(err) => Err(err)
    }
}

impl<C> StreamMuxer for Multiplex<C>
where C: AsyncRead + AsyncWrite
{
    type Substream = Substream;
    type OutboundSubstream = OutboundSubstream;

    fn poll_inbound(&self) -> Poll<Option<Self::Substream>, IoError> {
        let mut inner = self.inner.lock();

        if inner.opened_substreams.len() >= inner.config.max_substreams {
            debug!("Refused substream ; reached maximum number of substreams {}", inner.config.max_substreams);
            return Err(IoError::new(IoErrorKind::ConnectionRefused,
                                    "exceeded maximum number of open substreams"));
        }

        let num = try_ready!(next_match(&mut inner, |elem| {
            match elem {
                codec::Elem::Open { substream_id } => Some(*substream_id),
                _ => None,
            }
        }));

        if let Some(num) = num {
            debug!("Successfully opened inbound substream {}", num);
            Ok(Async::Ready(Some(Substream {
                current_data: Bytes::new(),
                num,
                endpoint: Endpoint::Listener,
            })))
        } else {
            Ok(Async::Ready(None))
        }
    }

    fn open_outbound(&self) -> Self::OutboundSubstream {
        let mut inner = self.inner.lock();

        // Assign a substream ID now.
        let substream_id = {
            let n = inner.next_outbound_stream_id;
            inner.next_outbound_stream_id += 2;
            n
        };

        inner.opened_substreams.insert((substream_id, Endpoint::Dialer));

        OutboundSubstream {
            num: substream_id,
            state: OutboundSubstreamState::SendElem(codec::Elem::Open { substream_id }),
        }
    }

    fn poll_outbound(&self, substream: &mut Self::OutboundSubstream) -> Poll<Option<Self::Substream>, IoError> {
        loop {
            let mut inner = self.inner.lock();

            let polling = match substream.state {
                OutboundSubstreamState::SendElem(ref elem) => {
                    poll_send(&mut inner, elem.clone())
                },
                OutboundSubstreamState::Flush => {
                    let inner = &mut *inner; // Avoids borrow errors
                    inner.inner.poll_flush_notify(&inner.notifier_write, 0)
                },
                OutboundSubstreamState::Done => {
                    panic!("Polling outbound substream after it's been succesfully open");
                },
            };

            match polling {
                Ok(Async::Ready(())) => (),
                Ok(Async::NotReady) => {
                    inner.notifier_write.to_notify.lock().insert(TASK_ID.with(|&t| t), task::current());
                    return Ok(Async::NotReady)
                },
                Err(err) => {
                    debug!("Failed to open outbound substream {}", substream.num);
                    inner.buffer.retain(|elem| elem.substream_id() != substream.num);
                    return Err(err)
                },
            };

            drop(inner);

            // Going to next step.
            match substream.state {
                OutboundSubstreamState::SendElem(_) => {
                    substream.state = OutboundSubstreamState::Flush;
                },
                OutboundSubstreamState::Flush => {
                    debug!("Successfully opened outbound substream {}", substream.num);
                    substream.state = OutboundSubstreamState::Done;
                    return Ok(Async::Ready(Some(Substream {
                        num: substream.num,
                        current_data: Bytes::new(),
                        endpoint: Endpoint::Dialer,
                    })));
                },
                OutboundSubstreamState::Done => unreachable!(),
            }
        }
    }

    #[inline]
    fn destroy_outbound(&self, _substream: Self::OutboundSubstream) {
        // Nothing to do.
    }

    fn read_substream(&self, substream: &mut Self::Substream, buf: &mut [u8]) -> Result<usize, IoError> {
        loop {
            // First, transfer from `current_data`.
            if substream.current_data.len() != 0 {
                let len = cmp::min(substream.current_data.len(), buf.len());
                buf[..len].copy_from_slice(&substream.current_data.split_to(len));
                return Ok(len);
            }

            // Try to find a packet of data in the buffer.
            let mut inner = self.inner.lock();
            let next_data_poll = next_match(&mut inner, |elem| {
                match elem {
                    codec::Elem::Data { substream_id, endpoint, data, .. }
                        if *substream_id == substream.num && *endpoint != substream.endpoint => // see note [StreamId]
                    {
                        Some(data.clone())
                    }
                    _ => None
                }
            });

            // We're in a loop, so all we need to do is set `substream.current_data` to the data we
            // just read and wait for the next iteration.
            match next_data_poll {
                Ok(Async::Ready(Some(data))) => substream.current_data = data,
                Ok(Async::Ready(None)) => return Ok(0),
                Ok(Async::NotReady) => {
                    // There was no data packet in the buffer about this substream ; maybe it's
                    // because it has been closed.
                    if inner.opened_substreams.contains(&(substream.num, substream.endpoint)) {
                        return Err(IoErrorKind::WouldBlock.into());
                    } else {
                        return Ok(0);
                    }
                },
                Err(err) => return Err(err),
            }
        }
    }

    fn write_substream(&self, substream: &mut Self::Substream, buf: &[u8]) -> Result<usize, IoError> {
        let elem = codec::Elem::Data {
            substream_id: substream.num,
            data: From::from(buf),
            endpoint: substream.endpoint,
        };

        let mut inner = self.inner.lock();
        match poll_send(&mut inner, elem) {
            Ok(Async::Ready(())) => Ok(buf.len()),
            Ok(Async::NotReady) => Err(IoErrorKind::WouldBlock.into()),
            Err(err) => Err(err),
        }
    }

    fn flush_substream(&self, _substream: &mut Self::Substream) -> Result<(), IoError> {
        let mut inner = self.inner.lock();
        let inner = &mut *inner; // Avoids borrow errors

        match inner.inner.poll_flush_notify(&inner.notifier_write, 0) {
            Ok(Async::Ready(())) => Ok(()),
            Ok(Async::NotReady) => {
                inner.notifier_write.to_notify.lock().insert(TASK_ID.with(|&t| t), task::current());
                Err(IoErrorKind::WouldBlock.into())
            },
            Err(err) => Err(err),
        }
    }

    fn shutdown_substream(&self, substream: &mut Self::Substream) -> Poll<(), IoError> {
        let elem = codec::Elem::Reset {
            substream_id: substream.num,
            endpoint: substream.endpoint,
        };

        let mut inner = self.inner.lock();
        poll_send(&mut inner, elem)
    }

    fn destroy_substream(&self, mut substream: Self::Substream) {
        let _ = self.shutdown_substream(&mut substream);        // TODO: this doesn't necessarily send the close message
        self.inner.lock().buffer.retain(|elem| elem.substream_id() != substream.num);
    }
}

/// Active attempt to open an outbound substream.
pub struct OutboundSubstream {
    /// Substream number.
    num: u32,
    state: OutboundSubstreamState,
}

enum OutboundSubstreamState {
    /// We need to send `Elem` on the underlying stream.
    SendElem(codec::Elem),
    /// We need to flush the underlying stream.
    Flush,
    /// The substream is open and the `OutboundSubstream` is now useless.
    Done,
}

/// Active substream to the remote.
pub struct Substream {
    /// Substream number.
    num: u32,
    // Read buffer. Contains data read from `inner` but not yet dispatched by a call to `read()`.
    current_data: Bytes,
    endpoint: Endpoint,
}<|MERGE_RESOLUTION|>--- conflicted
+++ resolved
@@ -268,55 +268,24 @@
 
         trace!("Received message: {:?}", elem);
 
-<<<<<<< HEAD
-            // Handle substreams opening/closing.
-            match elem {
-                codec::Elem::Open { substream_id } => {
-                    if !inner.opened_substreams.insert((substream_id, Endpoint::Listener)) {
-                        debug!("Received open message for substream {} which was already open", substream_id)
-                    }
-                }
-                codec::Elem::Close { substream_id, endpoint, .. } | codec::Elem::Reset { substream_id, endpoint, .. } => {
-                    inner.opened_substreams.remove(&(substream_id, !endpoint));
-                }
-                _ => ()
-            }
-
-            if let Some(out) = filter(&elem) {
-                return Ok(Async::Ready(Some(out)));
-            } else {
-                let endpoint = elem.endpoint().unwrap_or(Endpoint::Dialer);
-                if inner.opened_substreams.contains(&(elem.substream_id(), !endpoint)) || elem.is_open_msg() {
-                    inner.buffer.push(elem);
-                    for task in inner.to_notify.drain() {
-                        task.1.notify();
-                    }
-                } else if !elem.is_close_or_reset_msg() {
-                    debug!("Ignored message {:?} because the substream wasn't open", elem);
-=======
         // Handle substreams opening/closing.
         match elem {
             codec::Elem::Open { substream_id } => {
-                if (substream_id % 2) == (inner.next_outbound_stream_id % 2) {
-                    inner.error = Err(IoError::new(IoErrorKind::Other, "invalid substream id opened"));
-                    return Err(IoError::new(IoErrorKind::Other, "invalid substream id opened"));
+                if !inner.opened_substreams.insert((substream_id, Endpoint::Listener)) {
+                    debug!("Received open message for substream {} which was already open", substream_id)
                 }
-
-                if !inner.opened_substreams.insert(substream_id) {
-                    debug!("Received open message for substream {} which was already open", substream_id)
->>>>>>> ea1f1723
-                }
-            },
-            codec::Elem::Close { substream_id, .. } | codec::Elem::Reset { substream_id, .. } => {
-                inner.opened_substreams.remove(&substream_id);
-            },
+            }
+            codec::Elem::Close { substream_id, endpoint, .. } | codec::Elem::Reset { substream_id, endpoint, .. } => {
+                inner.opened_substreams.remove(&(substream_id, !endpoint));
+            }
             _ => ()
         }
 
         if let Some(out) = filter(&elem) {
             return Ok(Async::Ready(Some(out)));
         } else {
-            if inner.opened_substreams.contains(&elem.substream_id()) || elem.is_open_msg() {
+            let endpoint = elem.endpoint().unwrap_or(Endpoint::Dialer);
+            if inner.opened_substreams.contains(&(elem.substream_id(), !endpoint)) || elem.is_open_msg() {
                 inner.buffer.push(elem);
             } else if !elem.is_close_or_reset_msg() {
                 debug!("Ignored message {:?} because the substream wasn't open", elem);
