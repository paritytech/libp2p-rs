--- conflicted
+++ resolved
@@ -150,23 +150,17 @@
 
         // Don't publish the message if we're not subscribed ourselves to any of the topics.
         if !self.subscribed_topics.iter().any(|t| message.topics.iter().any(|u| t.hash() == u)) {
-            println!("[Floodsub, publish_many] Not subscribed");
             return;
         }
-        println!("[Floodsub, publish_many] my subscribed_topics={:?}", self.subscribed_topics);
-
 
         self.received.add(&message);
 
-        println!("[Floodsub, publish_many] connected_peers={:?}", self.connected_peers);
         // Send to peers we know are subscribed to the topic.
         for (peer_id, sub_topic) in self.connected_peers.iter() {
             if !sub_topic.iter().any(|t| message.topics.iter().any(|u| t == u)) {
-                println!("[Floodsub, publish_many] peer {:?} is not subscribed to topic={:?}", peer_id, sub_topic);
                 continue;
             }
 
-            println!("[Floodsub, publish_many] sending message to peer {:?}", peer_id);
             self.events.push_back(NetworkBehaviorAction::SendEvent {
                 peer_id: peer_id.clone(),
                 event: FloodsubRpc {
@@ -199,7 +193,6 @@
     fn inject_connected(&mut self, id: PeerId, _: ConnectedPoint) {
         // We need to send our subscriptions to the newly-connected node.
         for topic in self.subscribed_topics.iter() {
-            println!("[NetworkBehavior for FloodsubBehaviour, inject_connected] enqueuing FloodsubSubscription about topic={:?}", topic);
             self.events.push_back(NetworkBehaviorAction::SendEvent {
                 peer_id: id.clone(),
                 event: FloodsubRpc {
@@ -225,18 +218,11 @@
         propagation_source: PeerId,
         event: FloodsubRpc,
     ) {
-<<<<<<< HEAD
-        println!("[NetworkBehavior for FloodsubBehaviour, inject_node_event] START event={:?}, my topics={:?}", event, self.subscribed_topics);
-        // Update connected peers topics
-        for subscription in event.subscriptions {
-            let mut remote_peer_topics = self.connected_peers.get_mut(&propagation_source).expect("This peer just sent us a message");
-=======
         // Update connected peers topics
         for subscription in event.subscriptions {
             let mut remote_peer_topics = self.connected_peers
                 .get_mut(&propagation_source)
                 .expect("connected_peers is kept in sync with the peers we are connected to; we are guaranteed to only receive events from connected peers ; qed");
->>>>>>> 37e2ec38
             match subscription.action {
                 FloodsubSubscriptionAction::Subscribe => {
                     if !remote_peer_topics.contains(&subscription.topic) {
@@ -255,20 +241,15 @@
         let mut rpcs_to_dispatch: Vec<(PeerId, FloodsubRpc)> = Vec::new();
 
         for message in event.messages {
-            println!("[NetworkBehavior for FloodsubBehaviour, inject_node_event] message={:?}", message);
             // Use `self.received` to skip the messages that we have already received in the past.
             // Note that this can false positive.
             if !self.received.test_and_add(&message) {
-                println!("[NetworkBehavior for FloodsubBehaviour, inject_node_event] message seen already");
                 continue;
             }
 
             // Add the message to be dispatched to the user.
             if self.subscribed_topics.iter().any(|t| message.topics.iter().any(|u| t.hash() == u)) {
-                println!("[NetworkBehavior for FloodsubBehaviour, inject_node_event] message topic matches one of mine");
                 self.events.push_back(NetworkBehaviorAction::GenerateEvent(message.clone()));
-            } else {
-                println!("[NetworkBehavior for FloodsubBehaviour, inject_node_event] message topic DOES NOT MATCH one of mine");
             }
 
             // Propagate the message to everyone else who is subscribed to any of the topics.
@@ -309,7 +290,6 @@
         >,
     > {
         if let Some(event) = self.events.pop_front() {
-            println!("[NetworkBehavior for FloodsubBehaviour, poll] popped an event: {:?}", event);
             return Async::Ready(event);
         }
 
