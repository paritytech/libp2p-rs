// Copyright 2018 Parity Technologies (UK) Ltd.
//
// Permission is hereby granted, free of charge, to any person obtaining a
// copy of this software and associated documentation files (the "Software"),
// to deal in the Software without restriction, including without limitation
// the rights to use, copy, modify, merge, publish, distribute, sublicense,
// and/or sell copies of the Software, and to permit persons to whom the
// Software is furnished to do so, subject to the following conditions:
//
// The above copyright notice and this permission notice shall be included in
// all copies or substantial portions of the Software.
//
// THE SOFTWARE IS PROVIDED "AS IS", WITHOUT WARRANTY OF ANY KIND, EXPRESS
// OR IMPLIED, INCLUDING BUT NOT LIMITED TO THE WARRANTIES OF MERCHANTABILITY,
// FITNESS FOR A PARTICULAR PURPOSE AND NONINFRINGEMENT. IN NO EVENT SHALL THE
// AUTHORS OR COPYRIGHT HOLDERS BE LIABLE FOR ANY CLAIM, DAMAGES OR OTHER
// LIABILITY, WHETHER IN AN ACTION OF CONTRACT, TORT OR OTHERWISE, ARISING
// FROM, OUT OF OR IN CONNECTION WITH THE SOFTWARE OR THE USE OR OTHER
// DEALINGS IN THE SOFTWARE.

use crate::muxing::StreamMuxer;
use crate::{
    ConnectedPoint, Executor, Multiaddr, PeerId, address_translation,
    nodes::{
        collection::{
            CollectionEvent,
            CollectionNodeAccept,
            CollectionReachEvent,
            CollectionStream,
            ConnectionInfo,
            ReachAttemptId,
            InterruptedReachAttempt
        },
        handled_node::{
            HandledNodeError,
            NodeHandler
        },
        handled_node::IntoNodeHandler,
        node::Substream
    },
    nodes::listeners::{ListenersEvent, ListenerId, ListenersStream},
    transport::{Transport, TransportError}
};
use fnv::FnvHashMap;
use futures::{prelude::*, future, task::Spawn};
use std::{
    collections::hash_map::{Entry, OccupiedEntry},
    error,
    fmt,
    hash::Hash,
    num::NonZeroUsize,
    pin::Pin,
    task::{Context, Poll},
};

mod tests;

/// Implementation of `Stream` that handles the nodes.
pub struct Network<TTrans, TInEvent, TOutEvent, THandler, THandlerErr, TSpawn, TConnInfo = PeerId, TPeerId = PeerId>
where
    TTrans: Transport,
{
    /// Listeners for incoming connections.
    listeners: ListenersStream<TTrans>,

    /// The nodes currently active.
    active_nodes: CollectionStream<TInEvent, TOutEvent, THandler, InternalReachErr<TTrans::Error, TConnInfo>, THandlerErr, (), TSpawn, (TConnInfo, ConnectedPoint), TPeerId>,

    /// The reach attempts of the network.
    /// This needs to be a separate struct in order to handle multiple mutable borrows issues.
    reach_attempts: ReachAttempts<TPeerId>,

    /// Max number of incoming connections.
    incoming_limit: Option<u32>,

    /// Unfinished take over message to be delivered.
    ///
    /// If the pair's second element is `AsyncSink::NotReady`, the take over
    /// message has yet to be sent using `PeerMut::start_take_over`.
    ///
    /// If the pair's second element is `AsyncSink::Ready`, the take over
    /// message has been sent and needs to be flushed using
    /// `PeerMut::complete_take_over`.
    take_over_to_complete: Option<(TPeerId, InterruptedReachAttempt<TInEvent, (TConnInfo, ConnectedPoint), ()>)>
}

impl<TTrans, TInEvent, TOutEvent, THandler, THandlerErr, TSpawn, TConnInfo, TPeerId> fmt::Debug for
    Network<TTrans, TInEvent, TOutEvent, THandler, THandlerErr, TSpawn, TConnInfo, TPeerId>
where
    TTrans: fmt::Debug + Transport,
    TConnInfo: fmt::Debug,
    TPeerId: fmt::Debug + Eq + Hash,
{
    fn fmt(&self, f: &mut fmt::Formatter<'_>) -> Result<(), fmt::Error> {
        f.debug_struct("ReachAttempts")
            .field("listeners", &self.listeners)
            .field("active_nodes", &self.active_nodes)
            .field("reach_attempts", &self.reach_attempts)
            .field("incoming_limit", &self.incoming_limit)
            .field("take_over_to_complete", &self.take_over_to_complete)
            .finish()
    }
}

impl<TTrans, TInEvent, TOutEvent, THandler, THandlerErr, TSpawn, TConnInfo, TPeerId> Unpin for
    Network<TTrans, TInEvent, TOutEvent, THandler, THandlerErr, TSpawn, TConnInfo, TPeerId>
where
    TTrans: Transport
{
}

impl<TConnInfo> ConnectionInfo for (TConnInfo, ConnectedPoint)
where
    TConnInfo: ConnectionInfo
{
    type PeerId = TConnInfo::PeerId;

    fn peer_id(&self) -> &Self::PeerId {
        self.0.peer_id()
    }
}

struct ReachAttempts<TPeerId> {
    /// Peer ID of the node we control.
    local_peer_id: TPeerId,

    /// Attempts to reach a peer.
    /// May contain nodes we are already connected to, because we don't cancel outgoing attempts.
    out_reach_attempts: FnvHashMap<TPeerId, OutReachAttempt>,

    /// Reach attempts for incoming connections, and outgoing connections for which we don't know
    /// the peer ID.
    other_reach_attempts: Vec<(ReachAttemptId, ConnectedPoint)>,

    /// For each peer ID we're connected to, contains the endpoint we're connected to.
    /// Always in sync with `active_nodes`.
    connected_points: FnvHashMap<TPeerId, ConnectedPoint>,
}

impl<TPeerId> fmt::Debug for ReachAttempts<TPeerId>
where
    TPeerId: fmt::Debug + Eq + Hash,
{
    fn fmt(&self, f: &mut fmt::Formatter<'_>) -> Result<(), fmt::Error> {
        f.debug_struct("ReachAttempts")
            .field("local_peer_id", &self.local_peer_id)
            .field("out_reach_attempts", &self.out_reach_attempts)
            .field("other_reach_attempts", &self.other_reach_attempts)
            .field("connected_points", &self.connected_points)
            .finish()
    }
}

/// Attempt to reach a peer.
#[derive(Debug, Clone)]
struct OutReachAttempt {
    /// Identifier for the reach attempt.
    id: ReachAttemptId,
    /// Multiaddr currently being attempted.
    cur_attempted: Multiaddr,
    /// Multiaddresses to attempt if the current one fails.
    next_attempts: Vec<Multiaddr>,
}

/// Event that can happen on the `Network`.
pub enum NetworkEvent<'a, TTrans, TInEvent, TOutEvent, THandler, THandlerErr, TSpawn, TConnInfo = PeerId, TPeerId = PeerId>
where
    TTrans: Transport,
{
    /// One of the listeners gracefully closed.
    ListenerClosed {
        /// The listener ID that closed.
        listener_id: ListenerId,
    },

    /// One of the listeners errored.
    ListenerError {
        /// The listener that errored.
        listener_id: ListenerId,
        /// The listener error.
        error: <TTrans::Listener as TryStream>::Error
    },

    /// One of the listeners is now listening on an additional address.
    NewListenerAddress {
        /// The listener that is listening on the new address.
        listener_id: ListenerId,
        /// The new address the listener is now also listening on.
        listen_addr: Multiaddr
    },

    /// One of the listeners is no longer listening on some address.
    ExpiredListenerAddress {
        /// The listener that is no longer listening on some address.
        listener_id: ListenerId,
        /// The expired address.
        listen_addr: Multiaddr
    },

    /// A new connection arrived on a listener.
    IncomingConnection(IncomingConnectionEvent<'a, TTrans, TInEvent, TOutEvent, THandler, THandlerErr, TSpawn, TConnInfo, TPeerId>),

    /// A new connection was arriving on a listener, but an error happened when negotiating it.
    ///
    /// This can include, for example, an error during the handshake of the encryption layer, or
    /// the connection unexpectedly closed.
    IncomingConnectionError {
        /// Local connection address.
        local_addr: Multiaddr,
        /// Address used to send back data to the remote.
        send_back_addr: Multiaddr,
        /// The error that happened.
        error: IncomingError<TTrans::Error>,
    },

    /// A new connection to a peer has been opened.
    Connected {
        /// Information about the connection, including the peer ID.
        conn_info: TConnInfo,
        /// If `Listener`, then we received the connection. If `Dial`, then it's a connection that
        /// we opened.
        endpoint: ConnectedPoint,
    },

    /// A connection to a peer has been replaced with a new one.
    Replaced {
        /// Information about the new connection. The `TPeerId` is the same as the one as the one
        /// in `old_info`.
        new_info: TConnInfo,
        /// Information about the old connection. The `TPeerId` is the same as the one as the one
        /// in `new_info`.
        old_info: TConnInfo,
        /// Endpoint we were connected to.
        closed_endpoint: ConnectedPoint,
        /// If `Listener`, then we received the connection. If `Dial`, then it's a connection that
        /// we opened.
        endpoint: ConnectedPoint,
    },

    /// The handler of a node has produced an error.
    NodeClosed {
        /// Information about the connection that has been closed.
        conn_info: TConnInfo,
        /// Endpoint we were connected to.
        endpoint: ConnectedPoint,
        /// The error that happened.
        error: HandledNodeError<THandlerErr>,
    },

    /// Failed to reach a peer that we were trying to dial.
    DialError {
        /// New state of a peer.
        new_state: PeerState,

        /// Id of the peer we were trying to dial.
        peer_id: TPeerId,

        /// The multiaddr we failed to reach.
        multiaddr: Multiaddr,

        /// The error that happened.
        error: NetworkReachError<TTrans::Error, TConnInfo>,
    },

    /// Failed to reach a peer that we were trying to dial.
    UnknownPeerDialError {
        /// The multiaddr we failed to reach.
        multiaddr: Multiaddr,

        /// The error that happened.
        error: UnknownPeerDialErr<TTrans::Error>,

        /// The handler that was passed to `dial()`.
        handler: THandler,
    },

    /// A node produced a custom event.
    NodeEvent {
        /// Connection that produced the event.
        conn_info: TConnInfo,
        /// Event that was produced by the node.
        event: TOutEvent,
    },
}

impl<'a, TTrans, TInEvent, TOutEvent, THandler, THandlerErr, TSpawn, TConnInfo, TPeerId> fmt::Debug for
    NetworkEvent<'a, TTrans, TInEvent, TOutEvent, THandler, THandlerErr, TSpawn, TConnInfo, TPeerId>
where
    TOutEvent: fmt::Debug,
    TTrans: Transport,
    TTrans::Error: fmt::Debug,
    THandlerErr: fmt::Debug,
    TConnInfo: fmt::Debug,
    TPeerId: fmt::Debug,
{
    fn fmt(&self, f: &mut fmt::Formatter<'_>) -> Result<(), fmt::Error> {
        match self {
            NetworkEvent::NewListenerAddress { listener_id, listen_addr } => {
                f.debug_struct("NewListenerAddress")
                    .field("listener_id", listener_id)
                    .field("listen_addr", listen_addr)
                    .finish()
            }
            NetworkEvent::ExpiredListenerAddress { listener_id, listen_addr } => {
                f.debug_struct("ExpiredListenerAddress")
                    .field("listener_id", listener_id)
                    .field("listen_addr", listen_addr)
                    .finish()
            }
            NetworkEvent::ListenerClosed { listener_id } => {
                f.debug_struct("ListenerClosed")
                    .field("listener_id", listener_id)
                    .finish()
            }
            NetworkEvent::ListenerError { listener_id, error } => {
                f.debug_struct("ListenerError")
                    .field("listener_id", listener_id)
                    .field("error", error)
                    .finish()
            }
            NetworkEvent::IncomingConnection(event) => {
                f.debug_struct("IncomingConnection")
                    .field("local_addr", &event.local_addr)
                    .field("send_back_addr", &event.send_back_addr)
                    .finish()
            }
            NetworkEvent::IncomingConnectionError { local_addr, send_back_addr, error } => {
                f.debug_struct("IncomingConnectionError")
                    .field("local_addr", local_addr)
                    .field("send_back_addr", send_back_addr)
                    .field("error", error)
                    .finish()
            }
            NetworkEvent::Connected { conn_info, endpoint } => {
                f.debug_struct("Connected")
                    .field("conn_info", conn_info)
                    .field("endpoint", endpoint)
                    .finish()
            }
            NetworkEvent::Replaced { new_info, old_info, closed_endpoint, endpoint } => {
                f.debug_struct("Replaced")
                    .field("new_info", new_info)
                    .field("old_info", old_info)
                    .field("closed_endpoint", closed_endpoint)
                    .field("endpoint", endpoint)
                    .finish()
            }
            NetworkEvent::NodeClosed { conn_info, endpoint, error } => {
                f.debug_struct("NodeClosed")
                    .field("conn_info", conn_info)
                    .field("endpoint", endpoint)
                    .field("error", error)
                    .finish()
            }
            NetworkEvent::DialError { new_state, peer_id, multiaddr, error } => {
                f.debug_struct("DialError")
                    .field("new_state", new_state)
                    .field("peer_id", peer_id)
                    .field("multiaddr", multiaddr)
                    .field("error", error)
                    .finish()
            }
            NetworkEvent::UnknownPeerDialError { multiaddr, error, .. } => {
                f.debug_struct("UnknownPeerDialError")
                    .field("multiaddr", multiaddr)
                    .field("error", error)
                    .finish()
            }
            NetworkEvent::NodeEvent { conn_info, event } => {
                f.debug_struct("NodeEvent")
                    .field("conn_info", conn_info)
                    .field("event", event)
                    .finish()
            }
        }
    }
}

/// Internal error type that contains all the possible errors that can happen in a reach attempt.
#[derive(Debug)]
enum InternalReachErr<TTransErr, TConnInfo> {
    /// Error in the transport layer.
    Transport(TransportError<TTransErr>),
    /// We successfully reached the peer, but there was a mismatch between the expected id and the
    /// actual id of the peer.
    PeerIdMismatch {
        /// The information about the bad connection.
        obtained: TConnInfo,
    },
    /// The negotiated `PeerId` is the same as the one of the local node.
    FoundLocalPeerId,
}

impl<TTransErr, TConnInfo> fmt::Display for InternalReachErr<TTransErr, TConnInfo>
where
    TTransErr: fmt::Display,
    TConnInfo: fmt::Debug,
{
    fn fmt(&self, f: &mut fmt::Formatter<'_>) -> fmt::Result {
        match self {
            InternalReachErr::Transport(err) => write!(f, "{}", err),
            InternalReachErr::PeerIdMismatch { obtained } => {
                write!(f, "Peer ID mismatch, obtained: {:?}", obtained)
            },
            InternalReachErr::FoundLocalPeerId => {
                write!(f, "Remote has the same PeerId as us")
            }
        }
    }
}

impl<TTransErr, TConnInfo> error::Error for InternalReachErr<TTransErr, TConnInfo>
where
    TTransErr: error::Error + 'static,
    TConnInfo: fmt::Debug,
{
    fn source(&self) -> Option<&(dyn error::Error + 'static)> {
        match self {
            InternalReachErr::Transport(err) => Some(err),
            InternalReachErr::PeerIdMismatch { .. } => None,
            InternalReachErr::FoundLocalPeerId => None,
        }
    }
}

/// State of a peer.
#[derive(Debug, Copy, Clone, PartialEq, Eq)]
pub enum PeerState {
    /// We are connected to this peer.
    Connected,
    /// We are currently trying to reach this peer.
    Dialing {
        /// Number of addresses we are trying to dial.
        num_pending_addresses: NonZeroUsize,
    },
    /// We are not connected to this peer.
    NotConnected,
}

/// Error that can happen when trying to reach a node.
#[derive(Debug)]
pub enum NetworkReachError<TTransErr, TConnInfo> {
    /// Error in the transport layer.
    Transport(TransportError<TTransErr>),

    /// We successfully reached the peer, but there was a mismatch between the expected id and the
    /// actual id of the peer.
    PeerIdMismatch {
        /// The information about the other connection.
        obtained: TConnInfo,
    }
}

impl<TTransErr, TConnInfo> fmt::Display for NetworkReachError<TTransErr, TConnInfo>
where
    TTransErr: fmt::Display,
    TConnInfo: fmt::Debug,
{
    fn fmt(&self, f: &mut fmt::Formatter<'_>) -> fmt::Result {
        match self {
            NetworkReachError::Transport(err) => write!(f, "{}", err),
            NetworkReachError::PeerIdMismatch { obtained } => {
                write!(f, "Peer ID mismatch, obtained: {:?}", obtained)
            },
        }
    }
}

impl<TTransErr, TConnInfo> error::Error for NetworkReachError<TTransErr, TConnInfo>
where
    TTransErr: error::Error + 'static,
    TConnInfo: fmt::Debug,
{
    fn source(&self) -> Option<&(dyn error::Error + 'static)> {
        match self {
            NetworkReachError::Transport(err) => Some(err),
            NetworkReachError::PeerIdMismatch { .. } => None,
        }
    }
}

/// Error that can happen when dialing a node with an unknown peer ID.
#[derive(Debug)]
pub enum UnknownPeerDialErr<TTransErr> {
    /// Error in the transport layer.
    Transport(TransportError<TTransErr>),
    /// The negotiated `PeerId` is the same as the local node.
    FoundLocalPeerId,
}

impl<TTransErr> fmt::Display for UnknownPeerDialErr<TTransErr>
where TTransErr: fmt::Display
{
    fn fmt(&self, f: &mut fmt::Formatter<'_>) -> fmt::Result {
        match self {
            UnknownPeerDialErr::Transport(err) => write!(f, "{}", err),
            UnknownPeerDialErr::FoundLocalPeerId => {
                write!(f, "Unknown peer has same PeerId as us")
            },
        }
    }
}

impl<TTransErr> error::Error for UnknownPeerDialErr<TTransErr>
where TTransErr: error::Error + 'static
{
    fn source(&self) -> Option<&(dyn error::Error + 'static)> {
        match self {
            UnknownPeerDialErr::Transport(err) => Some(err),
            UnknownPeerDialErr::FoundLocalPeerId => None,
        }
    }
}

/// Error that can happen on an incoming connection.
#[derive(Debug)]
pub enum IncomingError<TTransErr> {
    /// Error in the transport layer.
    // TODO: just TTransError should be enough?
    Transport(TransportError<TTransErr>),
    /// Denied the incoming connection because we're already connected to this peer as a dialer
    /// and we have a higher priority than the remote.
    DeniedLowerPriority,
    /// The negotiated `PeerId` is the same as the local node.
    FoundLocalPeerId,
}

impl<TTransErr> fmt::Display for IncomingError<TTransErr>
where TTransErr: fmt::Display
{
    fn fmt(&self, f: &mut fmt::Formatter<'_>) -> fmt::Result {
        match self {
            IncomingError::Transport(err) => write!(f, "{}", err),
            IncomingError::DeniedLowerPriority => {
                write!(f, "Denied because of lower priority")
            },
            IncomingError::FoundLocalPeerId => {
                write!(f, "Incoming connection has same PeerId as us")
            },
        }
    }
}

impl<TTransErr> error::Error for IncomingError<TTransErr>
where TTransErr: error::Error + 'static
{
    fn source(&self) -> Option<&(dyn error::Error + 'static)> {
        match self {
            IncomingError::Transport(err) => Some(err),
            IncomingError::DeniedLowerPriority => None,
            IncomingError::FoundLocalPeerId => None,
        }
    }
}

/// A new connection arrived on a listener.
pub struct IncomingConnectionEvent<'a, TTrans, TInEvent, TOutEvent, THandler, THandlerErr, TSpawn, TConnInfo, TPeerId>
where TTrans: Transport
{
    /// The listener who received the connection.
    listener_id: ListenerId,
    /// The produced upgrade.
    upgrade: TTrans::ListenerUpgrade,
    /// PeerId of the local node.
    local_peer_id: TPeerId,
    /// Local connection address.
    local_addr: Multiaddr,
    /// Address used to send back data to the remote.
    send_back_addr: Multiaddr,
    /// Reference to the `active_nodes` field of the `Network`.
    active_nodes: &'a mut CollectionStream<TInEvent, TOutEvent, THandler, InternalReachErr<TTrans::Error, TConnInfo>, THandlerErr, (), TSpawn, (TConnInfo, ConnectedPoint), TPeerId>,
    /// Reference to the `other_reach_attempts` field of the `Network`.
    other_reach_attempts: &'a mut Vec<(ReachAttemptId, ConnectedPoint)>,
}

impl<'a, TTrans, TInEvent, TOutEvent, TMuxer, THandler, THandlerErr, TSpawn, TConnInfo, TPeerId>
    IncomingConnectionEvent<'a, TTrans, TInEvent, TOutEvent, THandler, THandlerErr, TSpawn, TConnInfo, TPeerId>
where
    TSpawn: Spawn,
    TTrans: Transport<Output = (TConnInfo, TMuxer)>,
    TTrans::Error: Send + 'static,
    TTrans::ListenerUpgrade: Send + 'static,
    THandler: IntoNodeHandler<(TConnInfo, ConnectedPoint)> + Send + 'static,
    THandler::Handler: NodeHandler<Substream = Substream<TMuxer>, InEvent = TInEvent, OutEvent = TOutEvent, Error = THandlerErr> + Send + 'static,
    <THandler::Handler as NodeHandler>::OutboundOpenInfo: Send + 'static, // TODO: shouldn't be necessary
    THandlerErr: error::Error + Send + 'static,
    TMuxer: StreamMuxer + Send + Sync + 'static,
    TMuxer::OutboundSubstream: Send,
    TMuxer::Substream: Send,
    TInEvent: Send + 'static,
    TOutEvent: Send + 'static,
    TConnInfo: fmt::Debug + ConnectionInfo<PeerId = TPeerId> + Send + 'static,
    TPeerId: Eq + Hash + Clone + Send + 'static,
{
    /// The ID of the listener with the incoming connection.
    pub fn listener_id(&self) -> ListenerId {
        self.listener_id
    }

    /// Starts processing the incoming connection and sets the handler to use for it.
    pub fn accept(self, handler: THandler) {
        self.accept_with_builder(|_| handler)
    }

    /// Same as `accept`, but accepts a closure that turns a `IncomingInfo` into a handler.
    pub fn accept_with_builder<TBuilder>(self, builder: TBuilder)
    where TBuilder: FnOnce(IncomingInfo<'_>) -> THandler
    {
        let connected_point = self.to_connected_point();
        let handler = builder(self.info());
        let local_peer_id = self.local_peer_id;
        let upgrade = self.upgrade
            .map_err(|err| InternalReachErr::Transport(TransportError::Other(err)))
            .and_then({
                let connected_point = connected_point.clone();
                move |(peer_id, muxer)| {
                    if *peer_id.peer_id() == local_peer_id {
                        future::ready(Err(InternalReachErr::FoundLocalPeerId))
                    } else {
                        future::ready(Ok(((peer_id, connected_point), muxer)))
                    }
                }
            });
        let id = self.active_nodes.add_reach_attempt(upgrade, handler);
        self.other_reach_attempts.push((
            id,
            connected_point,
        ));
    }
}

impl<'a, TTrans, TInEvent, TOutEvent, THandler, THandlerErr, TSpawn, TConnInfo, TPeerId>
    IncomingConnectionEvent<'a, TTrans, TInEvent, TOutEvent, THandler, THandlerErr, TSpawn, TConnInfo, TPeerId>
where TTrans: Transport
{
    /// Returns the `IncomingInfo` corresponding to this incoming connection.
    pub fn info(&self) -> IncomingInfo<'_> {
        IncomingInfo {
            local_addr: &self.local_addr,
            send_back_addr: &self.send_back_addr,
        }
    }

    /// Local connection address.
    pub fn local_addr(&self) -> &Multiaddr {
        &self.local_addr
    }

    /// Address used to send back data to the dialer.
    pub fn send_back_addr(&self) -> &Multiaddr {
        &self.send_back_addr
    }

    /// Builds the `ConnectedPoint` corresponding to the incoming connection.
    pub fn to_connected_point(&self) -> ConnectedPoint {
        self.info().to_connected_point()
    }
}

/// Information about an incoming connection currently being negotiated.
#[derive(Debug, Copy, Clone)]
pub struct IncomingInfo<'a> {
    /// Local connection address.
    pub local_addr: &'a Multiaddr,
    /// Stack of protocols used to send back data to the remote.
    pub send_back_addr: &'a Multiaddr,
}

impl<'a> IncomingInfo<'a> {
    /// Builds the `ConnectedPoint` corresponding to the incoming connection.
    pub fn to_connected_point(&self) -> ConnectedPoint {
        ConnectedPoint::Listener {
            local_addr: self.local_addr.clone(),
            send_back_addr: self.send_back_addr.clone(),
        }
    }
}

impl<TTrans, TInEvent, TOutEvent, TMuxer, THandler, THandlerErr, TSpawn, TConnInfo, TPeerId>
    Network<TTrans, TInEvent, TOutEvent, THandler, THandlerErr, TSpawn, TConnInfo, TPeerId>
where
    TTrans: Transport + Clone,
    TMuxer: StreamMuxer,
    THandler: IntoNodeHandler<(TConnInfo, ConnectedPoint)> + Send + 'static,
    THandler::Handler: NodeHandler<Substream = Substream<TMuxer>, InEvent = TInEvent, OutEvent = TOutEvent, Error = THandlerErr> + Send + 'static,
    <THandler::Handler as NodeHandler>::OutboundOpenInfo: Send + 'static, // TODO: shouldn't be necessary
    THandlerErr: error::Error + Send + 'static,
    TConnInfo: fmt::Debug + ConnectionInfo<PeerId = TPeerId> + Send + 'static,
    TPeerId: Eq + Hash + Clone,
{
    /// Creates a new node events stream.
<<<<<<< HEAD
    pub fn new(transport: TTrans, local_peer_id: TPeerId, executor: Option<TSpawn>) -> Self {
=======
    pub fn new(transport: TTrans, local_peer_id: TPeerId, executor: Option<Box<dyn Executor>>) -> Self {
>>>>>>> d09c6490
        // TODO: with_capacity?
        Network {
            listeners: ListenersStream::new(transport),
            active_nodes: CollectionStream::new(executor),
            reach_attempts: ReachAttempts {
                local_peer_id,
                out_reach_attempts: Default::default(),
                other_reach_attempts: Vec::new(),
                connected_points: Default::default(),
            },
            incoming_limit: None,
            take_over_to_complete: None
        }
    }

    /// Creates a new node event stream with incoming connections limit.
    pub fn new_with_incoming_limit(transport: TTrans,
<<<<<<< HEAD
        local_peer_id: TPeerId, executor: Option<TSpawn>, incoming_limit: Option<u32>) -> Self
=======
        local_peer_id: TPeerId, executor: Option<Box<dyn Executor>>, incoming_limit: Option<u32>) -> Self
>>>>>>> d09c6490
    {
        Network {
            incoming_limit,
            listeners: ListenersStream::new(transport),
            active_nodes: CollectionStream::new(executor),
            reach_attempts: ReachAttempts {
                local_peer_id,
                out_reach_attempts: Default::default(),
                other_reach_attempts: Vec::new(),
                connected_points: Default::default(),
            },
            take_over_to_complete: None
        }
    }

    /// Returns the transport passed when building this object.
    pub fn transport(&self) -> &TTrans {
        self.listeners.transport()
    }

    /// Start listening on the given multiaddress.
    pub fn listen_on(&mut self, addr: Multiaddr) -> Result<ListenerId, TransportError<TTrans::Error>> {
        self.listeners.listen_on(addr)
    }

    /// Remove a previously added listener.
    ///
    /// Returns `Ok(())` if a listener with this ID was in the list.
    pub fn remove_listener(&mut self, id: ListenerId) -> Result<(), ()> {
        self.listeners.remove_listener(id)
    }

    /// Returns an iterator that produces the list of addresses we are listening on.
    pub fn listen_addrs(&self) -> impl Iterator<Item = &Multiaddr> {
        self.listeners.listen_addrs()
    }

    /// Returns limit on incoming connections.
    pub fn incoming_limit(&self) -> Option<u32> {
        self.incoming_limit
    }

    /// Call this function in order to know which address remotes should dial to
    /// access your local node.
    ///
    /// When receiving an observed address on a tcp connection that we initiated, the observed
    /// address contains our tcp dial port, not our tcp listen port. We know which port we are
    /// listening on, thereby we can replace the port within the observed address.
    ///
    /// When receiving an observed address on a tcp connection that we did **not** initiated, the
    /// observed address should contain our listening port. In case it differs from our listening
    /// port there might be a proxy along the path.
    ///
    /// # Arguments
    ///
    /// * `observed_addr` - should be an address a remote observes you as, which can be obtained for
    /// example with the identify protocol.
    ///
    pub fn address_translation<'a>(&'a self, observed_addr: &'a Multiaddr)
        -> impl Iterator<Item = Multiaddr> + 'a
    where
        TMuxer: 'a,
        THandler: 'a,
    {
        self.listen_addrs().flat_map(move |server| address_translation(server, observed_addr))
    }

    /// Returns the peer id of the local node.
    ///
    /// This is the same value as was passed to `new()`.
    pub fn local_peer_id(&self) -> &TPeerId {
        &self.reach_attempts.local_peer_id
    }

    /// Dials a multiaddress without knowing the peer ID we're going to obtain.
    ///
    /// The second parameter is the handler to use if we manage to reach a node.
    pub fn dial(&mut self, addr: Multiaddr, handler: THandler) -> Result<(), TransportError<TTrans::Error>>
    where
        TSpawn: Spawn,
        TTrans: Transport<Output = (TConnInfo, TMuxer)>,
        TTrans::Error: Send + 'static,
        TTrans::Dial: Send + 'static,
        TMuxer: Send + Sync + 'static,
        TMuxer::OutboundSubstream: Send,
        TInEvent: Send + 'static,
        TOutEvent: Send + 'static,
        TConnInfo: Send + 'static,
        TPeerId: Send + 'static,
    {
        let local_peer_id = self.reach_attempts.local_peer_id.clone();
        let connected_point = ConnectedPoint::Dialer { address: addr.clone() };
        let future = self.transport().clone().dial(addr)?
            .map_err(|err| InternalReachErr::Transport(TransportError::Other(err)))
            .and_then({
                let connected_point = connected_point.clone();
                move |(peer_id, muxer)| {
                    if *peer_id.peer_id() == local_peer_id {
                        future::ready(Err(InternalReachErr::FoundLocalPeerId))
                    } else {
                        future::ready(Ok(((peer_id, connected_point), muxer)))
                    }
                }
            });

        let reach_id = self.active_nodes.add_reach_attempt(future, handler);
        self.reach_attempts.other_reach_attempts.push((reach_id, connected_point));
        Ok(())
    }

    /// Returns the number of incoming connections that are currently in the process of being
    /// negotiated.
    ///
    /// We don't know anything about these connections yet, so all we can do is know how many of
    /// them we have.
    #[deprecated(note = "Use incoming_negotiated().count() instead")]
    pub fn num_incoming_negotiated(&self) -> usize {
        self.reach_attempts.other_reach_attempts
            .iter()
            .filter(|&(_, endpoint)| endpoint.is_listener())
            .count()
    }

    /// Returns the list of incoming connections that are currently in the process of being
    /// negotiated. We don't know the `PeerId` of these nodes yet.
    pub fn incoming_negotiated(&self) -> impl Iterator<Item = IncomingInfo<'_>> {
        self.reach_attempts
            .other_reach_attempts
            .iter()
            .filter_map(|&(_, ref endpoint)| {
                match endpoint {
                    ConnectedPoint::Listener { local_addr, send_back_addr } => {
                        Some(IncomingInfo { local_addr, send_back_addr })
                    },
                    ConnectedPoint::Dialer { .. } => None,
                }
            })
    }

    /// Sends an event to all nodes.
    ///
    /// This function is "atomic", in the sense that if `Poll::Pending` is returned then no event
    /// has been sent to any node yet.
    #[must_use]
    pub fn poll_broadcast(&mut self, event: &TInEvent, cx: &mut Context) -> Poll<()>
    where
        TInEvent: Clone
    {
        self.active_nodes.poll_broadcast(event, cx)
    }

    /// Returns a list of all the peers we are currently connected to.
    ///
    /// Calling `peer()` with each `PeerId` is guaranteed to produce a `PeerConnected`.
    // TODO: ideally this would return a list of `PeerConnected` structs, but this is quite
    //       complicated to do in terms of implementation
    pub fn connected_peers(&self) -> impl Iterator<Item = &TPeerId> {
        self.active_nodes.connections()
    }

    /// Returns a list of all the nodes we are currently trying to reach.
    ///
    /// Calling `peer()` with each `PeerId` is guaranteed to produce a `PeerPendingConnect`
    // TODO: ideally this would return a list of `PeerPendingConnect` structs, but this is quite
    //       complicated to do in terms of implementation
    pub fn pending_connection_peers(&self) -> impl Iterator<Item = &TPeerId> {
        self.reach_attempts
            .out_reach_attempts
            .keys()
            .filter(move |p| !self.active_nodes.has_connection(p))
    }

    /// Returns the list of addresses we're currently dialing without knowing the `PeerId` of.
    pub fn unknown_dials(&self) -> impl Iterator<Item = &Multiaddr> {
        self.reach_attempts
            .other_reach_attempts
            .iter()
            .filter_map(|&(_, ref endpoint)| {
                match endpoint {
                    ConnectedPoint::Dialer { address } => Some(address),
                    ConnectedPoint::Listener { .. } => None,
                }
            })
    }

    /// Grants access to a struct that represents a peer.
    pub fn peer(&mut self, peer_id: TPeerId) -> Peer<'_, TTrans, TInEvent, TOutEvent, THandler, THandlerErr, TSpawn, TConnInfo, TPeerId> {
        if peer_id == self.reach_attempts.local_peer_id {
            return Peer::LocalNode;
        }

        // TODO: we do `peer_mut(...).is_some()` followed with `peer_mut(...).unwrap()`, otherwise
        // the borrow checker yells at us.

        if self.active_nodes.peer_mut(&peer_id).is_some() {
            return Peer::Connected(PeerConnected {
                active_nodes: &mut self.active_nodes,
                peer_id,
                connected_points: &mut self.reach_attempts.connected_points,
                out_reach_attempts: &mut self.reach_attempts.out_reach_attempts,
            });
        }

        // The state of `connected_points` always follows `self.active_nodes`.
        debug_assert!(!self.reach_attempts.connected_points.contains_key(&peer_id));

        if self.reach_attempts.out_reach_attempts.get_mut(&peer_id).is_some() {
            return Peer::PendingConnect(PeerPendingConnect {
                attempt: match self.reach_attempts.out_reach_attempts.entry(peer_id.clone()) {
                    Entry::Occupied(e) => e,
                    Entry::Vacant(_) => panic!("we checked for Some just above"),
                },
                active_nodes: &mut self.active_nodes,
            });
        }

        Peer::NotConnected(PeerNotConnected {
            nodes: self,
            peer_id,
        })
    }

    /// Starts dialing out a multiaddress. `rest` is the list of multiaddresses to attempt if
    /// `first` fails.
    ///
    /// It is a logic error to call this method if we already have an outgoing attempt to the
    /// given peer.
    fn start_dial_out(&mut self, peer_id: TPeerId, handler: THandler, first: Multiaddr, rest: Vec<Multiaddr>)
    where
        TSpawn: Spawn,
        TTrans: Transport<Output = (TConnInfo, TMuxer)>,
        TTrans::Dial: Send + 'static,
        TTrans::Error: Send + 'static,
        TMuxer: Send + Sync + 'static,
        TMuxer::OutboundSubstream: Send,
        TInEvent: Send + 'static,
        TOutEvent: Send + 'static,
        TPeerId: Send + 'static,
    {
        let reach_id = match self.transport().clone().dial(first.clone()) {
            Ok(fut) => {
                let expected_peer_id = peer_id.clone();
                let connected_point = ConnectedPoint::Dialer { address: first.clone() };
                let fut = fut
                    .map_err(|err| InternalReachErr::Transport(TransportError::Other(err)))
                    .and_then(move |(actual_conn_info, muxer)| {
                        if *actual_conn_info.peer_id() == expected_peer_id {
                            future::ready(Ok(((actual_conn_info, connected_point), muxer)))
                        } else {
                            future::ready(Err(InternalReachErr::PeerIdMismatch { obtained: actual_conn_info }))
                        }
                    });
                self.active_nodes.add_reach_attempt(fut, handler)
            },
            Err(err) => {
                let fut = future::err(InternalReachErr::Transport(err));
                self.active_nodes.add_reach_attempt(fut, handler)
            },
        };

        let former = self.reach_attempts.out_reach_attempts.insert(
            peer_id,
            OutReachAttempt {
                id: reach_id,
                cur_attempted: first,
                next_attempts: rest,
            },
        );

        debug_assert!(former.is_none());
    }

    /// Provides an API similar to `Stream`, except that it cannot error.
    pub fn poll<'a>(&'a mut self, cx: &mut Context) -> Poll<NetworkEvent<'a, TTrans, TInEvent, TOutEvent, THandler, THandlerErr, TSpawn, TConnInfo, TPeerId>>
    where
        TSpawn: Spawn,
        TTrans: Transport<Output = (TConnInfo, TMuxer)>,
        TTrans::Error: Send + 'static,
        TTrans::Dial: Send + 'static,
        TTrans::ListenerUpgrade: Send + 'static,
        TMuxer: Send + Sync + 'static,
        TMuxer::OutboundSubstream: Send,
        TInEvent: Send + 'static,
        TOutEvent: Send + 'static,
        THandler: IntoNodeHandler<(TConnInfo, ConnectedPoint)> + Send + 'static,
        THandler::Handler: NodeHandler<Substream = Substream<TMuxer>, InEvent = TInEvent, OutEvent = TOutEvent, Error = THandlerErr> + Send + 'static,
        THandlerErr: error::Error + Send + 'static,
        TConnInfo: Clone,
        TPeerId: AsRef<[u8]> + Send + 'static,
    {
        // Start by polling the listeners for events, but only if the number
        // of incoming connections does not exceed the limit.
        match self.incoming_limit {
            Some(x) if self.incoming_negotiated().count() >= (x as usize)
                => (),
            _ => {
                match ListenersStream::poll(Pin::new(&mut self.listeners), cx) {
                    Poll::Pending => (),
                    Poll::Ready(ListenersEvent::Incoming { listener_id, upgrade, local_addr, send_back_addr }) => {
                        let event = IncomingConnectionEvent {
                            listener_id,
                            upgrade,
                            local_peer_id: self.reach_attempts.local_peer_id.clone(),
                            local_addr,
                            send_back_addr,
                            active_nodes: &mut self.active_nodes,
                            other_reach_attempts: &mut self.reach_attempts.other_reach_attempts,
                        };
                        return Poll::Ready(NetworkEvent::IncomingConnection(event));
                    }
                    Poll::Ready(ListenersEvent::NewAddress { listener_id, listen_addr }) => {
                        return Poll::Ready(NetworkEvent::NewListenerAddress { listener_id, listen_addr })
                    }
                    Poll::Ready(ListenersEvent::AddressExpired { listener_id, listen_addr }) => {
                        return Poll::Ready(NetworkEvent::ExpiredListenerAddress { listener_id, listen_addr })
                    }
                    Poll::Ready(ListenersEvent::Closed { listener_id }) => {
                        return Poll::Ready(NetworkEvent::ListenerClosed { listener_id })
                    }
                    Poll::Ready(ListenersEvent::Error { listener_id, error }) => {
                        return Poll::Ready(NetworkEvent::ListenerError { listener_id, error })
                    }
                }
            }
        }

        // Attempt to deliver any pending take over messages.
        if let Some((id, interrupted)) = self.take_over_to_complete.take() {
            if let Some(mut peer) = self.active_nodes.peer_mut(&id) {
                if let Poll::Ready(()) = peer.poll_ready_take_over(cx) {
                    peer.start_take_over(interrupted);
                } else {
                    self.take_over_to_complete = Some((id, interrupted));
                    return Poll::Pending;
                }
            }
        }

        // Poll the existing nodes.
        let (action, out_event);
        match self.active_nodes.poll(cx) {
            Poll::Pending => return Poll::Pending,
            Poll::Ready(CollectionEvent::NodeReached(reach_event)) => {
                let (a, e) = handle_node_reached(&mut self.reach_attempts, reach_event);
                action = a;
                out_event = e;
            }
            Poll::Ready(CollectionEvent::ReachError { id, error, handler }) => {
                let (a, e) = handle_reach_error(&mut self.reach_attempts, id, error, handler);
                action = a;
                out_event = e;
            }
            Poll::Ready(CollectionEvent::NodeClosed {
                conn_info,
                error,
                ..
            }) => {
                let endpoint = self.reach_attempts.connected_points.remove(conn_info.peer_id())
                    .expect("We insert into connected_points whenever a connection is \
                             opened and remove only when a connection is closed; the \
                             underlying API is guaranteed to always deliver a connection \
                             closed message after it has been opened, and no two closed \
                             messages; QED");
                action = Default::default();
                out_event = NetworkEvent::NodeClosed {
                    conn_info: conn_info.0,
                    endpoint,
                    error,
                };
            }
            Poll::Ready(CollectionEvent::NodeEvent { peer, event }) => {
                action = Default::default();
                out_event = NetworkEvent::NodeEvent { conn_info: peer.info().0.clone(), event };
            }
        }

        if let Some((peer_id, handler, first, rest)) = action.start_dial_out {
            self.start_dial_out(peer_id, handler, first, rest);
        }

        if let Some((peer_id, interrupt)) = action.take_over {
            // TODO: improve proof or remove; this is too complicated right now
            let interrupted = self.active_nodes
                .interrupt(interrupt)
                .expect("take_over is guaranteed to be gathered from `out_reach_attempts`;
                         we insert in out_reach_attempts only when we call \
                         active_nodes.add_reach_attempt, and we remove only when we call \
                         interrupt or when a reach attempt succeeds or errors; therefore the \
                         out_reach_attempts should always be in sync with the actual \
                         attempts; QED");
            let mut peer = self.active_nodes.peer_mut(&peer_id).unwrap();
            if let Poll::Ready(()) = peer.poll_ready_take_over(cx) {
                peer.start_take_over(interrupted);
            } else {
                self.take_over_to_complete = Some((peer_id, interrupted));
                return Poll::Pending
            }
        }

        Poll::Ready(out_event)
    }
}

/// Internal struct indicating an action to perform on the network.
#[derive(Debug)]
#[must_use]
struct ActionItem<THandler, TPeerId> {
    start_dial_out: Option<(TPeerId, THandler, Multiaddr, Vec<Multiaddr>)>,
    /// The `ReachAttemptId` should be interrupted, and the task for the given `PeerId` should take
    /// over it.
    take_over: Option<(TPeerId, ReachAttemptId)>,
}

impl<THandler, TPeerId> Default for ActionItem<THandler, TPeerId> {
    fn default() -> Self {
        ActionItem {
            start_dial_out: None,
            take_over: None,
        }
    }
}

/// Handles a node reached event from the collection.
///
/// Returns an event to return from the stream.
///
/// > **Note**: The event **must** have been produced by the collection of nodes, otherwise
/// >           panics will likely happen.
fn handle_node_reached<'a, TTrans, TMuxer, TInEvent, TOutEvent, THandler, THandlerErr, TSpawn, TConnInfo, TPeerId>(
    reach_attempts: &mut ReachAttempts<TPeerId>,
    event: CollectionReachEvent<'_, TInEvent, TOutEvent, THandler, InternalReachErr<TTrans::Error, TConnInfo>, THandlerErr, (), TSpawn, (TConnInfo, ConnectedPoint), TPeerId>,
) -> (ActionItem<THandler, TPeerId>, NetworkEvent<'a, TTrans, TInEvent, TOutEvent, THandler, THandlerErr, TSpawn, TConnInfo, TPeerId>)
where
    TTrans: Transport<Output = (TConnInfo, TMuxer)> + Clone,
    TMuxer: StreamMuxer + Send + Sync + 'static,
    TMuxer::OutboundSubstream: Send,
    TInEvent: Send + 'static,
    TOutEvent: Send + 'static,
    TConnInfo: ConnectionInfo<PeerId = TPeerId> + Clone + Send + 'static,
    TPeerId: Eq + Hash + AsRef<[u8]> + Clone,
{
    // We first start looking in the incoming attempts. While this makes the code less optimal,
    // it also makes the logic easier.
    if let Some(in_pos) = reach_attempts
        .other_reach_attempts
        .iter()
        .position(|i| i.0 == event.reach_attempt_id())
    {
        let (_, opened_endpoint) = reach_attempts.other_reach_attempts.swap_remove(in_pos);
        let has_dial_prio = has_dial_prio(&reach_attempts.local_peer_id, event.peer_id());

        // If we already have an active connection to this peer, a priority system comes into play.
        // If we have a lower peer ID than the incoming one, we drop an incoming connection.
        if event.would_replace() && has_dial_prio {
            if let Some(ConnectedPoint::Dialer { .. }) = reach_attempts.connected_points.get(event.peer_id()) {
                if let ConnectedPoint::Listener { local_addr, send_back_addr } = opened_endpoint {
                    return (Default::default(), NetworkEvent::IncomingConnectionError {
                        local_addr,
                        send_back_addr,
                        error: IncomingError::DeniedLowerPriority,
                    });
                }
            }
        }

        // Set the endpoint for this peer.
        let closed_endpoint = reach_attempts.connected_points.insert(event.peer_id().clone(), opened_endpoint.clone());

        // If we have dial priority, we keep the current outgoing attempt because it may already
        // have succeeded without us knowing. It is possible that the remote has already closed
        // its ougoing attempt because it sees our outgoing attempt as a success.
        // However we cancel any further multiaddress to attempt in any situation.
        let action = if has_dial_prio {
            if let Some(attempt) = reach_attempts.out_reach_attempts.get_mut(&event.peer_id()) {
                debug_assert_ne!(attempt.id, event.reach_attempt_id());
                attempt.next_attempts.clear();
            }
            ActionItem::default()
        } else {
            if let Some(attempt) = reach_attempts.out_reach_attempts.remove(&event.peer_id()) {
                debug_assert_ne!(attempt.id, event.reach_attempt_id());
                ActionItem {
                    take_over: Some((event.peer_id().clone(), attempt.id)),
                    .. Default::default()
                }
            } else {
                ActionItem::default()
            }
        };

        let (outcome, conn_info) = event.accept(());
        if let CollectionNodeAccept::ReplacedExisting(old_info, ()) = outcome {
            let closed_endpoint = closed_endpoint
                .expect("We insert into connected_points whenever a connection is opened and \
                         remove only when a connection is closed; the underlying API is \
                         guaranteed to always deliver a connection closed message after it has \
                         been opened, and no two closed messages; QED");
            return (action, NetworkEvent::Replaced {
                new_info: conn_info.0,
                old_info: old_info.0,
                endpoint: opened_endpoint,
                closed_endpoint,
            });
        } else {
            return (action, NetworkEvent::Connected {
                conn_info: conn_info.0,
                endpoint: opened_endpoint
            });
        }
    }

    // Otherwise, try for outgoing attempts.
    let is_outgoing_and_ok = if let Some(attempt) = reach_attempts.out_reach_attempts.get(event.peer_id()) {
        attempt.id == event.reach_attempt_id()
    } else {
        false
    };

    // We only remove the attempt from `out_reach_attempts` if it both matches the reach id
    // and the expected peer id.
    if is_outgoing_and_ok {
        let attempt = reach_attempts.out_reach_attempts.remove(event.peer_id())
            .expect("is_outgoing_and_ok is true only if reach_attempts.out_reach_attempts.get(event.peer_id()) \
                        returned Some");

        let opened_endpoint = ConnectedPoint::Dialer {
            address: attempt.cur_attempted,
        };

        let closed_endpoint = reach_attempts.connected_points
            .insert(event.peer_id().clone(), opened_endpoint.clone());

        let (outcome, conn_info) = event.accept(());
        if let CollectionNodeAccept::ReplacedExisting(old_info, ()) = outcome {
            let closed_endpoint = closed_endpoint
                .expect("We insert into connected_points whenever a connection is opened and \
                        remove only when a connection is closed; the underlying API is guaranteed \
                        to always deliver a connection closed message after it has been opened, \
                        and no two closed messages; QED");
            return (Default::default(), NetworkEvent::Replaced {
                new_info: conn_info.0,
                old_info: old_info.0,
                endpoint: opened_endpoint,
                closed_endpoint,
            });

        } else {
            return (Default::default(), NetworkEvent::Connected {
                conn_info: conn_info.0,
                endpoint: opened_endpoint
            });
        }
    }

    // We didn't find any entry in neither the outgoing connections not ingoing connections.
    // TODO: improve proof or remove; this is too complicated right now
    panic!("The API of collection guarantees that the id sent back in NodeReached (which is where \
            we call handle_node_reached) is one that was passed to add_reach_attempt. Whenever we \
            call add_reach_attempt, we also insert at the same time an entry either in \
            out_reach_attempts or in other_reach_attempts. It is therefore guaranteed that we \
            find back this ID in either of these two sets");
}

/// Returns true if `local` has dialing priority over `other`.
///
/// This means that if `local` and `other` both dial each other, the connection from `local` should
/// be kept and the one from `other` will be dropped.
fn has_dial_prio<TPeerId>(local: &TPeerId, other: &TPeerId) -> bool
where
    TPeerId: AsRef<[u8]>,
{
    local.as_ref() < other.as_ref()
}

/// Handles a reach error event from the collection.
///
/// Optionally returns an event to return from the stream.
///
/// > **Note**: The event **must** have been produced by the collection of nodes, otherwise
/// >           panics will likely happen.
fn handle_reach_error<'a, TTrans, TInEvent, TOutEvent, THandler, THandlerErr, TSpawn, TConnInfo, TPeerId>(
    reach_attempts: &mut ReachAttempts<TPeerId>,
    reach_id: ReachAttemptId,
    error: InternalReachErr<TTrans::Error, TConnInfo>,
    handler: THandler,
) -> (ActionItem<THandler, TPeerId>, NetworkEvent<'a, TTrans, TInEvent, TOutEvent, THandler, THandlerErr, TSpawn, TConnInfo, TPeerId>)
where
    TTrans: Transport,
    TConnInfo: ConnectionInfo<PeerId = TPeerId> + Send + 'static,
    TPeerId: Eq + Hash + Clone,
{
    // Search for the attempt in `out_reach_attempts`.
    // TODO: could be more optimal than iterating over everything
    let out_reach_peer_id = reach_attempts
        .out_reach_attempts
        .iter()
        .find(|(_, a)| a.id == reach_id)
        .map(|(p, _)| p.clone());
    if let Some(peer_id) = out_reach_peer_id {
        let attempt = reach_attempts.out_reach_attempts.remove(&peer_id)
            .expect("out_reach_peer_id is a key that is grabbed from out_reach_attempts");

        let num_remain = attempt.next_attempts.len();
        let failed_addr = attempt.cur_attempted.clone();

        let new_state = if reach_attempts.connected_points.contains_key(&peer_id) {
            PeerState::Connected
        } else if num_remain == 0 {
            PeerState::NotConnected
        } else {
            PeerState::Dialing {
                num_pending_addresses: NonZeroUsize::new(num_remain)
                    .expect("We check that num_remain is not 0 right above; QED"),
            }
        };

        let action = if !attempt.next_attempts.is_empty() {
            let mut attempt = attempt;
            let next_attempt = attempt.next_attempts.remove(0);
            ActionItem {
                start_dial_out: Some((peer_id.clone(), handler, next_attempt, attempt.next_attempts)),
                .. Default::default()
            }
        } else {
            Default::default()
        };

        let error = match error {
            InternalReachErr::Transport(err) => NetworkReachError::Transport(err),
            InternalReachErr::PeerIdMismatch { obtained } => {
                NetworkReachError::PeerIdMismatch { obtained }
            },
            InternalReachErr::FoundLocalPeerId => {
                unreachable!("We only generate FoundLocalPeerId within dial() or accept(); neither \
                              of these methods add an entry to out_reach_attempts; QED")
            },
        };

        return (action, NetworkEvent::DialError {
            new_state,
            peer_id,
            multiaddr: failed_addr,
            error,
        });
    }

    // If this is not an outgoing reach attempt, check the incoming reach attempts.
    if let Some(in_pos) = reach_attempts
        .other_reach_attempts
        .iter()
        .position(|i| i.0 == reach_id)
    {
        let (_, endpoint) = reach_attempts.other_reach_attempts.swap_remove(in_pos);
        match endpoint {
            ConnectedPoint::Dialer { address } => {
                let error = match error {
                    InternalReachErr::Transport(err) => UnknownPeerDialErr::Transport(err),
                    InternalReachErr::FoundLocalPeerId => UnknownPeerDialErr::FoundLocalPeerId,
                    InternalReachErr::PeerIdMismatch { .. } => {
                        unreachable!("We only generate PeerIdMismatch within start_dial_out(),
                                      which doesn't add any entry in other_reach_attempts; QED")
                    },
                };
                return (Default::default(), NetworkEvent::UnknownPeerDialError {
                    multiaddr: address,
                    error,
                    handler,
                });
            }
            ConnectedPoint::Listener { local_addr, send_back_addr } => {
                let error = match error {
                    InternalReachErr::Transport(err) => IncomingError::Transport(err),
                    InternalReachErr::FoundLocalPeerId => IncomingError::FoundLocalPeerId,
                    InternalReachErr::PeerIdMismatch { .. } => {
                        unreachable!("We only generate PeerIdMismatch within start_dial_out(),
                                      which doesn't add any entry in other_reach_attempts; QED")
                    },
                };
                return (Default::default(), NetworkEvent::IncomingConnectionError {
                    local_addr,
                    send_back_addr,
                    error
                });
            }
        }
    }

    // The id was neither in the outbound list nor the inbound list.
    // TODO: improve proof or remove; this is too complicated right now
    panic!("The API of collection guarantees that the id sent back in ReachError events \
            (which is where we call handle_reach_error) is one that was passed to \
            add_reach_attempt. Whenever we call add_reach_attempt, we also insert \
            at the same time an entry either in out_reach_attempts or in \
            other_reach_attempts. It is therefore guaranteed that we find back this ID in \
            either of these two sets");
}

/// State of a peer in the system.
pub enum Peer<'a, TTrans, TInEvent, TOutEvent, THandler, THandlerErr, TSpawn, TConnInfo, TPeerId>
where
    TTrans: Transport,
{
    /// We are connected to this peer.
    Connected(PeerConnected<'a, TTrans, TInEvent, TOutEvent, THandler, THandlerErr, TSpawn, TConnInfo, TPeerId>),

    /// We are currently attempting to connect to this peer.
    PendingConnect(PeerPendingConnect<'a, TTrans, TInEvent, TOutEvent, THandler, THandlerErr, TSpawn, TConnInfo, TPeerId>),

    /// We are not connected to this peer at all.
    ///
    /// > **Note**: It is however possible that a pending incoming connection is being negotiated
    /// > and will connect to this peer, but we don't know it yet.
    NotConnected(PeerNotConnected<'a, TTrans, TInEvent, TOutEvent, THandler, THandlerErr, TSpawn, TConnInfo, TPeerId>),

    /// The requested peer is the local node.
    LocalNode,
}

impl<'a, TTrans, TInEvent, TOutEvent, THandler, THandlerErr, TSpawn, TConnInfo, TPeerId> fmt::Debug for
    Peer<'a, TTrans, TInEvent, TOutEvent, THandler, THandlerErr, TSpawn, TConnInfo, TPeerId>
where
    TTrans: Transport,
    TConnInfo: fmt::Debug + ConnectionInfo<PeerId = TPeerId>,
    TPeerId: fmt::Debug + Eq + Hash,
{
    fn fmt(&self, f: &mut fmt::Formatter<'_>) -> Result<(), fmt::Error> {
        match *self {
            Peer::Connected( PeerConnected { ref peer_id, ref connected_points, .. }) => {
                f.debug_struct("Connected")
                    .field("peer_id", peer_id)
                    .field("connected_points", connected_points)
                    .finish()
            }
            Peer::PendingConnect( PeerPendingConnect { ref attempt, .. } ) => {
                f.debug_struct("PendingConnect")
                    .field("attempt", attempt)
                    .finish()
            }
            Peer::NotConnected(PeerNotConnected { ref peer_id, .. }) => {
                f.debug_struct("NotConnected")
                    .field("peer_id", peer_id)
                    .finish()
            }
            Peer::LocalNode => {
                f.debug_struct("LocalNode")
                    .finish()
            }
        }
    }
}

// TODO: add other similar methods that wrap to the ones of `PeerNotConnected`
impl<'a, TTrans, TMuxer, TInEvent, TOutEvent, THandler, THandlerErr, TSpawn, TConnInfo, TPeerId>
    Peer<'a, TTrans, TInEvent, TOutEvent, THandler, THandlerErr, TSpawn, TConnInfo, TPeerId>
where
    TSpawn: Spawn,
    TTrans: Transport<Output = (TConnInfo, TMuxer)> + Clone,
    TTrans::Error: Send + 'static,
    TTrans::Dial: Send + 'static,
    TMuxer: StreamMuxer + Send + Sync + 'static,
    TMuxer::OutboundSubstream: Send,
    TMuxer::Substream: Send,
    TInEvent: Send + 'static,
    TOutEvent: Send + 'static,
    THandler: IntoNodeHandler<(TConnInfo, ConnectedPoint)> + Send + 'static,
    THandler::Handler: NodeHandler<Substream = Substream<TMuxer>, InEvent = TInEvent, OutEvent = TOutEvent, Error = THandlerErr> + Send + 'static,
    <THandler::Handler as NodeHandler>::OutboundOpenInfo: Send + 'static, // TODO: shouldn't be necessary
    THandlerErr: error::Error + Send + 'static,
    TConnInfo: fmt::Debug + ConnectionInfo<PeerId = TPeerId> + Send + 'static,
    TPeerId: Eq + Hash + Clone + Send + 'static,
{
    /// If we are connected, returns the `PeerConnected`.
    pub fn into_connected(self) -> Option<PeerConnected<'a, TTrans, TInEvent, TOutEvent, THandler, THandlerErr, TSpawn, TConnInfo, TPeerId>> {
        match self {
            Peer::Connected(peer) => Some(peer),
            _ => None,
        }
    }

    /// If a connection is pending, returns the `PeerPendingConnect`.
    pub fn into_pending_connect(self) -> Option<PeerPendingConnect<'a, TTrans, TInEvent, TOutEvent, THandler, THandlerErr, TSpawn, TConnInfo, TPeerId>> {
        match self {
            Peer::PendingConnect(peer) => Some(peer),
            _ => None,
        }
    }

    /// If we are not connected, returns the `PeerNotConnected`.
    pub fn into_not_connected(self) -> Option<PeerNotConnected<'a, TTrans, TInEvent, TOutEvent, THandler, THandlerErr, TSpawn, TConnInfo, TPeerId>> {
        match self {
            Peer::NotConnected(peer) => Some(peer),
            _ => None,
        }
    }

    /// If we're not connected, opens a new connection to this peer using the given multiaddr.
    ///
    /// If we reach a peer but the `PeerId` doesn't correspond to the one we're expecting, then
    /// the whole connection is immediately closed.
    ///
    /// Returns an error if we are `LocalNode`.
    pub fn or_connect(self, addr: Multiaddr, handler: THandler)
        -> Result<PeerPotentialConnect<'a, TTrans, TInEvent, TOutEvent, THandler, THandlerErr, TSpawn, TConnInfo, TPeerId>, Self>
    {
        self.or_connect_with(move |_| addr, handler)
    }

    /// If we're not connected, calls the function passed as parameter and opens a new connection
    /// using the returned address.
    ///
    /// If we reach a peer but the `PeerId` doesn't correspond to the one we're expecting, then
    /// the whole connection is immediately closed.
    ///
    /// Returns an error if we are `LocalNode`.
    pub fn or_connect_with<TFn>(self, addr: TFn, handler: THandler)
        -> Result<PeerPotentialConnect<'a, TTrans, TInEvent, TOutEvent, THandler, THandlerErr, TSpawn, TConnInfo, TPeerId>, Self>
    where
        TFn: FnOnce(&TPeerId) -> Multiaddr,
    {
        match self {
            Peer::Connected(peer) => Ok(PeerPotentialConnect::Connected(peer)),
            Peer::PendingConnect(peer) => Ok(PeerPotentialConnect::PendingConnect(peer)),
            Peer::NotConnected(peer) => {
                let addr = addr(&peer.peer_id);
                Ok(PeerPotentialConnect::PendingConnect(peer.connect(addr, handler)))
            },
            Peer::LocalNode => Err(Peer::LocalNode),
        }
    }
}

/// Peer we are potentially going to connect to.
pub enum PeerPotentialConnect<'a, TTrans, TInEvent, TOutEvent, THandler, THandlerErr, TSpawn, TConnInfo, TPeerId>
where
    TTrans: Transport
{
    /// We are connected to this peer.
    Connected(PeerConnected<'a, TTrans, TInEvent, TOutEvent, THandler, THandlerErr, TSpawn, TConnInfo, TPeerId>),

    /// We are currently attempting to connect to this peer.
    PendingConnect(PeerPendingConnect<'a, TTrans, TInEvent, TOutEvent, THandler, THandlerErr, TSpawn, TConnInfo, TPeerId>),
}

impl<'a, TTrans, TInEvent, TOutEvent, THandler, THandlerErr, TSpawn, TConnInfo, TPeerId>
    PeerPotentialConnect<'a, TTrans, TInEvent, TOutEvent, THandler, THandlerErr, TSpawn, TConnInfo, TPeerId>
where
    TTrans: Transport,
    TConnInfo: ConnectionInfo<PeerId = TPeerId>,
    TPeerId: Eq + Hash,
{
    /// Closes the connection or the connection attempt.
    // TODO: consider returning a `PeerNotConnected`
    pub fn close(self) {
        match self {
            PeerPotentialConnect::Connected(peer) => peer.close(),
            PeerPotentialConnect::PendingConnect(peer) => peer.interrupt(),
        }
    }

    /// If we are connected, returns the `PeerConnected`.
    pub fn into_connected(self) -> Option<PeerConnected<'a, TTrans, TInEvent, TOutEvent, THandler, THandlerErr, TSpawn, TConnInfo, TPeerId>> {
        match self {
            PeerPotentialConnect::Connected(peer) => Some(peer),
            _ => None,
        }
    }

    /// If a connection is pending, returns the `PeerPendingConnect`.
    pub fn into_pending_connect(self) -> Option<PeerPendingConnect<'a, TTrans, TInEvent, TOutEvent, THandler, THandlerErr, TSpawn, TConnInfo, TPeerId>> {
        match self {
            PeerPotentialConnect::PendingConnect(peer) => Some(peer),
            _ => None,
        }
    }
}

/// Access to a peer we are connected to.
pub struct PeerConnected<'a, TTrans, TInEvent, TOutEvent, THandler, THandlerErr, TSpawn, TConnInfo, TPeerId>
where TTrans: Transport,
{
    /// Reference to the `active_nodes` of the parent.
    active_nodes: &'a mut CollectionStream<TInEvent, TOutEvent, THandler, InternalReachErr<TTrans::Error, TConnInfo>, THandlerErr, (), TSpawn, (TConnInfo, ConnectedPoint), TPeerId>,
    /// Reference to the `connected_points` field of the parent.
    connected_points: &'a mut FnvHashMap<TPeerId, ConnectedPoint>,
    /// Reference to the `out_reach_attempts` field of the parent.
    out_reach_attempts: &'a mut FnvHashMap<TPeerId, OutReachAttempt>,
    peer_id: TPeerId,
}

impl<'a, TTrans, TInEvent, TOutEvent, THandler, THandlerErr, TSpawn, TConnInfo, TPeerId> PeerConnected<'a, TTrans, TInEvent, TOutEvent, THandler, THandlerErr, TSpawn, TConnInfo, TPeerId>
where
    TTrans: Transport,
    TConnInfo: ConnectionInfo<PeerId = TPeerId>,
    TPeerId: Eq + Hash,
{
    /// Closes the connection to this node.
    ///
    /// No `NodeClosed` message will be generated for this node.
    // TODO: consider returning a `PeerNotConnected`; however this makes all the borrows things
    // much more annoying to deal with
    pub fn close(self) {
        if let Some(reach_attempt) = self.out_reach_attempts.remove(&self.peer_id) {
            self.active_nodes
                .interrupt(reach_attempt.id)
                .expect("Elements in out_reach_attempts are in sync with active_nodes; QED");
        }

        self.connected_points.remove(&self.peer_id);
        self.active_nodes.peer_mut(&self.peer_id)
            .expect("A PeerConnected is always created with a PeerId in active_nodes; QED")
            .close();
    }

    /// Returns the connection info for this node.
    // TODO: we would love to return a `&'a TConnInfo`, but this isn't possible because of lifetime
    //       issues; see the corresponding method in collection.rs module
    // TODO: should take a `&self`, but the API in collection.rs requires &mut
    pub fn connection_info(&mut self) -> TConnInfo
    where
        TConnInfo: Clone,
    {
        self.active_nodes.peer_mut(&self.peer_id)
            .expect("A PeerConnected is always created with a PeerId in active_nodes; QED")
            .info().0.clone()
    }

    /// Returns the endpoint we're connected to.
    pub fn endpoint(&self) -> &ConnectedPoint {
        self.connected_points.get(&self.peer_id)
            .expect("We insert into connected_points whenever a connection is opened and remove \
                     only when a connection is closed; the underlying API is guaranteed to always \
                     deliver a connection closed message after it has been opened, and no two \
                     closed messages; QED")
    }

    /// Sends an event to the handler of the node.
    pub fn send_event(&'a mut self, event: TInEvent) -> impl Future<Output = ()> + 'a {
        let mut event = Some(event);
        futures::future::poll_fn(move |cx| {
            match self.poll_ready_event(cx) {
                Poll::Ready(()) => {
                    self.start_send_event(event.take().expect("Future called after finished"));
                    Poll::Ready(())
                },
                Poll::Pending => Poll::Pending,
            }
        })
    }

    /// Begin sending an event to the node. Must be called only after a successful call to
    /// `poll_ready_event`.
    pub fn start_send_event(&mut self, event: TInEvent) {
        self.active_nodes.peer_mut(&self.peer_id)
            .expect("A PeerConnected is always created with a PeerId in active_nodes; QED")
            .start_send_event(event)
    }

    /// Make sure we are ready to accept an event to be sent with `start_send_event`.
    pub fn poll_ready_event(&mut self, cx: &mut Context) -> Poll<()> {
        self.active_nodes.peer_mut(&self.peer_id)
            .expect("A PeerConnected is always created with a PeerId in active_nodes; QED")
            .poll_ready_event(cx)
    }
}

/// Access to a peer we are attempting to connect to.
#[derive(Debug)]
pub struct PeerPendingConnect<'a, TTrans, TInEvent, TOutEvent, THandler, THandlerErr, TSpawn, TConnInfo, TPeerId>
where
    TTrans: Transport
{
    attempt: OccupiedEntry<'a, TPeerId, OutReachAttempt>,
    active_nodes: &'a mut CollectionStream<TInEvent, TOutEvent, THandler, InternalReachErr<TTrans::Error, TConnInfo>, THandlerErr, (), TSpawn, (TConnInfo, ConnectedPoint), TPeerId>,
}

impl<'a, TTrans, TInEvent, TOutEvent, THandler, THandlerErr, TSpawn, TConnInfo, TPeerId>
    PeerPendingConnect<'a, TTrans, TInEvent, TOutEvent, THandler, THandlerErr, TSpawn, TConnInfo, TPeerId>
where
    TTrans: Transport,
    TConnInfo: ConnectionInfo<PeerId = TPeerId>,
    TPeerId: Eq + Hash,
{
    /// Interrupt this connection attempt.
    // TODO: consider returning a PeerNotConnected; however that is really pain in terms of
    // borrows
    pub fn interrupt(self) {
        let attempt = self.attempt.remove();
        if self.active_nodes.interrupt(attempt.id).is_err() {
            // TODO: improve proof or remove; this is too complicated right now
            panic!("We retreived this attempt.id from out_reach_attempts. We insert in \
                    out_reach_attempts only at the same time as we call add_reach_attempt. \
                    Whenever we receive a NodeReached, NodeReplaced or ReachError event, which \
                    invalidate the attempt.id, we also remove the corresponding entry in \
                    out_reach_attempts.");
        }
    }

    /// Returns the multiaddress we're currently trying to dial.
    pub fn attempted_multiaddr(&self) -> &Multiaddr {
        &self.attempt.get().cur_attempted
    }

    /// Returns a list of the multiaddresses we're going to try if the current dialing fails.
    pub fn pending_multiaddrs(&self) -> impl Iterator<Item = &Multiaddr> {
        self.attempt.get().next_attempts.iter()
    }

    /// Adds new multiaddrs to attempt if the current dialing fails.
    ///
    /// Doesn't do anything for multiaddresses that are already in the queue.
    pub fn append_multiaddr_attempts(&mut self, addrs: impl IntoIterator<Item = Multiaddr>) {
        for addr in addrs {
            self.append_multiaddr_attempt(addr);
        }
    }

    /// Adds a new multiaddr to attempt if the current dialing fails.
    ///
    /// Doesn't do anything if that multiaddress is already in the queue.
    pub fn append_multiaddr_attempt(&mut self, addr: Multiaddr) {
        if self.attempt.get().next_attempts.iter().any(|a| a == &addr) {
            return;
        }

        self.attempt.get_mut().next_attempts.push(addr);
    }
}

/// Access to a peer we're not connected to.
pub struct PeerNotConnected<'a, TTrans, TInEvent, TOutEvent, THandler, THandlerErr, TSpawn, TConnInfo, TPeerId>
where
    TTrans: Transport,
{
    peer_id: TPeerId,
    nodes: &'a mut Network<TTrans, TInEvent, TOutEvent, THandler, THandlerErr, TSpawn, TConnInfo, TPeerId>,
}

impl<'a, TTrans, TInEvent, TOutEvent, THandler, THandlerErr, TSpawn, TConnInfo, TPeerId> fmt::Debug for
    PeerNotConnected<'a, TTrans, TInEvent, TOutEvent, THandler, THandlerErr, TSpawn, TConnInfo, TPeerId>
where
    TTrans: Transport,
    TPeerId: fmt::Debug,
{
    fn fmt(&self, f: &mut fmt::Formatter<'_>) -> Result<(), fmt::Error> {
        f.debug_struct("PeerNotConnected")
            .field("peer_id", &self.peer_id)
            .finish()
    }
}

impl<'a, TTrans, TInEvent, TOutEvent, TMuxer, THandler, THandlerErr, TSpawn, TConnInfo, TPeerId>
    PeerNotConnected<'a, TTrans, TInEvent, TOutEvent, THandler, THandlerErr, TSpawn, TConnInfo, TPeerId>
where
    TSpawn: Spawn,
    TTrans: Transport<Output = (TConnInfo, TMuxer)> + Clone,
    TTrans::Error: Send + 'static,
    TTrans::Dial: Send + 'static,
    TMuxer: StreamMuxer + Send + Sync + 'static,
    TMuxer::OutboundSubstream: Send,
    TMuxer::Substream: Send,
    THandler: IntoNodeHandler<(TConnInfo, ConnectedPoint)> + Send + 'static,
    THandler::Handler: NodeHandler<Substream = Substream<TMuxer>, InEvent = TInEvent, OutEvent = TOutEvent, Error = THandlerErr> + Send + 'static,
    <THandler::Handler as NodeHandler>::OutboundOpenInfo: Send + 'static, // TODO: shouldn't be necessary
    THandlerErr: error::Error + Send + 'static,
    TInEvent: Send + 'static,
    TOutEvent: Send + 'static,
{
    /// Attempts a new connection to this node using the given multiaddress.
    ///
    /// If we reach a peer but the `PeerId` doesn't correspond to the one we're expecting, then
    /// the whole connection is immediately closed.
    pub fn connect(self, addr: Multiaddr, handler: THandler)
        -> PeerPendingConnect<'a, TTrans, TInEvent, TOutEvent, THandler, THandlerErr, TSpawn, TConnInfo, TPeerId>
    where
        TConnInfo: fmt::Debug + ConnectionInfo<PeerId = TPeerId> + Send + 'static,
        TPeerId: Eq + Hash + Clone + Send + 'static,
    {
        self.connect_inner(handler, addr, Vec::new())
    }

    /// Attempts a new connection to this node using the given multiaddresses.
    ///
    /// The multiaddresses passed as parameter will be tried one by one.
    ///
    /// Returns an error if the iterator is empty.
    ///
    /// If we reach a peer but the `PeerId` doesn't correspond to the one we're expecting, then
    /// the whole connection is immediately closed.
    pub fn connect_iter<TIter>(self, addrs: TIter, handler: THandler)
        -> Result<PeerPendingConnect<'a, TTrans, TInEvent, TOutEvent, THandler, THandlerErr, TSpawn, TConnInfo, TPeerId>, Self>
    where
        TIter: IntoIterator<Item = Multiaddr>,
        TConnInfo: fmt::Debug + ConnectionInfo<PeerId = TPeerId> + Send + 'static,
        TPeerId: Eq + Hash + Clone + Send + 'static,
    {
        let mut addrs = addrs.into_iter();
        let first = match addrs.next() {
            Some(f) => f,
            None => return Err(self)
        };
        let rest = addrs.collect();
        Ok(self.connect_inner(handler, first, rest))
    }

    /// Moves the given node to a connected state using the given connection info and muxer.
    ///
    /// No `Connected` event is generated for this action.
    ///
    /// # Panic
    ///
    /// Panics if `conn_info.peer_id()` is not the current peer.
    ///
    pub fn inject_connection(self, conn_info: TConnInfo, connected_point: ConnectedPoint, muxer: TMuxer, handler: THandler::Handler)
        -> PeerConnected<'a, TTrans, TInEvent, TOutEvent, THandler, THandlerErr, TSpawn, TConnInfo, TPeerId>
    where
        TConnInfo: fmt::Debug + ConnectionInfo<PeerId = TPeerId> + Clone + Send + 'static,
        TPeerId: Eq + Hash + Clone,
    {
        if conn_info.peer_id() != &self.peer_id {
            panic!("Mismatch between conn_info PeerId and request PeerId");
        }

        match self.nodes.active_nodes.add_connection((conn_info, connected_point), (), muxer, handler) {
            CollectionNodeAccept::NewEntry => {},
            CollectionNodeAccept::ReplacedExisting { .. } =>
                unreachable!("We can only build a PeerNotConnected if we don't have this peer in \
                              the collection yet"),
        }

        PeerConnected {
            active_nodes: &mut self.nodes.active_nodes,
            connected_points: &mut self.nodes.reach_attempts.connected_points,
            out_reach_attempts: &mut self.nodes.reach_attempts.out_reach_attempts,
            peer_id: self.peer_id,
        }
    }

    /// Inner implementation of `connect`.
    fn connect_inner(self, handler: THandler, first: Multiaddr, rest: Vec<Multiaddr>)
        -> PeerPendingConnect<'a, TTrans, TInEvent, TOutEvent, THandler, THandlerErr, TSpawn, TConnInfo, TPeerId>
    where
        TConnInfo: fmt::Debug + ConnectionInfo<PeerId = TPeerId> + Send + 'static,
        TPeerId: Eq + Hash + Clone + Send + 'static,
    {
        self.nodes.start_dial_out(self.peer_id.clone(), handler, first, rest);
        PeerPendingConnect {
            attempt: match self.nodes.reach_attempts.out_reach_attempts.entry(self.peer_id) {
                Entry::Occupied(e) => e,
                Entry::Vacant(_) => {
                    panic!("We called out_reach_attempts.insert with this peer id just above")
                },
            },
            active_nodes: &mut self.nodes.active_nodes,
        }
    }
}<|MERGE_RESOLUTION|>--- conflicted
+++ resolved
@@ -42,7 +42,7 @@
     transport::{Transport, TransportError}
 };
 use fnv::FnvHashMap;
-use futures::{prelude::*, future, task::Spawn};
+use futures::{prelude::*, future};
 use std::{
     collections::hash_map::{Entry, OccupiedEntry},
     error,
@@ -56,7 +56,7 @@
 mod tests;
 
 /// Implementation of `Stream` that handles the nodes.
-pub struct Network<TTrans, TInEvent, TOutEvent, THandler, THandlerErr, TSpawn, TConnInfo = PeerId, TPeerId = PeerId>
+pub struct Network<TTrans, TInEvent, TOutEvent, THandler, THandlerErr, TConnInfo = PeerId, TPeerId = PeerId>
 where
     TTrans: Transport,
 {
@@ -64,7 +64,7 @@
     listeners: ListenersStream<TTrans>,
 
     /// The nodes currently active.
-    active_nodes: CollectionStream<TInEvent, TOutEvent, THandler, InternalReachErr<TTrans::Error, TConnInfo>, THandlerErr, (), TSpawn, (TConnInfo, ConnectedPoint), TPeerId>,
+    active_nodes: CollectionStream<TInEvent, TOutEvent, THandler, InternalReachErr<TTrans::Error, TConnInfo>, THandlerErr, (), (TConnInfo, ConnectedPoint), TPeerId>,
 
     /// The reach attempts of the network.
     /// This needs to be a separate struct in order to handle multiple mutable borrows issues.
@@ -84,8 +84,8 @@
     take_over_to_complete: Option<(TPeerId, InterruptedReachAttempt<TInEvent, (TConnInfo, ConnectedPoint), ()>)>
 }
 
-impl<TTrans, TInEvent, TOutEvent, THandler, THandlerErr, TSpawn, TConnInfo, TPeerId> fmt::Debug for
-    Network<TTrans, TInEvent, TOutEvent, THandler, THandlerErr, TSpawn, TConnInfo, TPeerId>
+impl<TTrans, TInEvent, TOutEvent, THandler, THandlerErr, TConnInfo, TPeerId> fmt::Debug for
+    Network<TTrans, TInEvent, TOutEvent, THandler, THandlerErr, TConnInfo, TPeerId>
 where
     TTrans: fmt::Debug + Transport,
     TConnInfo: fmt::Debug,
@@ -102,8 +102,8 @@
     }
 }
 
-impl<TTrans, TInEvent, TOutEvent, THandler, THandlerErr, TSpawn, TConnInfo, TPeerId> Unpin for
-    Network<TTrans, TInEvent, TOutEvent, THandler, THandlerErr, TSpawn, TConnInfo, TPeerId>
+impl<TTrans, TInEvent, TOutEvent, THandler, THandlerErr, TConnInfo, TPeerId> Unpin for
+    Network<TTrans, TInEvent, TOutEvent, THandler, THandlerErr, TConnInfo, TPeerId>
 where
     TTrans: Transport
 {
@@ -163,7 +163,7 @@
 }
 
 /// Event that can happen on the `Network`.
-pub enum NetworkEvent<'a, TTrans, TInEvent, TOutEvent, THandler, THandlerErr, TSpawn, TConnInfo = PeerId, TPeerId = PeerId>
+pub enum NetworkEvent<'a, TTrans, TInEvent, TOutEvent, THandler, THandlerErr, TConnInfo = PeerId, TPeerId = PeerId>
 where
     TTrans: Transport,
 {
@@ -198,7 +198,7 @@
     },
 
     /// A new connection arrived on a listener.
-    IncomingConnection(IncomingConnectionEvent<'a, TTrans, TInEvent, TOutEvent, THandler, THandlerErr, TSpawn, TConnInfo, TPeerId>),
+    IncomingConnection(IncomingConnectionEvent<'a, TTrans, TInEvent, TOutEvent, THandler, THandlerErr, TConnInfo, TPeerId>),
 
     /// A new connection was arriving on a listener, but an error happened when negotiating it.
     ///
@@ -283,8 +283,8 @@
     },
 }
 
-impl<'a, TTrans, TInEvent, TOutEvent, THandler, THandlerErr, TSpawn, TConnInfo, TPeerId> fmt::Debug for
-    NetworkEvent<'a, TTrans, TInEvent, TOutEvent, THandler, THandlerErr, TSpawn, TConnInfo, TPeerId>
+impl<'a, TTrans, TInEvent, TOutEvent, THandler, THandlerErr, TConnInfo, TPeerId> fmt::Debug for
+    NetworkEvent<'a, TTrans, TInEvent, TOutEvent, THandler, THandlerErr, TConnInfo, TPeerId>
 where
     TOutEvent: fmt::Debug,
     TTrans: Transport,
@@ -554,7 +554,7 @@
 }
 
 /// A new connection arrived on a listener.
-pub struct IncomingConnectionEvent<'a, TTrans, TInEvent, TOutEvent, THandler, THandlerErr, TSpawn, TConnInfo, TPeerId>
+pub struct IncomingConnectionEvent<'a, TTrans, TInEvent, TOutEvent, THandler, THandlerErr, TConnInfo, TPeerId>
 where TTrans: Transport
 {
     /// The listener who received the connection.
@@ -568,15 +568,14 @@
     /// Address used to send back data to the remote.
     send_back_addr: Multiaddr,
     /// Reference to the `active_nodes` field of the `Network`.
-    active_nodes: &'a mut CollectionStream<TInEvent, TOutEvent, THandler, InternalReachErr<TTrans::Error, TConnInfo>, THandlerErr, (), TSpawn, (TConnInfo, ConnectedPoint), TPeerId>,
+    active_nodes: &'a mut CollectionStream<TInEvent, TOutEvent, THandler, InternalReachErr<TTrans::Error, TConnInfo>, THandlerErr, (), (TConnInfo, ConnectedPoint), TPeerId>,
     /// Reference to the `other_reach_attempts` field of the `Network`.
     other_reach_attempts: &'a mut Vec<(ReachAttemptId, ConnectedPoint)>,
 }
 
-impl<'a, TTrans, TInEvent, TOutEvent, TMuxer, THandler, THandlerErr, TSpawn, TConnInfo, TPeerId>
-    IncomingConnectionEvent<'a, TTrans, TInEvent, TOutEvent, THandler, THandlerErr, TSpawn, TConnInfo, TPeerId>
-where
-    TSpawn: Spawn,
+impl<'a, TTrans, TInEvent, TOutEvent, TMuxer, THandler, THandlerErr, TConnInfo, TPeerId>
+    IncomingConnectionEvent<'a, TTrans, TInEvent, TOutEvent, THandler, THandlerErr, TConnInfo, TPeerId>
+where
     TTrans: Transport<Output = (TConnInfo, TMuxer)>,
     TTrans::Error: Send + 'static,
     TTrans::ListenerUpgrade: Send + 'static,
@@ -629,8 +628,8 @@
     }
 }
 
-impl<'a, TTrans, TInEvent, TOutEvent, THandler, THandlerErr, TSpawn, TConnInfo, TPeerId>
-    IncomingConnectionEvent<'a, TTrans, TInEvent, TOutEvent, THandler, THandlerErr, TSpawn, TConnInfo, TPeerId>
+impl<'a, TTrans, TInEvent, TOutEvent, THandler, THandlerErr, TConnInfo, TPeerId>
+    IncomingConnectionEvent<'a, TTrans, TInEvent, TOutEvent, THandler, THandlerErr, TConnInfo, TPeerId>
 where TTrans: Transport
 {
     /// Returns the `IncomingInfo` corresponding to this incoming connection.
@@ -676,8 +675,8 @@
     }
 }
 
-impl<TTrans, TInEvent, TOutEvent, TMuxer, THandler, THandlerErr, TSpawn, TConnInfo, TPeerId>
-    Network<TTrans, TInEvent, TOutEvent, THandler, THandlerErr, TSpawn, TConnInfo, TPeerId>
+impl<TTrans, TInEvent, TOutEvent, TMuxer, THandler, THandlerErr, TConnInfo, TPeerId>
+    Network<TTrans, TInEvent, TOutEvent, THandler, THandlerErr, TConnInfo, TPeerId>
 where
     TTrans: Transport + Clone,
     TMuxer: StreamMuxer,
@@ -689,11 +688,7 @@
     TPeerId: Eq + Hash + Clone,
 {
     /// Creates a new node events stream.
-<<<<<<< HEAD
-    pub fn new(transport: TTrans, local_peer_id: TPeerId, executor: Option<TSpawn>) -> Self {
-=======
     pub fn new(transport: TTrans, local_peer_id: TPeerId, executor: Option<Box<dyn Executor>>) -> Self {
->>>>>>> d09c6490
         // TODO: with_capacity?
         Network {
             listeners: ListenersStream::new(transport),
@@ -711,11 +706,7 @@
 
     /// Creates a new node event stream with incoming connections limit.
     pub fn new_with_incoming_limit(transport: TTrans,
-<<<<<<< HEAD
-        local_peer_id: TPeerId, executor: Option<TSpawn>, incoming_limit: Option<u32>) -> Self
-=======
         local_peer_id: TPeerId, executor: Option<Box<dyn Executor>>, incoming_limit: Option<u32>) -> Self
->>>>>>> d09c6490
     {
         Network {
             incoming_limit,
@@ -795,7 +786,6 @@
     /// The second parameter is the handler to use if we manage to reach a node.
     pub fn dial(&mut self, addr: Multiaddr, handler: THandler) -> Result<(), TransportError<TTrans::Error>>
     where
-        TSpawn: Spawn,
         TTrans: Transport<Output = (TConnInfo, TMuxer)>,
         TTrans::Error: Send + 'static,
         TTrans::Dial: Send + 'static,
@@ -902,7 +892,7 @@
     }
 
     /// Grants access to a struct that represents a peer.
-    pub fn peer(&mut self, peer_id: TPeerId) -> Peer<'_, TTrans, TInEvent, TOutEvent, THandler, THandlerErr, TSpawn, TConnInfo, TPeerId> {
+    pub fn peer(&mut self, peer_id: TPeerId) -> Peer<'_, TTrans, TInEvent, TOutEvent, THandler, THandlerErr, TConnInfo, TPeerId> {
         if peer_id == self.reach_attempts.local_peer_id {
             return Peer::LocalNode;
         }
@@ -945,7 +935,6 @@
     /// given peer.
     fn start_dial_out(&mut self, peer_id: TPeerId, handler: THandler, first: Multiaddr, rest: Vec<Multiaddr>)
     where
-        TSpawn: Spawn,
         TTrans: Transport<Output = (TConnInfo, TMuxer)>,
         TTrans::Dial: Send + 'static,
         TTrans::Error: Send + 'static,
@@ -989,9 +978,8 @@
     }
 
     /// Provides an API similar to `Stream`, except that it cannot error.
-    pub fn poll<'a>(&'a mut self, cx: &mut Context) -> Poll<NetworkEvent<'a, TTrans, TInEvent, TOutEvent, THandler, THandlerErr, TSpawn, TConnInfo, TPeerId>>
+    pub fn poll<'a>(&'a mut self, cx: &mut Context) -> Poll<NetworkEvent<'a, TTrans, TInEvent, TOutEvent, THandler, THandlerErr, TConnInfo, TPeerId>>
     where
-        TSpawn: Spawn,
         TTrans: Transport<Output = (TConnInfo, TMuxer)>,
         TTrans::Error: Send + 'static,
         TTrans::Dial: Send + 'static,
@@ -1144,10 +1132,10 @@
 ///
 /// > **Note**: The event **must** have been produced by the collection of nodes, otherwise
 /// >           panics will likely happen.
-fn handle_node_reached<'a, TTrans, TMuxer, TInEvent, TOutEvent, THandler, THandlerErr, TSpawn, TConnInfo, TPeerId>(
+fn handle_node_reached<'a, TTrans, TMuxer, TInEvent, TOutEvent, THandler, THandlerErr, TConnInfo, TPeerId>(
     reach_attempts: &mut ReachAttempts<TPeerId>,
-    event: CollectionReachEvent<'_, TInEvent, TOutEvent, THandler, InternalReachErr<TTrans::Error, TConnInfo>, THandlerErr, (), TSpawn, (TConnInfo, ConnectedPoint), TPeerId>,
-) -> (ActionItem<THandler, TPeerId>, NetworkEvent<'a, TTrans, TInEvent, TOutEvent, THandler, THandlerErr, TSpawn, TConnInfo, TPeerId>)
+    event: CollectionReachEvent<'_, TInEvent, TOutEvent, THandler, InternalReachErr<TTrans::Error, TConnInfo>, THandlerErr, (), (TConnInfo, ConnectedPoint), TPeerId>,
+) -> (ActionItem<THandler, TPeerId>, NetworkEvent<'a, TTrans, TInEvent, TOutEvent, THandler, THandlerErr, TConnInfo, TPeerId>)
 where
     TTrans: Transport<Output = (TConnInfo, TMuxer)> + Clone,
     TMuxer: StreamMuxer + Send + Sync + 'static,
@@ -1296,12 +1284,12 @@
 ///
 /// > **Note**: The event **must** have been produced by the collection of nodes, otherwise
 /// >           panics will likely happen.
-fn handle_reach_error<'a, TTrans, TInEvent, TOutEvent, THandler, THandlerErr, TSpawn, TConnInfo, TPeerId>(
+fn handle_reach_error<'a, TTrans, TInEvent, TOutEvent, THandler, THandlerErr, TConnInfo, TPeerId>(
     reach_attempts: &mut ReachAttempts<TPeerId>,
     reach_id: ReachAttemptId,
     error: InternalReachErr<TTrans::Error, TConnInfo>,
     handler: THandler,
-) -> (ActionItem<THandler, TPeerId>, NetworkEvent<'a, TTrans, TInEvent, TOutEvent, THandler, THandlerErr, TSpawn, TConnInfo, TPeerId>)
+) -> (ActionItem<THandler, TPeerId>, NetworkEvent<'a, TTrans, TInEvent, TOutEvent, THandler, THandlerErr, TConnInfo, TPeerId>)
 where
     TTrans: Transport,
     TConnInfo: ConnectionInfo<PeerId = TPeerId> + Send + 'static,
@@ -1414,28 +1402,28 @@
 }
 
 /// State of a peer in the system.
-pub enum Peer<'a, TTrans, TInEvent, TOutEvent, THandler, THandlerErr, TSpawn, TConnInfo, TPeerId>
+pub enum Peer<'a, TTrans, TInEvent, TOutEvent, THandler, THandlerErr, TConnInfo, TPeerId>
 where
     TTrans: Transport,
 {
     /// We are connected to this peer.
-    Connected(PeerConnected<'a, TTrans, TInEvent, TOutEvent, THandler, THandlerErr, TSpawn, TConnInfo, TPeerId>),
+    Connected(PeerConnected<'a, TTrans, TInEvent, TOutEvent, THandler, THandlerErr, TConnInfo, TPeerId>),
 
     /// We are currently attempting to connect to this peer.
-    PendingConnect(PeerPendingConnect<'a, TTrans, TInEvent, TOutEvent, THandler, THandlerErr, TSpawn, TConnInfo, TPeerId>),
+    PendingConnect(PeerPendingConnect<'a, TTrans, TInEvent, TOutEvent, THandler, THandlerErr, TConnInfo, TPeerId>),
 
     /// We are not connected to this peer at all.
     ///
     /// > **Note**: It is however possible that a pending incoming connection is being negotiated
     /// > and will connect to this peer, but we don't know it yet.
-    NotConnected(PeerNotConnected<'a, TTrans, TInEvent, TOutEvent, THandler, THandlerErr, TSpawn, TConnInfo, TPeerId>),
+    NotConnected(PeerNotConnected<'a, TTrans, TInEvent, TOutEvent, THandler, THandlerErr, TConnInfo, TPeerId>),
 
     /// The requested peer is the local node.
     LocalNode,
 }
 
-impl<'a, TTrans, TInEvent, TOutEvent, THandler, THandlerErr, TSpawn, TConnInfo, TPeerId> fmt::Debug for
-    Peer<'a, TTrans, TInEvent, TOutEvent, THandler, THandlerErr, TSpawn, TConnInfo, TPeerId>
+impl<'a, TTrans, TInEvent, TOutEvent, THandler, THandlerErr, TConnInfo, TPeerId> fmt::Debug for
+    Peer<'a, TTrans, TInEvent, TOutEvent, THandler, THandlerErr, TConnInfo, TPeerId>
 where
     TTrans: Transport,
     TConnInfo: fmt::Debug + ConnectionInfo<PeerId = TPeerId>,
@@ -1468,10 +1456,9 @@
 }
 
 // TODO: add other similar methods that wrap to the ones of `PeerNotConnected`
-impl<'a, TTrans, TMuxer, TInEvent, TOutEvent, THandler, THandlerErr, TSpawn, TConnInfo, TPeerId>
-    Peer<'a, TTrans, TInEvent, TOutEvent, THandler, THandlerErr, TSpawn, TConnInfo, TPeerId>
-where
-    TSpawn: Spawn,
+impl<'a, TTrans, TMuxer, TInEvent, TOutEvent, THandler, THandlerErr, TConnInfo, TPeerId>
+    Peer<'a, TTrans, TInEvent, TOutEvent, THandler, THandlerErr, TConnInfo, TPeerId>
+where
     TTrans: Transport<Output = (TConnInfo, TMuxer)> + Clone,
     TTrans::Error: Send + 'static,
     TTrans::Dial: Send + 'static,
@@ -1488,7 +1475,7 @@
     TPeerId: Eq + Hash + Clone + Send + 'static,
 {
     /// If we are connected, returns the `PeerConnected`.
-    pub fn into_connected(self) -> Option<PeerConnected<'a, TTrans, TInEvent, TOutEvent, THandler, THandlerErr, TSpawn, TConnInfo, TPeerId>> {
+    pub fn into_connected(self) -> Option<PeerConnected<'a, TTrans, TInEvent, TOutEvent, THandler, THandlerErr, TConnInfo, TPeerId>> {
         match self {
             Peer::Connected(peer) => Some(peer),
             _ => None,
@@ -1496,7 +1483,7 @@
     }
 
     /// If a connection is pending, returns the `PeerPendingConnect`.
-    pub fn into_pending_connect(self) -> Option<PeerPendingConnect<'a, TTrans, TInEvent, TOutEvent, THandler, THandlerErr, TSpawn, TConnInfo, TPeerId>> {
+    pub fn into_pending_connect(self) -> Option<PeerPendingConnect<'a, TTrans, TInEvent, TOutEvent, THandler, THandlerErr, TConnInfo, TPeerId>> {
         match self {
             Peer::PendingConnect(peer) => Some(peer),
             _ => None,
@@ -1504,7 +1491,7 @@
     }
 
     /// If we are not connected, returns the `PeerNotConnected`.
-    pub fn into_not_connected(self) -> Option<PeerNotConnected<'a, TTrans, TInEvent, TOutEvent, THandler, THandlerErr, TSpawn, TConnInfo, TPeerId>> {
+    pub fn into_not_connected(self) -> Option<PeerNotConnected<'a, TTrans, TInEvent, TOutEvent, THandler, THandlerErr, TConnInfo, TPeerId>> {
         match self {
             Peer::NotConnected(peer) => Some(peer),
             _ => None,
@@ -1518,7 +1505,7 @@
     ///
     /// Returns an error if we are `LocalNode`.
     pub fn or_connect(self, addr: Multiaddr, handler: THandler)
-        -> Result<PeerPotentialConnect<'a, TTrans, TInEvent, TOutEvent, THandler, THandlerErr, TSpawn, TConnInfo, TPeerId>, Self>
+        -> Result<PeerPotentialConnect<'a, TTrans, TInEvent, TOutEvent, THandler, THandlerErr, TConnInfo, TPeerId>, Self>
     {
         self.or_connect_with(move |_| addr, handler)
     }
@@ -1531,7 +1518,7 @@
     ///
     /// Returns an error if we are `LocalNode`.
     pub fn or_connect_with<TFn>(self, addr: TFn, handler: THandler)
-        -> Result<PeerPotentialConnect<'a, TTrans, TInEvent, TOutEvent, THandler, THandlerErr, TSpawn, TConnInfo, TPeerId>, Self>
+        -> Result<PeerPotentialConnect<'a, TTrans, TInEvent, TOutEvent, THandler, THandlerErr, TConnInfo, TPeerId>, Self>
     where
         TFn: FnOnce(&TPeerId) -> Multiaddr,
     {
@@ -1548,19 +1535,19 @@
 }
 
 /// Peer we are potentially going to connect to.
-pub enum PeerPotentialConnect<'a, TTrans, TInEvent, TOutEvent, THandler, THandlerErr, TSpawn, TConnInfo, TPeerId>
+pub enum PeerPotentialConnect<'a, TTrans, TInEvent, TOutEvent, THandler, THandlerErr, TConnInfo, TPeerId>
 where
     TTrans: Transport
 {
     /// We are connected to this peer.
-    Connected(PeerConnected<'a, TTrans, TInEvent, TOutEvent, THandler, THandlerErr, TSpawn, TConnInfo, TPeerId>),
+    Connected(PeerConnected<'a, TTrans, TInEvent, TOutEvent, THandler, THandlerErr, TConnInfo, TPeerId>),
 
     /// We are currently attempting to connect to this peer.
-    PendingConnect(PeerPendingConnect<'a, TTrans, TInEvent, TOutEvent, THandler, THandlerErr, TSpawn, TConnInfo, TPeerId>),
-}
-
-impl<'a, TTrans, TInEvent, TOutEvent, THandler, THandlerErr, TSpawn, TConnInfo, TPeerId>
-    PeerPotentialConnect<'a, TTrans, TInEvent, TOutEvent, THandler, THandlerErr, TSpawn, TConnInfo, TPeerId>
+    PendingConnect(PeerPendingConnect<'a, TTrans, TInEvent, TOutEvent, THandler, THandlerErr, TConnInfo, TPeerId>),
+}
+
+impl<'a, TTrans, TInEvent, TOutEvent, THandler, THandlerErr, TConnInfo, TPeerId>
+    PeerPotentialConnect<'a, TTrans, TInEvent, TOutEvent, THandler, THandlerErr, TConnInfo, TPeerId>
 where
     TTrans: Transport,
     TConnInfo: ConnectionInfo<PeerId = TPeerId>,
@@ -1576,7 +1563,7 @@
     }
 
     /// If we are connected, returns the `PeerConnected`.
-    pub fn into_connected(self) -> Option<PeerConnected<'a, TTrans, TInEvent, TOutEvent, THandler, THandlerErr, TSpawn, TConnInfo, TPeerId>> {
+    pub fn into_connected(self) -> Option<PeerConnected<'a, TTrans, TInEvent, TOutEvent, THandler, THandlerErr, TConnInfo, TPeerId>> {
         match self {
             PeerPotentialConnect::Connected(peer) => Some(peer),
             _ => None,
@@ -1584,7 +1571,7 @@
     }
 
     /// If a connection is pending, returns the `PeerPendingConnect`.
-    pub fn into_pending_connect(self) -> Option<PeerPendingConnect<'a, TTrans, TInEvent, TOutEvent, THandler, THandlerErr, TSpawn, TConnInfo, TPeerId>> {
+    pub fn into_pending_connect(self) -> Option<PeerPendingConnect<'a, TTrans, TInEvent, TOutEvent, THandler, THandlerErr, TConnInfo, TPeerId>> {
         match self {
             PeerPotentialConnect::PendingConnect(peer) => Some(peer),
             _ => None,
@@ -1593,11 +1580,11 @@
 }
 
 /// Access to a peer we are connected to.
-pub struct PeerConnected<'a, TTrans, TInEvent, TOutEvent, THandler, THandlerErr, TSpawn, TConnInfo, TPeerId>
+pub struct PeerConnected<'a, TTrans, TInEvent, TOutEvent, THandler, THandlerErr, TConnInfo, TPeerId>
 where TTrans: Transport,
 {
     /// Reference to the `active_nodes` of the parent.
-    active_nodes: &'a mut CollectionStream<TInEvent, TOutEvent, THandler, InternalReachErr<TTrans::Error, TConnInfo>, THandlerErr, (), TSpawn, (TConnInfo, ConnectedPoint), TPeerId>,
+    active_nodes: &'a mut CollectionStream<TInEvent, TOutEvent, THandler, InternalReachErr<TTrans::Error, TConnInfo>, THandlerErr, (), (TConnInfo, ConnectedPoint), TPeerId>,
     /// Reference to the `connected_points` field of the parent.
     connected_points: &'a mut FnvHashMap<TPeerId, ConnectedPoint>,
     /// Reference to the `out_reach_attempts` field of the parent.
@@ -1605,7 +1592,7 @@
     peer_id: TPeerId,
 }
 
-impl<'a, TTrans, TInEvent, TOutEvent, THandler, THandlerErr, TSpawn, TConnInfo, TPeerId> PeerConnected<'a, TTrans, TInEvent, TOutEvent, THandler, THandlerErr, TSpawn, TConnInfo, TPeerId>
+impl<'a, TTrans, TInEvent, TOutEvent, THandler, THandlerErr, TConnInfo, TPeerId> PeerConnected<'a, TTrans, TInEvent, TOutEvent, THandler, THandlerErr, TConnInfo, TPeerId>
 where
     TTrans: Transport,
     TConnInfo: ConnectionInfo<PeerId = TPeerId>,
@@ -1683,16 +1670,16 @@
 
 /// Access to a peer we are attempting to connect to.
 #[derive(Debug)]
-pub struct PeerPendingConnect<'a, TTrans, TInEvent, TOutEvent, THandler, THandlerErr, TSpawn, TConnInfo, TPeerId>
+pub struct PeerPendingConnect<'a, TTrans, TInEvent, TOutEvent, THandler, THandlerErr, TConnInfo, TPeerId>
 where
     TTrans: Transport
 {
     attempt: OccupiedEntry<'a, TPeerId, OutReachAttempt>,
-    active_nodes: &'a mut CollectionStream<TInEvent, TOutEvent, THandler, InternalReachErr<TTrans::Error, TConnInfo>, THandlerErr, (), TSpawn, (TConnInfo, ConnectedPoint), TPeerId>,
-}
-
-impl<'a, TTrans, TInEvent, TOutEvent, THandler, THandlerErr, TSpawn, TConnInfo, TPeerId>
-    PeerPendingConnect<'a, TTrans, TInEvent, TOutEvent, THandler, THandlerErr, TSpawn, TConnInfo, TPeerId>
+    active_nodes: &'a mut CollectionStream<TInEvent, TOutEvent, THandler, InternalReachErr<TTrans::Error, TConnInfo>, THandlerErr, (), (TConnInfo, ConnectedPoint), TPeerId>,
+}
+
+impl<'a, TTrans, TInEvent, TOutEvent, THandler, THandlerErr, TConnInfo, TPeerId>
+    PeerPendingConnect<'a, TTrans, TInEvent, TOutEvent, THandler, THandlerErr, TConnInfo, TPeerId>
 where
     TTrans: Transport,
     TConnInfo: ConnectionInfo<PeerId = TPeerId>,
@@ -1745,16 +1732,16 @@
 }
 
 /// Access to a peer we're not connected to.
-pub struct PeerNotConnected<'a, TTrans, TInEvent, TOutEvent, THandler, THandlerErr, TSpawn, TConnInfo, TPeerId>
+pub struct PeerNotConnected<'a, TTrans, TInEvent, TOutEvent, THandler, THandlerErr, TConnInfo, TPeerId>
 where
     TTrans: Transport,
 {
     peer_id: TPeerId,
-    nodes: &'a mut Network<TTrans, TInEvent, TOutEvent, THandler, THandlerErr, TSpawn, TConnInfo, TPeerId>,
-}
-
-impl<'a, TTrans, TInEvent, TOutEvent, THandler, THandlerErr, TSpawn, TConnInfo, TPeerId> fmt::Debug for
-    PeerNotConnected<'a, TTrans, TInEvent, TOutEvent, THandler, THandlerErr, TSpawn, TConnInfo, TPeerId>
+    nodes: &'a mut Network<TTrans, TInEvent, TOutEvent, THandler, THandlerErr, TConnInfo, TPeerId>,
+}
+
+impl<'a, TTrans, TInEvent, TOutEvent, THandler, THandlerErr, TConnInfo, TPeerId> fmt::Debug for
+    PeerNotConnected<'a, TTrans, TInEvent, TOutEvent, THandler, THandlerErr, TConnInfo, TPeerId>
 where
     TTrans: Transport,
     TPeerId: fmt::Debug,
@@ -1766,10 +1753,9 @@
     }
 }
 
-impl<'a, TTrans, TInEvent, TOutEvent, TMuxer, THandler, THandlerErr, TSpawn, TConnInfo, TPeerId>
-    PeerNotConnected<'a, TTrans, TInEvent, TOutEvent, THandler, THandlerErr, TSpawn, TConnInfo, TPeerId>
-where
-    TSpawn: Spawn,
+impl<'a, TTrans, TInEvent, TOutEvent, TMuxer, THandler, THandlerErr, TConnInfo, TPeerId>
+    PeerNotConnected<'a, TTrans, TInEvent, TOutEvent, THandler, THandlerErr, TConnInfo, TPeerId>
+where
     TTrans: Transport<Output = (TConnInfo, TMuxer)> + Clone,
     TTrans::Error: Send + 'static,
     TTrans::Dial: Send + 'static,
@@ -1788,7 +1774,7 @@
     /// If we reach a peer but the `PeerId` doesn't correspond to the one we're expecting, then
     /// the whole connection is immediately closed.
     pub fn connect(self, addr: Multiaddr, handler: THandler)
-        -> PeerPendingConnect<'a, TTrans, TInEvent, TOutEvent, THandler, THandlerErr, TSpawn, TConnInfo, TPeerId>
+        -> PeerPendingConnect<'a, TTrans, TInEvent, TOutEvent, THandler, THandlerErr, TConnInfo, TPeerId>
     where
         TConnInfo: fmt::Debug + ConnectionInfo<PeerId = TPeerId> + Send + 'static,
         TPeerId: Eq + Hash + Clone + Send + 'static,
@@ -1805,7 +1791,7 @@
     /// If we reach a peer but the `PeerId` doesn't correspond to the one we're expecting, then
     /// the whole connection is immediately closed.
     pub fn connect_iter<TIter>(self, addrs: TIter, handler: THandler)
-        -> Result<PeerPendingConnect<'a, TTrans, TInEvent, TOutEvent, THandler, THandlerErr, TSpawn, TConnInfo, TPeerId>, Self>
+        -> Result<PeerPendingConnect<'a, TTrans, TInEvent, TOutEvent, THandler, THandlerErr, TConnInfo, TPeerId>, Self>
     where
         TIter: IntoIterator<Item = Multiaddr>,
         TConnInfo: fmt::Debug + ConnectionInfo<PeerId = TPeerId> + Send + 'static,
@@ -1829,7 +1815,7 @@
     /// Panics if `conn_info.peer_id()` is not the current peer.
     ///
     pub fn inject_connection(self, conn_info: TConnInfo, connected_point: ConnectedPoint, muxer: TMuxer, handler: THandler::Handler)
-        -> PeerConnected<'a, TTrans, TInEvent, TOutEvent, THandler, THandlerErr, TSpawn, TConnInfo, TPeerId>
+        -> PeerConnected<'a, TTrans, TInEvent, TOutEvent, THandler, THandlerErr, TConnInfo, TPeerId>
     where
         TConnInfo: fmt::Debug + ConnectionInfo<PeerId = TPeerId> + Clone + Send + 'static,
         TPeerId: Eq + Hash + Clone,
@@ -1855,7 +1841,7 @@
 
     /// Inner implementation of `connect`.
     fn connect_inner(self, handler: THandler, first: Multiaddr, rest: Vec<Multiaddr>)
-        -> PeerPendingConnect<'a, TTrans, TInEvent, TOutEvent, THandler, THandlerErr, TSpawn, TConnInfo, TPeerId>
+        -> PeerPendingConnect<'a, TTrans, TInEvent, TOutEvent, THandler, THandlerErr, TConnInfo, TPeerId>
     where
         TConnInfo: fmt::Debug + ConnectionInfo<PeerId = TPeerId> + Send + 'static,
         TPeerId: Eq + Hash + Clone + Send + 'static,
