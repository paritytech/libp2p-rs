// Copyright 2018 Parity Technologies (UK) Ltd.
//
// Permission is hereby granted, free of charge, to any person obtaining a
// copy of this software and associated documentation files (the "Software"),
// to deal in the Software without restriction, including without limitation
// the rights to use, copy, modify, merge, publish, distribute, sublicense,
// and/or sell copies of the Software, and to permit persons to whom the
// Software is furnished to do so, subject to the following conditions:
//
// The above copyright notice and this permission notice shall be included in
// all copies or substantial portions of the Software.
//
// THE SOFTWARE IS PROVIDED "AS IS", WITHOUT WARRANTY OF ANY KIND, EXPRESS
// OR IMPLIED, INCLUDING BUT NOT LIMITED TO THE WARRANTIES OF MERCHANTABILITY,
// FITNESS FOR A PARTICULAR PURPOSE AND NONINFRINGEMENT. IN NO EVENT SHALL THE
// AUTHORS OR COPYRIGHT HOLDERS BE LIABLE FOR ANY CLAIM, DAMAGES OR OTHER
// LIABILITY, WHETHER IN AN ACTION OF CONTRACT, TORT OR OTHERWISE, ARISING
// FROM, OUT OF OR IN CONNECTION WITH THE SOFTWARE OR THE USE OR OTHER
// DEALINGS IN THE SOFTWARE.

//! High level manager of the network.
//!
//! The `Swarm` struct contains the state of the network as a whole. The entire behaviour of a
//! libp2p network can be controlled through the `Swarm`.
//!
//! # Initializing a Swarm
//!
//! Creating a `Swarm` requires three things:
//!
//! - An implementation of the `Transport` trait. This is the type that will be used in order to
//!   reach nodes on the network based on their address. See the `transport` module for more
//!   information.
//! - An implementation of the `NetworkBehaviour` trait. This is a state machine that defines how
//!   the swarm should behave once it is connected to a node.
//! - An implementation of the `Topology` trait. This is a container that holds the list of nodes
//!   that we think are part of the network. See the `topology` module for more information.
//!
//! # Network behaviour
//!
//! The `NetworkBehaviour` trait is implemented on types that indicate to the swarm how it should
//! behave. This includes which protocols are supported and which nodes to try to connect to.
//!

use crate::{
    Transport, Multiaddr, PeerId, InboundUpgrade, OutboundUpgrade, UpgradeInfo, ProtocolName,
    muxing::StreamMuxer,
    nodes::{
        handled_node::NodeHandler,
        node::Substream,
        raw_swarm::{RawSwarm, RawSwarmEvent}
    },
    protocols_handler::{NodeHandlerWrapperBuilder, NodeHandlerWrapper, IntoProtocolsHandler, ProtocolsHandler},
    transport::TransportError,
};
use futures::prelude::*;
use smallvec::SmallVec;
use std::{fmt, io, ops::{Deref, DerefMut}};

pub use crate::nodes::raw_swarm::ConnectedPoint;

/// Contains the state of the network, plus the way it should behave.
pub struct Swarm<TTransport, TBehaviour>
where TTransport: Transport,
      TBehaviour: NetworkBehaviour,
{
    raw_swarm: RawSwarm<
        TTransport,
        <<<TBehaviour as NetworkBehaviour>::ProtocolsHandler as IntoProtocolsHandler>::Handler as ProtocolsHandler>::InEvent,
        <<<TBehaviour as NetworkBehaviour>::ProtocolsHandler as IntoProtocolsHandler>::Handler as ProtocolsHandler>::OutEvent,
        NodeHandlerWrapperBuilder<TBehaviour::ProtocolsHandler>,
        <<<TBehaviour as NetworkBehaviour>::ProtocolsHandler as IntoProtocolsHandler>::Handler as ProtocolsHandler>::Error,
    >,

    /// Handles which nodes to connect to and how to handle the events sent back by the protocol
    /// handlers.
    behaviour: TBehaviour,

    /// List of protocols that the behaviour says it supports.
    supported_protocols: SmallVec<[Vec<u8>; 16]>,

    /// List of multiaddresses we're listening on.
    listened_addrs: SmallVec<[Multiaddr; 8]>,

    /// List of multiaddresses we're listening on, after account for external IP addresses and
    /// similar mechanisms.
    external_addrs: SmallVec<[Multiaddr; 8]>,
}

impl<TTransport, TBehaviour> Deref for Swarm<TTransport, TBehaviour>
where TTransport: Transport,
      TBehaviour: NetworkBehaviour,
{
    type Target = TBehaviour;

    #[inline]
    fn deref(&self) -> &Self::Target {
        &self.behaviour
    }
}

impl<TTransport, TBehaviour> DerefMut for Swarm<TTransport, TBehaviour>
where TTransport: Transport,
      TBehaviour: NetworkBehaviour,
{
    #[inline]
    fn deref_mut(&mut self) -> &mut Self::Target {
        &mut self.behaviour
    }
}

impl<TTransport, TBehaviour, TMuxer> Swarm<TTransport, TBehaviour>
where TBehaviour: NetworkBehaviour,
      TMuxer: StreamMuxer + Send + Sync + 'static,
      <TMuxer as StreamMuxer>::OutboundSubstream: Send + 'static,
      <TMuxer as StreamMuxer>::Substream: Send + 'static,
      TTransport: Transport<Output = (PeerId, TMuxer)> + Clone,
      TTransport::Error: Send + 'static,
      TTransport::Listener: Send + 'static,
      TTransport::ListenerUpgrade: Send + 'static,
      TTransport::Dial: Send + 'static,
      TBehaviour::ProtocolsHandler: Send + 'static,
      <TBehaviour::ProtocolsHandler as IntoProtocolsHandler>::Handler: ProtocolsHandler<Substream = Substream<TMuxer>> + Send + 'static,
      <<TBehaviour::ProtocolsHandler as IntoProtocolsHandler>::Handler as ProtocolsHandler>::InEvent: Send + 'static,
      <<TBehaviour::ProtocolsHandler as IntoProtocolsHandler>::Handler as ProtocolsHandler>::OutEvent: Send + 'static,
      <<TBehaviour::ProtocolsHandler as IntoProtocolsHandler>::Handler as ProtocolsHandler>::Error: Send + 'static,
      <<TBehaviour::ProtocolsHandler as IntoProtocolsHandler>::Handler as ProtocolsHandler>::OutboundOpenInfo: Send + 'static, // TODO: shouldn't be necessary
      <<TBehaviour::ProtocolsHandler as IntoProtocolsHandler>::Handler as ProtocolsHandler>::InboundProtocol: InboundUpgrade<Substream<TMuxer>> + Send + 'static,
      <<<TBehaviour::ProtocolsHandler as IntoProtocolsHandler>::Handler as ProtocolsHandler>::InboundProtocol as UpgradeInfo>::Info: Send + 'static,
      <<<TBehaviour::ProtocolsHandler as IntoProtocolsHandler>::Handler as ProtocolsHandler>::InboundProtocol as UpgradeInfo>::InfoIter: Send + 'static,
      <<<<TBehaviour::ProtocolsHandler as IntoProtocolsHandler>::Handler as ProtocolsHandler>::InboundProtocol as UpgradeInfo>::InfoIter as IntoIterator>::IntoIter: Send + 'static,
      <<<TBehaviour::ProtocolsHandler as IntoProtocolsHandler>::Handler as ProtocolsHandler>::InboundProtocol as InboundUpgrade<Substream<TMuxer>>>::Error: fmt::Debug + Send + 'static,
      <<<TBehaviour::ProtocolsHandler as IntoProtocolsHandler>::Handler as ProtocolsHandler>::InboundProtocol as InboundUpgrade<Substream<TMuxer>>>::Future: Send + 'static,
      <<TBehaviour::ProtocolsHandler as IntoProtocolsHandler>::Handler as ProtocolsHandler>::OutboundProtocol: OutboundUpgrade<Substream<TMuxer>> + Send + 'static,
      <<<TBehaviour::ProtocolsHandler as IntoProtocolsHandler>::Handler as ProtocolsHandler>::OutboundProtocol as UpgradeInfo>::Info: Send + 'static,
      <<<TBehaviour::ProtocolsHandler as IntoProtocolsHandler>::Handler as ProtocolsHandler>::OutboundProtocol as UpgradeInfo>::InfoIter: Send + 'static,
      <<<<TBehaviour::ProtocolsHandler as IntoProtocolsHandler>::Handler as ProtocolsHandler>::OutboundProtocol as UpgradeInfo>::InfoIter as IntoIterator>::IntoIter: Send + 'static,
      <<<TBehaviour::ProtocolsHandler as IntoProtocolsHandler>::Handler as ProtocolsHandler>::OutboundProtocol as OutboundUpgrade<Substream<TMuxer>>>::Future: Send + 'static,
      <<<TBehaviour::ProtocolsHandler as IntoProtocolsHandler>::Handler as ProtocolsHandler>::OutboundProtocol as OutboundUpgrade<Substream<TMuxer>>>::Error: fmt::Debug + Send + 'static,
      <NodeHandlerWrapper<<TBehaviour::ProtocolsHandler as IntoProtocolsHandler>::Handler> as NodeHandler>::OutboundOpenInfo: Send + 'static, // TODO: shouldn't be necessary
{
    /// Builds a new `Swarm`.
    #[inline]
    pub fn new(transport: TTransport, behaviour: TBehaviour, local_peer_id: PeerId) -> Self {
        SwarmBuilder::new(transport, behaviour, local_peer_id)
            .build()
    }

    /// Returns the transport passed when building this object.
    #[inline]
    pub fn transport(me: &Self) -> &TTransport {
        me.raw_swarm.transport()
    }

    /// Starts listening on the given address.
    ///
    /// Returns an error if the address is not supported.
    /// On success, returns an alternative version of the address.
    #[inline]
    pub fn listen_on(me: &mut Self, addr: Multiaddr) -> Result<Multiaddr, TransportError<TTransport::Error>> {
        let result = me.raw_swarm.listen_on(addr);
        if let Ok(ref addr) = result {
            me.listened_addrs.push(addr.clone());
        }
        result
    }

    /// Tries to dial the given address.
    ///
    /// Returns an error if the address is not supported.
    #[inline]
    pub fn dial_addr(me: &mut Self, addr: Multiaddr) -> Result<(), TransportError<TTransport::Error>> {
        let handler = me.behaviour.new_handler();
        me.raw_swarm.dial(addr, handler.into_node_handler_builder())
    }

    /// Tries to reach the given peer using the elements in the topology.
    ///
    /// Has no effect if we are already connected to that peer, or if no address is known for the
    /// peer.
    #[inline]
    pub fn dial(me: &mut Self, peer_id: PeerId) {
        let addrs = me.behaviour.addresses_of_peer(&peer_id);
        let handler = me.behaviour.new_handler().into_node_handler_builder();
        if let Some(peer) = me.raw_swarm.peer(peer_id).into_not_connected() {
            let _ = peer.connect_iter(addrs, handler);
        }
    }

    /// Returns an iterator that produces the list of addresses we're listening on.
    #[inline]
    pub fn listeners(me: &Self) -> impl Iterator<Item = &Multiaddr> {
        RawSwarm::listeners(&me.raw_swarm)
    }

    /// Returns the peer ID of the swarm passed as parameter.
    #[inline]
    pub fn local_peer_id(me: &Self) -> &PeerId {
        &me.raw_swarm.local_peer_id()
    }
}

impl<TTransport, TBehaviour, TMuxer> Stream for Swarm<TTransport, TBehaviour>
where TBehaviour: NetworkBehaviour,
      TMuxer: StreamMuxer + Send + Sync + 'static,
      <TMuxer as StreamMuxer>::OutboundSubstream: Send + 'static,
      <TMuxer as StreamMuxer>::Substream: Send + 'static,
      TTransport: Transport<Output = (PeerId, TMuxer)> + Clone,
      TTransport::Error: Send + 'static,
      TTransport::Listener: Send + 'static,
      TTransport::ListenerUpgrade: Send + 'static,
      TTransport::Dial: Send + 'static,
      TBehaviour::ProtocolsHandler: Send + 'static,
      <TBehaviour::ProtocolsHandler as IntoProtocolsHandler>::Handler: ProtocolsHandler<Substream = Substream<TMuxer>> + Send + 'static,
      <<TBehaviour::ProtocolsHandler as IntoProtocolsHandler>::Handler as ProtocolsHandler>::InEvent: Send + 'static,
      <<TBehaviour::ProtocolsHandler as IntoProtocolsHandler>::Handler as ProtocolsHandler>::OutEvent: Send + 'static,
      <<TBehaviour::ProtocolsHandler as IntoProtocolsHandler>::Handler as ProtocolsHandler>::Error: Send + 'static,
      <<TBehaviour::ProtocolsHandler as IntoProtocolsHandler>::Handler as ProtocolsHandler>::OutboundOpenInfo: Send + 'static, // TODO: shouldn't be necessary
      <<TBehaviour::ProtocolsHandler as IntoProtocolsHandler>::Handler as ProtocolsHandler>::InboundProtocol: InboundUpgrade<Substream<TMuxer>> + Send + 'static,
      <<<TBehaviour::ProtocolsHandler as IntoProtocolsHandler>::Handler as ProtocolsHandler>::InboundProtocol as InboundUpgrade<Substream<TMuxer>>>::Future: Send + 'static,
      <<<TBehaviour::ProtocolsHandler as IntoProtocolsHandler>::Handler as ProtocolsHandler>::InboundProtocol as InboundUpgrade<Substream<TMuxer>>>::Error: fmt::Debug + Send + 'static,
      <<<TBehaviour::ProtocolsHandler as IntoProtocolsHandler>::Handler as ProtocolsHandler>::InboundProtocol as UpgradeInfo>::Info: Send + 'static,
      <<<TBehaviour::ProtocolsHandler as IntoProtocolsHandler>::Handler as ProtocolsHandler>::InboundProtocol as UpgradeInfo>::InfoIter: Send + 'static,
      <<<<TBehaviour::ProtocolsHandler as IntoProtocolsHandler>::Handler as ProtocolsHandler>::InboundProtocol as UpgradeInfo>::InfoIter as IntoIterator>::IntoIter: Send + 'static,
      <<TBehaviour::ProtocolsHandler as IntoProtocolsHandler>::Handler as ProtocolsHandler>::OutboundProtocol: OutboundUpgrade<Substream<TMuxer>> + Send + 'static,
      <<<TBehaviour::ProtocolsHandler as IntoProtocolsHandler>::Handler as ProtocolsHandler>::OutboundProtocol as OutboundUpgrade<Substream<TMuxer>>>::Future: Send + 'static,
      <<<TBehaviour::ProtocolsHandler as IntoProtocolsHandler>::Handler as ProtocolsHandler>::OutboundProtocol as OutboundUpgrade<Substream<TMuxer>>>::Error: fmt::Debug + Send + 'static,
      <<<TBehaviour::ProtocolsHandler as IntoProtocolsHandler>::Handler as ProtocolsHandler>::OutboundProtocol as UpgradeInfo>::Info: Send + 'static,
      <<<TBehaviour::ProtocolsHandler as IntoProtocolsHandler>::Handler as ProtocolsHandler>::OutboundProtocol as UpgradeInfo>::InfoIter: Send + 'static,
      <<<<TBehaviour::ProtocolsHandler as IntoProtocolsHandler>::Handler as ProtocolsHandler>::OutboundProtocol as UpgradeInfo>::InfoIter as IntoIterator>::IntoIter: Send + 'static,
      <NodeHandlerWrapper<<TBehaviour::ProtocolsHandler as IntoProtocolsHandler>::Handler> as NodeHandler>::OutboundOpenInfo: Send + 'static, // TODO: shouldn't be necessary
{
    type Item = TBehaviour::OutEvent;
    type Error = io::Error;

    #[inline]
    fn poll(&mut self) -> Poll<Option<TBehaviour::OutEvent>, io::Error> {
        loop {
            let mut raw_swarm_not_ready = false;

            match self.raw_swarm.poll() {
                Async::NotReady => raw_swarm_not_ready = true,
                Async::Ready(RawSwarmEvent::NodeEvent { peer_id, event }) => {
                    self.behaviour.inject_node_event(peer_id, event);
                },
                Async::Ready(RawSwarmEvent::Connected { peer_id, endpoint }) => {
                    self.behaviour.inject_connected(peer_id, endpoint);
                },
                Async::Ready(RawSwarmEvent::NodeClosed { peer_id, endpoint }) => {
                    self.behaviour.inject_disconnected(&peer_id, endpoint);
                },
                Async::Ready(RawSwarmEvent::NodeError { peer_id, endpoint, .. }) => {
                    self.behaviour.inject_disconnected(&peer_id, endpoint);
                },
                Async::Ready(RawSwarmEvent::Replaced { peer_id, closed_endpoint, endpoint }) => {
                    self.behaviour.inject_disconnected(&peer_id, closed_endpoint);
                    self.behaviour.inject_connected(peer_id, endpoint);
                },
                Async::Ready(RawSwarmEvent::IncomingConnection(incoming)) => {
                    let handler = self.behaviour.new_handler();
                    incoming.accept(handler.into_node_handler_builder());
                },
                Async::Ready(RawSwarmEvent::ListenerClosed { .. }) => {},
                Async::Ready(RawSwarmEvent::IncomingConnectionError { .. }) => {},
                Async::Ready(RawSwarmEvent::DialError { .. }) => {},
                Async::Ready(RawSwarmEvent::UnknownPeerDialError { .. }) => {},
            }

            let behaviour_poll = {
                let transport = self.raw_swarm.transport();
                let mut parameters = PollParameters {
                    local_peer_id: &mut self.raw_swarm.local_peer_id(),
                    supported_protocols: &self.supported_protocols,
                    listened_addrs: &self.listened_addrs,
                    external_addrs: &self.external_addrs,
                    nat_traversal: &move |a, b| transport.nat_traversal(a, b),
                };
                self.behaviour.poll(&mut parameters)
            };

            match behaviour_poll {
                Async::NotReady if raw_swarm_not_ready => return Ok(Async::NotReady),
                Async::NotReady => (),
                Async::Ready(NetworkBehaviourAction::GenerateEvent(event)) => {
                    return Ok(Async::Ready(Some(event)));
                },
                Async::Ready(NetworkBehaviourAction::DialAddress { address }) => {
                    let _ = Swarm::dial_addr(self, address);
                },
                Async::Ready(NetworkBehaviourAction::DialPeer { peer_id }) => {
                    Swarm::dial(self, peer_id)
                },
                Async::Ready(NetworkBehaviourAction::SendEvent { peer_id, event }) => {
                    if let Some(mut peer) = self.raw_swarm.peer(peer_id).into_connected() {
                        peer.send_event(event);
                    }
                },
                Async::Ready(NetworkBehaviourAction::ReportObservedAddr { address }) => {
                    for addr in self.raw_swarm.nat_traversal(&address) {
                        self.external_addrs.push(addr);
                    }
                },
            }
        }
    }
}

/// A behaviour for the network. Allows customizing the swarm.
///
/// This trait has been designed to be composable. Multiple implementations can be combined into
/// one that handles all the behaviours at once.
pub trait NetworkBehaviour {
    /// Handler for all the protocols the network supports.
    type ProtocolsHandler: IntoProtocolsHandler;
    /// Event generated by the swarm.
    type OutEvent;

    /// Builds a new `ProtocolsHandler`.
    fn new_handler(&mut self) -> Self::ProtocolsHandler;

    /// Addresses that this behaviour is aware of for this specific peer, and that may allow
    /// reaching the peer.
    fn addresses_of_peer(&self, peer_id: &PeerId) -> Vec<Multiaddr>;

    /// Indicates the behaviour that we connected to the node with the given peer id through the
    /// given endpoint.
    fn inject_connected(&mut self, peer_id: PeerId, endpoint: ConnectedPoint);

    /// Indicates the behaviour that we disconnected from the node with the given peer id. The
    /// endpoint is the one we used to be connected to.
    fn inject_disconnected(&mut self, peer_id: &PeerId, endpoint: ConnectedPoint);

    /// Indicates the behaviour that the node with the given peer id has generated an event for
    /// us.
    ///
    /// > **Note**: This method is only called for events generated by the protocols handler.
    fn inject_node_event(
        &mut self,
        peer_id: PeerId,
        event: <<Self::ProtocolsHandler as IntoProtocolsHandler>::Handler as ProtocolsHandler>::OutEvent
    );

    /// Polls for things that swarm should do.
    ///
    /// This API mimics the API of the `Stream` trait.
    fn poll(&mut self, topology: &mut PollParameters) -> Async<NetworkBehaviourAction<<<Self::ProtocolsHandler as IntoProtocolsHandler>::Handler as ProtocolsHandler>::InEvent, Self::OutEvent>>;
}

/// Used when deriving `NetworkBehaviour`. When deriving `NetworkBehaviour`, must be implemented
/// for all the possible event types generated by the various fields.
// TODO: document how the custom behaviour works and link this here
pub trait NetworkBehaviourEventProcess<TEvent> {
    /// Called when one of the fields of the type you're deriving `NetworkBehaviour` on generates
    /// an event.
    fn inject_event(&mut self, event: TEvent);
}

/// Parameters passed to `poll()`, that the `NetworkBehaviour` has access to.
// TODO: #[derive(Debug)]
pub struct PollParameters<'a: 'a> {
    local_peer_id: &'a PeerId,
    supported_protocols: &'a [Vec<u8>],
    listened_addrs: &'a [Multiaddr],
    external_addrs: &'a [Multiaddr],
    nat_traversal: &'a dyn Fn(&Multiaddr, &Multiaddr) -> Option<Multiaddr>,
}

impl<'a> PollParameters<'a> {
    /// Returns the list of protocol the behaviour supports when a remote negotiates a protocol on
    /// an inbound substream.
    ///
    /// The iterator's elements are the ASCII names as reported on the wire.
    ///
    /// Note that the list is computed once at initialization and never refreshed.
    #[inline]
    pub fn supported_protocols(&self) -> impl ExactSizeIterator<Item = &[u8]> {
        self.supported_protocols.iter().map(AsRef::as_ref)
    }

    /// Returns the list of the addresses we're listening on.
    #[inline]
    pub fn listened_addresses(&self) -> impl ExactSizeIterator<Item = &Multiaddr> {
        self.listened_addrs.iter()
    }

    /// Returns the list of the addresses nodes can use to reach us.
    // TODO: should return references
    #[inline]
    pub fn external_addresses<'b>(&'b mut self) -> impl ExactSizeIterator<Item = Multiaddr> + 'b {
        self.external_addrs.iter().cloned()
    }

    /// Returns the peer id of the local node.
    #[inline]
    pub fn local_peer_id(&self) -> &PeerId {
        self.local_peer_id
    }

    /// Calls the `nat_traversal` method on the underlying transport of the `Swarm`.
    #[inline]
    pub fn nat_traversal(&self, server: &Multiaddr, observed: &Multiaddr) -> Option<Multiaddr> {
        (self.nat_traversal)(server, observed)
    }
}

/// Action to perform.
#[derive(Debug, Clone)]
pub enum NetworkBehaviourAction<TInEvent, TOutEvent> {
    /// Generate an event for the outside.
    GenerateEvent(TOutEvent),

    // TODO: report new raw connection for usage after intercepting an address dial

    /// Instructs the swarm to dial the given multiaddress without any expectation of a peer id.
    DialAddress {
        /// The address to dial.
        address: Multiaddr,
    },

    /// Instructs the swarm to try reach the given peer.
    DialPeer {
        /// The peer to try reach.
        peer_id: PeerId,
    },

    /// If we're connected to the given peer, sends a message to the protocol handler.
    ///
    /// If we're not connected to this peer, does nothing. If necessary, the implementation of
    /// `NetworkBehaviour` is supposed to track which peers we are connected to.
    SendEvent {
        /// The peer which to send the message to.
        peer_id: PeerId,
        /// Event to send to the peer.
        event: TInEvent,
    },

    /// Reports that a remote observes us as this address.
    ///
    /// The swarm will pass this address through the transport's NAT traversal.
    ReportObservedAddr {
        /// The address we're being observed as.
        address: Multiaddr,
    },
}

pub struct SwarmBuilder<TTransport, TBehaviour> {
    incoming_limit: Option<u32>,
    local_peer_id: PeerId,
    transport: TTransport,
    behaviour: TBehaviour,
}

impl<TTransport, TBehaviour, TMuxer> SwarmBuilder<TTransport, TBehaviour>
where TBehaviour: NetworkBehaviour,
      TMuxer: StreamMuxer + Send + Sync + 'static,
      <TMuxer as StreamMuxer>::OutboundSubstream: Send + 'static,
      <TMuxer as StreamMuxer>::Substream: Send + 'static,
      TTransport: Transport<Output = (PeerId, TMuxer)> + Clone,
      TTransport::Error: Send + 'static,
      TTransport::Listener: Send + 'static,
      TTransport::ListenerUpgrade: Send + 'static,
      TTransport::Dial: Send + 'static,
      TBehaviour::ProtocolsHandler: Send + 'static,
      <TBehaviour::ProtocolsHandler as IntoProtocolsHandler>::Handler: ProtocolsHandler<Substream = Substream<TMuxer>> + Send + 'static,
      <<TBehaviour::ProtocolsHandler as IntoProtocolsHandler>::Handler as ProtocolsHandler>::InEvent: Send + 'static,
      <<TBehaviour::ProtocolsHandler as IntoProtocolsHandler>::Handler as ProtocolsHandler>::OutEvent: Send + 'static,
      <<TBehaviour::ProtocolsHandler as IntoProtocolsHandler>::Handler as ProtocolsHandler>::Error: Send + 'static,
      <<TBehaviour::ProtocolsHandler as IntoProtocolsHandler>::Handler as ProtocolsHandler>::OutboundOpenInfo: Send + 'static, // TODO: shouldn't be necessary
      <<TBehaviour::ProtocolsHandler as IntoProtocolsHandler>::Handler as ProtocolsHandler>::InboundProtocol: InboundUpgrade<Substream<TMuxer>> + Send + 'static,
      <<<TBehaviour::ProtocolsHandler as IntoProtocolsHandler>::Handler as ProtocolsHandler>::InboundProtocol as UpgradeInfo>::Info: Send + 'static,
      <<<TBehaviour::ProtocolsHandler as IntoProtocolsHandler>::Handler as ProtocolsHandler>::InboundProtocol as UpgradeInfo>::InfoIter: Send + 'static,
      <<<<TBehaviour::ProtocolsHandler as IntoProtocolsHandler>::Handler as ProtocolsHandler>::InboundProtocol as UpgradeInfo>::InfoIter as IntoIterator>::IntoIter: Send + 'static,
      <<<TBehaviour::ProtocolsHandler as IntoProtocolsHandler>::Handler as ProtocolsHandler>::InboundProtocol as InboundUpgrade<Substream<TMuxer>>>::Error: fmt::Debug + Send + 'static,
      <<<TBehaviour::ProtocolsHandler as IntoProtocolsHandler>::Handler as ProtocolsHandler>::InboundProtocol as InboundUpgrade<Substream<TMuxer>>>::Future: Send + 'static,
      <<TBehaviour::ProtocolsHandler as IntoProtocolsHandler>::Handler as ProtocolsHandler>::OutboundProtocol: OutboundUpgrade<Substream<TMuxer>> + Send + 'static,
      <<<TBehaviour::ProtocolsHandler as IntoProtocolsHandler>::Handler as ProtocolsHandler>::OutboundProtocol as UpgradeInfo>::Info: Send + 'static,
      <<<TBehaviour::ProtocolsHandler as IntoProtocolsHandler>::Handler as ProtocolsHandler>::OutboundProtocol as UpgradeInfo>::InfoIter: Send + 'static,
      <<<<TBehaviour::ProtocolsHandler as IntoProtocolsHandler>::Handler as ProtocolsHandler>::OutboundProtocol as UpgradeInfo>::InfoIter as IntoIterator>::IntoIter: Send + 'static,
      <<<TBehaviour::ProtocolsHandler as IntoProtocolsHandler>::Handler as ProtocolsHandler>::OutboundProtocol as OutboundUpgrade<Substream<TMuxer>>>::Future: Send + 'static,
      <<<TBehaviour::ProtocolsHandler as IntoProtocolsHandler>::Handler as ProtocolsHandler>::OutboundProtocol as OutboundUpgrade<Substream<TMuxer>>>::Error: fmt::Debug + Send + 'static,
      <NodeHandlerWrapper<<TBehaviour::ProtocolsHandler as IntoProtocolsHandler>::Handler> as NodeHandler>::OutboundOpenInfo: Send + 'static, // TODO: shouldn't be necessary

{
    pub fn new(transport: TTransport, behaviour: TBehaviour, local_peer_id: PeerId) -> Self {
        SwarmBuilder {
            incoming_limit: None,
<<<<<<< HEAD
            transport,
            topology,
            behaviour
=======
            local_peer_id,
            transport,
            behaviour,
>>>>>>> 62fd5cd5
        }
    }

    pub fn incoming_limit(mut self, incoming_limit: Option<u32>) -> Self {
        self.incoming_limit = incoming_limit;
        self
    }

    pub fn build(mut self) -> Swarm<TTransport, TBehaviour> {
        let supported_protocols = self.behaviour
            .new_handler()
            .into_handler(&self.local_peer_id)
            .listen_protocol()
            .protocol_info()
            .into_iter()
            .map(|info| info.protocol_name().to_vec())
            .collect();

        let raw_swarm = RawSwarm::new_with_incoming_limit(self.transport, self.local_peer_id, self.incoming_limit);

        Swarm {
            raw_swarm,
            behaviour: self.behaviour,
            supported_protocols,
            listened_addrs: SmallVec::new(),
            external_addrs: SmallVec::new(),
        }
    }
}

#[cfg(test)]
mod tests {
    use crate::peer_id::PeerId;
    use crate::protocols_handler::{DummyProtocolsHandler, ProtocolsHandler};
    use crate::public_key::PublicKey;
    use crate::tests::dummy_transport::DummyTransport;
    use futures::prelude::*;
    use multiaddr::Multiaddr;
    use rand::random;
    use std::marker::PhantomData;
    use super::{ConnectedPoint, NetworkBehaviour, NetworkBehaviourAction,
                PollParameters, SwarmBuilder};
    use tokio_io::{AsyncRead, AsyncWrite};
    use void::Void;

    #[derive(Clone)]
    struct DummyBehaviour<TSubstream> {
        marker: PhantomData<TSubstream>,
    }

    trait TSubstream: AsyncRead + AsyncWrite {}

    impl<TSubstream> NetworkBehaviour
        for DummyBehaviour<TSubstream>
        where TSubstream: AsyncRead + AsyncWrite
    {
        type ProtocolsHandler = DummyProtocolsHandler<TSubstream>;
        type OutEvent = Void;

        fn new_handler(&mut self) -> Self::ProtocolsHandler {
            DummyProtocolsHandler::default()
        }

        fn addresses_of_peer(&self, _: &PeerId) -> Vec<Multiaddr> {
            Vec::new()
        }

        fn inject_connected(&mut self, _: PeerId, _: ConnectedPoint) {}

        fn inject_disconnected(&mut self, _: &PeerId, _: ConnectedPoint) {}

        fn inject_node_event(&mut self, _: PeerId,
            _: <Self::ProtocolsHandler as ProtocolsHandler>::OutEvent) {}

        fn poll(&mut self, _: &mut PollParameters) ->
            Async<NetworkBehaviourAction<<Self::ProtocolsHandler as
            ProtocolsHandler>::InEvent, Self::OutEvent>>
        {
            Async::NotReady
        }

    }

    fn get_random_id() -> PublicKey {
        PublicKey::Rsa((0 .. 2048)
            .map(|_| -> u8 { random() })
            .collect()
        )
    }

    #[test]
    fn test_build_swarm() {
        let id = get_random_id();
        let transport = DummyTransport::new();
        let behaviour = DummyBehaviour{marker: PhantomData};
        let swarm = SwarmBuilder::new(transport, behaviour,
            id.into_peer_id()).incoming_limit(Some(4)).build();
        assert_eq!(swarm.raw_swarm.incoming_limit(), Some(4));
    }

    #[test]
    fn test_build_swarm_with_max_listeners_none() {
        let id = get_random_id();
        let transport = DummyTransport::new();
        let behaviour = DummyBehaviour{marker: PhantomData};
        let swarm = SwarmBuilder::new(transport, behaviour, id.into_peer_id())
            .build();
        assert!(swarm.raw_swarm.incoming_limit().is_none())

    }


}<|MERGE_RESOLUTION|>--- conflicted
+++ resolved
@@ -483,15 +483,9 @@
     pub fn new(transport: TTransport, behaviour: TBehaviour, local_peer_id: PeerId) -> Self {
         SwarmBuilder {
             incoming_limit: None,
-<<<<<<< HEAD
-            transport,
-            topology,
-            behaviour
-=======
             local_peer_id,
             transport,
             behaviour,
->>>>>>> 62fd5cd5
         }
     }
 
