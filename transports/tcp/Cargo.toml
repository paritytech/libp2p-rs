--- conflicted
+++ resolved
@@ -18,20 +18,14 @@
 ipnet = "2.0.0"
 libc = "0.2.80"
 libp2p-core = { version = "0.27.0", path = "../../core" }
-<<<<<<< HEAD
-log = "0.4.1"
-socket2 = { version = "0.3.12" }
-tokio = { version = "1.0.0", default-features = false, features = ["net"], optional = true }
-=======
 log = "0.4.11"
 socket2 = { version = "0.3.17", features = ["reuseport"] }
-tokio-crate = { package = "tokio", version = "0.3", default-features = false, features = ["net"], optional = true }
+tokio-crate = { package = "tokio", version = "1.0.1", default-features = false, features = ["net"], optional = true }
 
 [features]
 default = ["async-io"]
 tokio = ["tokio-crate", "if-addrs"]
 async-io = ["async-io-crate", "if-watch"]
->>>>>>> ec0f8a31
 
 [dev-dependencies]
 async-std = { version = "1.6.5", features = ["attributes"] }
