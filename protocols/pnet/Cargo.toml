--- conflicted
+++ resolved
@@ -2,11 +2,7 @@
 name = "libp2p-pnet"
 edition = "2018"
 description = "Private swarm support for libp2p"
-<<<<<<< HEAD
-version = "0.17.0"
-=======
 version = "0.18.0"
->>>>>>> f187fd4d
 authors = ["Parity Technologies <admin@parity.io>"]
 license = "MIT"
 repository = "https://github.com/libp2p/rust-libp2p"
