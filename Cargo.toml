--- conflicted
+++ resolved
@@ -23,6 +23,7 @@
     "ping",
     "plaintext",
     "pnet",
+    "relay",
     "request-response",
     "secp256k1",
     "tcp-async-std",
@@ -44,6 +45,7 @@
 ping = ["libp2p-ping"]
 plaintext = ["libp2p-plaintext"]
 pnet = ["libp2p-pnet"]
+relay = ["libp2p-relay"]
 request-response = ["libp2p-request-response"]
 tcp-async-std = ["libp2p-tcp", "libp2p-tcp/async-std"]
 tcp-tokio = ["libp2p-tcp", "libp2p-tcp/tokio"]
@@ -62,29 +64,6 @@
 bytes = "0.5"
 futures = "0.3.1"
 lazy_static = "1.2"
-<<<<<<< HEAD
-libp2p-mplex = { version = "0.9.0", path = "./muxers/mplex" }
-libp2p-identify = { version = "0.9.0", path = "./protocols/identify" }
-libp2p-kad = { version = "0.9.0", path = "./protocols/kad" }
-libp2p-floodsub = { version = "0.9.0", path = "./protocols/floodsub" }
-libp2p-ping = { version = "0.9.0", path = "./protocols/ping" }
-libp2p-plaintext = { version = "0.9.0", path = "./protocols/plaintext" }
-libp2p-deflate = { version = "0.1.0", path = "./protocols/deflate" }
-libp2p-ratelimit = { version = "0.9.0", path = "./transports/ratelimit" }
-libp2p-core = { version = "0.9.1", path = "./core" }
-libp2p-core-derive = { version = "0.9.0", path = "./misc/core-derive" }
-libp2p-relay = { version = "0.1.0", path = "./protocols/relay" }
-libp2p-secio = { version = "0.9.0", path = "./protocols/secio", default-features = false }
-libp2p-uds = { version = "0.9.0", path = "./transports/uds" }
-libp2p-wasm-ext = { version = "0.2.0", path = "./transports/wasm-ext" }
-libp2p-yamux = { version = "0.9.0", path = "./muxers/yamux" }
-parking_lot = "0.8"
-smallvec = "0.6"
-tokio-codec = "0.1"
-tokio-executor = "0.1"
-tokio-io = "0.1"
-wasm-timer = "0.1"
-=======
 libp2p-core = { version = "0.23.0", path = "core" }
 libp2p-core-derive = { version = "0.20.2", path = "misc/core-derive" }
 libp2p-floodsub = { version = "0.23.0", path = "protocols/floodsub", optional = true }
@@ -96,6 +75,7 @@
 libp2p-ping = { version = "0.23.0", path = "protocols/ping", optional = true }
 libp2p-plaintext = { version = "0.23.0", path = "protocols/plaintext", optional = true }
 libp2p-pnet = { version = "0.19.2", path = "protocols/pnet", optional = true }
+libp2p-relay = { version = "0.1.0", path = "protocols/relay", optional = true }
 libp2p-request-response = { version = "0.4.0", path = "protocols/request-response", optional = true }
 libp2p-swarm = { version = "0.23.0", path = "swarm" }
 libp2p-uds = { version = "0.23.0", path = "transports/uds", optional = true }
@@ -107,7 +87,6 @@
 pin-project = "1.0.0"
 smallvec = "1.0"
 wasm-timer = "0.2.4"
->>>>>>> e901c082
 
 [target.'cfg(not(any(target_os = "emscripten", target_os = "wasi", target_os = "unknown")))'.dependencies]
 libp2p-deflate = { version = "0.23.0", path = "protocols/deflate", optional = true }
@@ -138,11 +117,8 @@
     "protocols/noise",
     "protocols/ping",
     "protocols/plaintext",
-<<<<<<< HEAD
     "protocols/relay",
-=======
     "protocols/request-response",
->>>>>>> e901c082
     "protocols/secio",
     "swarm",
     "transports/dns",
