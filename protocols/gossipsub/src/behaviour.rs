--- conflicted
+++ resolved
@@ -45,14 +45,8 @@
 
 mod tests;
 
-<<<<<<< HEAD
-/// Network behaviour that automatically identifies nodes periodically, and returns information
-/// about them.
+/// Network behaviour that handles the gossipsub protocol.
 pub struct Gossipsub {
-=======
-/// Network behaviour that handles the gossipsub protocol.
-pub struct Gossipsub<TSubstream> {
->>>>>>> 69852a58
     /// Configuration providing gossipsub performance parameters.
     config: GossipsubConfig,
 
