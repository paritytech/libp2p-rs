--- conflicted
+++ resolved
@@ -2,11 +2,7 @@
 name = "libp2p-plaintext"
 edition = "2018"
 description = "Plaintext encryption dummy protocol for libp2p"
-<<<<<<< HEAD
-version = "0.17.0"
-=======
 version = "0.18.0"
->>>>>>> f187fd4d
 authors = ["Parity Technologies <admin@parity.io>"]
 license = "MIT"
 repository = "https://github.com/libp2p/rust-libp2p"
@@ -17,11 +13,7 @@
 bytes = "0.5"
 futures = "0.3.1"
 futures_codec = "0.3.4"
-<<<<<<< HEAD
-libp2p-core = { version = "0.17.0", path = "../../core" }
-=======
 libp2p-core = { version = "0.18.0", path = "../../core" }
->>>>>>> f187fd4d
 log = "0.4.8"
 prost = "0.6.1"
 rw-stream-sink = "0.2.0"
