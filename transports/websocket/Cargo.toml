--- conflicted
+++ resolved
@@ -16,11 +16,7 @@
 async-tls = "0.11.0"
 either = "1.5.3"
 futures = "0.3.1"
-<<<<<<< HEAD
-libp2p-core = { version = "0.20.0", path = "../../core", package = "fluence-fork-libp2p-core" }
-=======
-libp2p-core = { version = "0.26.0", path = "../../core" }
->>>>>>> df7e73ec
+libp2p-core = { version = "0.26.0", path = "../../core", package = "fluence-fork-libp2p-core" }
 log = "0.4.8"
 quicksink = "0.1"
 rustls = "0.19.0"
