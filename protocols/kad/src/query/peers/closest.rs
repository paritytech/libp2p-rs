// Copyright 2019 Parity Technologies (UK) Ltd.
//
// Permission is hereby granted, free of charge, to any person obtaining a
// copy of this software and associated documentation files (the "Software"),
// to deal in the Software without restriction, including without limitation
// the rights to use, copy, modify, merge, publish, distribute, sublicense,
// and/or sell copies of the Software, and to permit persons to whom the
// Software is furnished to do so, subject to the following conditions:
//
// The above copyright notice and this permission notice shall be included in
// all copies or substantial portions of the Software.
//
// THE SOFTWARE IS PROVIDED "AS IS", WITHOUT WARRANTY OF ANY KIND, EXPRESS
// OR IMPLIED, INCLUDING BUT NOT LIMITED TO THE WARRANTIES OF MERCHANTABILITY,
// FITNESS FOR A PARTICULAR PURPOSE AND NONINFRINGEMENT. IN NO EVENT SHALL THE
// AUTHORS OR COPYRIGHT HOLDERS BE LIABLE FOR ANY CLAIM, DAMAGES OR OTHER
// LIABILITY, WHETHER IN AN ACTION OF CONTRACT, TORT OR OTHERWISE, ARISING
// FROM, OUT OF OR IN CONNECTION WITH THE SOFTWARE OR THE USE OR OTHER
// DEALINGS IN THE SOFTWARE.

use std::{iter::FromIterator, time::Duration};
use std::collections::btree_map::{BTreeMap, Entry};

use log::trace;
use wasm_timer::Instant;

use libp2p_core::PeerId;

use crate::{ALPHA_VALUE, K_VALUE};
use crate::kbucket::{Distance, Key, KeyBytes};

use derivative::Derivative;

use super::*;

/// A peer iterator for a dynamically changing list of peers, sorted by increasing
/// distance to a chosen target.
#[derive(Debug, Clone)]
pub struct ClosestPeersIter {
    config: ClosestPeersIterConfig,

    /// The target whose distance to any peer determines the position of
    /// the peer in the iterator.
    target: KeyBytes,

    /// The internal iterator state.
    state: State,

    /// The closest peers to the target, ordered by increasing distance.
    closest_peers: BTreeMap<Distance, Peer>,

    /// The number of peers for which the iterator is currently waiting for results.
    num_waiting: usize,

    created_at: Instant,
}

/// Configuration for a `ClosestPeersIter`.
#[derive(Debug, Clone)]
pub struct ClosestPeersIterConfig {
    /// Allowed level of parallelism.
    ///
    /// The `α` parameter in the Kademlia paper. The maximum number of peers that
    /// the iterator is allowed to wait for in parallel while iterating towards the closest
    /// nodes to a target. Defaults to `ALPHA_VALUE`.
    pub parallelism: usize,

    /// Number of results (closest peers) to search for.
    ///
    /// The number of closest peers for which the iterator must obtain successful results
    /// in order to finish successfully. Defaults to `K_VALUE`.
    pub num_results: usize,

    /// The timeout for a single peer.
    ///
    /// If a successful result is not reported for a peer within this timeout
    /// window, the iterator considers the peer unresponsive and will not wait for
    /// the peer when evaluating the termination conditions, until and unless a
    /// result is delivered. Defaults to `10` seconds.
    pub peer_timeout: Duration,
}

impl Default for ClosestPeersIterConfig {
    fn default() -> Self {
        ClosestPeersIterConfig {
            parallelism: ALPHA_VALUE.get(),
            num_results: K_VALUE.get(),
            peer_timeout: Duration::from_secs(10),
        }
    }
}

impl ClosestPeersIter {
    /// Creates a new iterator with a default configuration.
    pub fn new<I>(target: KeyBytes, known_closest_peers: I) -> Self
    where
        I: IntoIterator<Item = Key<PeerId>>
    {
        Self::with_config(ClosestPeersIterConfig::default(), target, known_closest_peers)
    }

    /// Creates a new iterator with the given configuration.
    pub fn with_config<I, T>(config: ClosestPeersIterConfig, target: T, known_closest_peers: I) -> Self
    where
        I: IntoIterator<Item = Key<PeerId>>,
        T: Into<KeyBytes>
    {
        let target = target.into();

        // Initialise the closest peers to start the iterator with.
        let closest_peers = BTreeMap::from_iter(
            known_closest_peers
                .into_iter()
                .map(|key| {
                    let distance = key.distance(&target);
                    let state = PeerState::NotContacted;
                    let log = vec![(Instant::now(), state.clone())];
                    (distance, Peer { key, state, log })
                })
                .take(K_VALUE.into()));

        // The iterator initially makes progress by iterating towards the target.
        let state = State::Iterating { no_progress : 0 };

        ClosestPeersIter {
            config,
            target,
            state,
            closest_peers,
            num_waiting: 0,
            created_at: Instant::now(),
        }
    }

    /// Callback for delivering the result of a successful request to a peer.
    ///
    /// Delivering results of requests back to the iterator allows the iterator to make
    /// progress. The iterator is said to make progress either when the given
    /// `closer_peers` contain a peer closer to the target than any peer seen so far,
    /// or when the iterator did not yet accumulate `num_results` closest peers and
    /// `closer_peers` contains a new peer, regardless of its distance to the target.
    ///
    /// If the iterator is currently waiting for a result from `peer`,
    /// the iterator state is updated and `true` is returned. In that
    /// case, after calling this function, `next` should eventually be
    /// called again to obtain the new state of the iterator.
    ///
    /// If the iterator is finished, it is not currently waiting for a
    /// result from `peer`, or a result for `peer` has already been reported,
    /// calling this function has no effect and `false` is returned.
    pub fn on_success<I>(&mut self, peer: &PeerId, closer_peers: I) -> bool
    where
        I: IntoIterator<Item = PeerId>
    {
        if let State::Finished = self.state {
            return false
        }

        let key = Key::from(peer.clone());
        let distance = key.distance(&self.target);

        // Mark the peer as succeeded.
        match self.closest_peers.entry(distance) {
            Entry::Vacant(..) => return false,
            Entry::Occupied(mut e) => match e.get().state {
                PeerState::Waiting(..) => {
                    debug_assert!(self.num_waiting > 0);
                    self.num_waiting -= 1;
                    e.get_mut().set_state(PeerState::Succeeded);
                }
                PeerState::Unresponsive => {
                    e.get_mut().set_state(PeerState::Succeeded);
                }
                PeerState::NotContacted
                    | PeerState::Failed
                    | PeerState::Succeeded => return false
            }
        }

        let num_closest = self.closest_peers.len();
        let mut progress = false;

        // Incorporate the reported closer peers into the iterator.
        for peer in closer_peers {
            let key = peer.into();
            let distance = self.target.distance(&key);
            let peer = Peer { key, state: PeerState::NotContacted, log: vec![(Instant::now(), PeerState::NotContacted)] };
            self.closest_peers.entry(distance).or_insert(peer);
            // The iterator makes progress if the new peer is either closer to the target
            // than any peer seen so far (i.e. is the first entry), or the iterator did
            // not yet accumulate enough closest peers.
            progress = self.closest_peers.keys().next() == Some(&distance)
                || num_closest < self.config.num_results;
        }

        // Update the iterator state.
        self.state = match self.state {
            State::Iterating { no_progress } => {
                let no_progress = if progress { 0 } else { no_progress + 1 };
                if no_progress >= self.config.parallelism {
                    State::Stalled
                } else {
                    State::Iterating { no_progress }
                }
            }
            State::Stalled =>
                if progress {
                    State::Iterating { no_progress: 0 }
                } else {
                    State::Stalled
                }
            State::Finished => State::Finished
        };

        true
    }

    /// Callback for informing the iterator about a failed request to a peer.
    ///
    /// If the iterator is currently waiting for a result from `peer`,
    /// the iterator state is updated and `true` is returned. In that
    /// case, after calling this function, `next` should eventually be
    /// called again to obtain the new state of the iterator.
    ///
    /// If the iterator is finished, it is not currently waiting for a
    /// result from `peer`, or a result for `peer` has already been reported,
    /// calling this function has no effect and `false` is returned.
    pub fn on_failure(&mut self, peer: &PeerId) -> bool {
        if let State::Finished = self.state {
            return false
        }

        let key = Key::from(peer.clone());
        let distance = key.distance(&self.target);

        match self.closest_peers.entry(distance) {
            Entry::Vacant(_) => return false,
            Entry::Occupied(mut e) => match e.get().state {
                PeerState::Waiting(_) => {
                    debug_assert!(self.num_waiting > 0);
                    self.num_waiting -= 1;
                    e.get_mut().set_state(PeerState::Failed);
                }
                PeerState::Unresponsive => {
                    e.get_mut().set_state(PeerState::Failed);
                }
                PeerState::NotContacted
                    | PeerState::Failed
                    | PeerState::Succeeded => return false
            }
        }

        true
    }

    /// Returns the list of peers for which the iterator is currently waiting
    /// for results.
    pub fn waiting(&self) -> impl Iterator<Item = &PeerId> {
        self.closest_peers.values().filter_map(|peer|
            match peer.state {
                PeerState::Waiting(..) => Some(peer.key.preimage()),
                _ => None
            })
    }

    /// Returns the number of peers for which the iterator is currently
    /// waiting for results.
    pub fn num_waiting(&self) -> usize {
        self.num_waiting
    }

    /// Returns true if the iterator is waiting for a response from the given peer.
    pub fn is_waiting(&self, peer: &PeerId) -> bool {
        self.waiting().any(|p| peer == p)
    }

    /// Advances the state of the iterator, potentially getting a new peer to contact.
    pub fn next(&mut self, now: Instant) -> PeersIterState {
        if let State::Finished = self.state {
            return PeersIterState::Finished
        }

        // Count the number of peers that returned a result. If there is a
        // request in progress to one of the `num_results` closest peers, the
        // counter is set to `None` as the iterator can only finish once
        // `num_results` closest peers have responded (or there are no more
        // peers to contact, see `num_waiting`).
        let mut result_counter = Some(0);

        // Check if the iterator is at capacity w.r.t. the allowed parallelism.
        let at_capacity = self.at_capacity();

        for peer in self.closest_peers.values_mut() {
            match peer.state {
                PeerState::Waiting(timeout) => {
                    if now >= timeout {
                        // Unresponsive peers no longer count towards the limit for the
                        // bounded parallelism, though they might still be ongoing and
                        // their results can still be delivered to the iterator.
                        debug_assert!(self.num_waiting > 0);
                        self.num_waiting -= 1;
                        peer.set_state(PeerState::Unresponsive);
                        trace!(
                            "ClosestPeerIter: target = {}; peer {} timed out",
                            bs58::encode(&self.target).into_string(),
                            peer.key.preimage()
                        );
                    }
                    else if at_capacity {
                        // The iterator is still waiting for a result from a peer and is
                        // at capacity w.r.t. the maximum number of peers being waited on.
                        return PeersIterState::WaitingAtCapacity
                    }
                    else {
                        // The iterator is still waiting for a result from a peer and the
                        // `result_counter` did not yet reach `num_results`. Therefore
                        // the iterator is not yet done, regardless of already successful
                        // queries to peers farther from the target.
                        result_counter = None;
                    }
                }

                PeerState::Succeeded =>
                    if let Some(ref mut cnt) = result_counter {
                        trace!(
                            "ClosestPeerIter: target = {}; peer {} succeeded",
                            bs58::encode(&self.target).into_string(),
                            peer.key.preimage()
                        );
                        *cnt += 1;
                        // If `num_results` successful results have been delivered for the
                        // closest peers, the iterator is done.
                        if *cnt >= self.config.num_results {
                            trace!(
                                "ClosestPeerIter: target = {}; {} peers responded, finished.",
                                bs58::encode(&self.target).into_string(),
                                *cnt
                            );
                            self.state = State::Finished;
                            return PeersIterState::Finished
                        }
                    }

                PeerState::NotContacted => {
                    trace!(
                        "ClosestPeerIter: target = {}; new peer {}. Capacity left? {}",
                        bs58::encode(&self.target).into_string(),
                        peer.key.preimage(),
                        !at_capacity
                    );
                    if !at_capacity {
                        let timeout = now + self.config.peer_timeout;
                        peer.set_state(PeerState::Waiting(timeout));
                        self.num_waiting += 1;
                        return PeersIterState::Waiting(Some(Cow::Borrowed(peer.key.preimage())))
                    } else {
                        return PeersIterState::WaitingAtCapacity
                    }
                }

                PeerState::Unresponsive | PeerState::Failed => {
                    // Skip over unresponsive or failed peers.
                    trace!(
                        "ClosestPeerIter: target = {}; peer {} is {:?}",
                        bs58::encode(&self.target).into_string(),
                        peer.key.preimage(),
                        peer.state
                    );
                }
            }
        }

        if self.num_waiting > 0 {
            // The iterator is still waiting for results and not at capacity w.r.t.
            // the allowed parallelism, but there are no new peers to contact
            // at the moment.
            PeersIterState::Waiting(None)
        } else {
            // The iterator is finished because all available peers have been contacted
            // and the iterator is not waiting for any more results.
            self.state = State::Finished;
            PeersIterState::Finished
        }
    }

    /// Immediately transitions the iterator to [`PeersIterState::Finished`].
    pub fn finish(&mut self) {
        self.state = State::Finished;
        // let closest = self.closest_peers.values().cloned().collect::<Vec<Peer>>();
        log::info!(
            "[iterlog] ClosestPeerIter: target = {}; finished +{}ms. Log:\n",
            bs58::encode(&self.target).into_string(),
            self.created_at.elapsed().as_millis(),
        );

        let created_at = self.created_at;
        self.closest_peers.iter().for_each(|(_, p)| {
            log::info!("[iterlog] {}:\n", p.key.preimage());
            p.log.iter().for_each(|(i, s)| {
                // TODO: show negative difference?
                let elapsed = i.saturating_duration_since(created_at).as_millis().to_string();
                log::info!("[iterlog] \t{: <45?}\t+{}ms", s, elapsed)
            });
        });

    }

    /// Checks whether the iterator has finished.
    pub fn is_finished(&self) -> bool {
        self.state == State::Finished
    }

    /// Consumes the iterator, returning the target and the closest peers.
    pub fn into_result(self) -> impl Iterator<Item = PeerId> {
        self.closest_peers
            .into_iter()
            .filter_map(|(_, peer)| {
                if let PeerState::Succeeded = peer.state {
                    Some(peer.key.into_preimage())
                } else {
                    None
                }
            })
            .take(self.config.num_results)
    }

    /// Checks if the iterator is at capacity w.r.t. the permitted parallelism.
    ///
    /// While the iterator is stalled, up to `num_results` parallel requests
    /// are allowed. This is a slightly more permissive variant of the
    /// requirement that the initiator "resends the FIND_NODE to all of the
    /// k closest nodes it has not already queried".
    fn at_capacity(&self) -> bool {
        match self.state {
            State::Stalled => self.num_waiting >= usize::max(
                self.config.num_results, self.config.parallelism
            ),
            State::Iterating { .. } => self.num_waiting >= self.config.parallelism,
            State::Finished => true
        }
    }
}

////////////////////////////////////////////////////////////////////////////////
// Private state

/// Internal state of the iterator.
#[derive(Debug, PartialEq, Eq, Copy, Clone)]
enum State {
    /// The iterator is making progress by iterating towards `num_results` closest
    /// peers to the target with a maximum of `parallelism` peers for which the
    /// iterator is waiting for results at a time.
    ///
    /// > **Note**: When the iterator switches back to `Iterating` after being
    /// > `Stalled`, it may temporarily be waiting for more than `parallelism`
    /// > results from peers, with new peers only being considered once
    /// > the number pending results drops below `parallelism`.
    Iterating {
        /// The number of consecutive results that did not yield a peer closer
        /// to the target. When this number reaches `parallelism` and no new
        /// peer was discovered or at least `num_results` peers are known to
        /// the iterator, it is considered `Stalled`.
        no_progress: usize,
    },

    /// A iterator is stalled when it did not make progress after `parallelism`
    /// consecutive successful results (see `on_success`).
    ///
    /// While the iterator is stalled, the maximum allowed parallelism for pending
    /// results is increased to `num_results` in an attempt to finish the iterator.
    /// If the iterator can make progress again upon receiving the remaining
    /// results, it switches back to `Iterating`. Otherwise it will be finished.
    Stalled,

    /// The iterator is finished.
    ///
    /// A iterator finishes either when it has collected `num_results` results
    /// from the closest peers (not counting those that failed or are unresponsive)
    /// or because the iterator ran out of peers that have not yet delivered
    /// results (or failed).
    Finished
}

/// Representation of a peer in the context of a iterator.
#[derive(Debug, Clone)]
struct Peer {
    key: Key<PeerId>,
    state: PeerState,
    log: Vec<(Instant, PeerState)>
}

impl Peer {
    pub fn set_state(&mut self, state: PeerState) {
        self.state = state;
        self.log.push((Instant::now(), self.state.clone()));
    }
}

/// The state of a single `Peer`.
#[derive(Derivative)]
#[derivative(Debug, Copy, Clone)]
enum PeerState {
    /// The peer has not yet been contacted.
    ///
    /// This is the starting state for every peer.
    NotContacted,

    /// The iterator is waiting for a result from the peer.
    Waiting(#[derivative(Debug="ignore")]Instant),

    /// A result was not delivered for the peer within the configured timeout.
    ///
    /// The peer is not taken into account for the termination conditions
    /// of the iterator until and unless it responds.
    Unresponsive,

    /// Obtaining a result from the peer has failed.
    ///
    /// This is a final state, reached as a result of a call to `on_failure`.
    Failed,

    /// A successful result from the peer has been delivered.
    ///
    /// This is a final state, reached as a result of a call to `on_success`.
    Succeeded,
}

#[cfg(test)]
mod tests {
    use std::{iter, time::Duration};

    use multihash::Multihash;
<<<<<<< HEAD
    use quickcheck::*;
    use rand::{Rng, thread_rng};

    use libp2p_core::PeerId;

    use super::*;
=======
    use rand::{Rng, rngs::StdRng, SeedableRng};
    use std::{iter, time::Duration};
>>>>>>> 34faf945

    fn random_peers<R: Rng>(n: usize, g: &mut R) -> Vec<PeerId> {
        (0 .. n).map(|_| PeerId::from_multihash(
            multihash::wrap(multihash::Code::Sha2_256, &g.gen::<[u8; 32]>())
        ).unwrap()).collect()
    }

    fn sorted<T: AsRef<KeyBytes>>(target: &T, peers: &Vec<Key<PeerId>>) -> bool {
        peers.windows(2).all(|w| w[0].distance(&target) < w[1].distance(&target))
    }

    impl Arbitrary for ClosestPeersIter {
        fn arbitrary<G: Gen>(g: &mut G) -> ClosestPeersIter {
            let known_closest_peers = random_peers(g.gen_range(1, 60), g)
                .into_iter()
                .map(Key::from);
            let target = Key::from(Into::<Multihash>::into(PeerId::random()));
            let config = ClosestPeersIterConfig {
                parallelism: g.gen_range(1, 10),
                num_results: g.gen_range(1, 25),
                peer_timeout: Duration::from_secs(g.gen_range(10, 30)),
            };
            ClosestPeersIter::with_config(config, target, known_closest_peers)
        }
    }

    #[derive(Clone, Debug)]
    struct Seed([u8; 32]);

    impl Arbitrary for Seed {
        fn arbitrary<G: Gen>(g: &mut G) -> Seed {
            Seed(g.gen())
        }
    }

    #[test]
    fn new_iter() {
        fn prop(iter: ClosestPeersIter) {
            let target = iter.target.clone();

            let (keys, states): (Vec<_>, Vec<_>) = iter.closest_peers
                .values()
                .map(|e| (e.key.clone(), &e.state))
                .unzip();

            let none_contacted = states
                .iter()
                .all(|s| match s {
                    PeerState::NotContacted => true,
                    _ => false
                });

            assert!(none_contacted,
                    "Unexpected peer state in new iterator.");
            assert!(sorted(&target, &keys),
                    "Closest peers in new iterator not sorted by distance to target.");
            assert_eq!(iter.num_waiting(), 0,
                       "Unexpected peers in progress in new iterator.");
            assert_eq!(iter.into_result().count(), 0,
                       "Unexpected closest peers in new iterator");
        }

        QuickCheck::new().tests(10).quickcheck(prop as fn(_) -> _)
    }

    #[test]
    fn termination_and_parallelism() {
        fn prop(mut iter: ClosestPeersIter, seed: Seed) {
            let now = Instant::now();
            let mut rng = StdRng::from_seed(seed.0);

            let mut expected = iter.closest_peers
                .values()
                .map(|e| e.key.clone())
                .collect::<Vec<_>>();
            let num_known = expected.len();
            let max_parallelism = usize::min(iter.config.parallelism, num_known);

            let target = iter.target.clone();
            let mut remaining;
            let mut num_failures = 0;

            'finished: loop {
                if expected.len() == 0 {
                    break;
                }
                // Split off the next up to `parallelism` expected peers.
                else if expected.len() < max_parallelism {
                    remaining = Vec::new();
                }
                else {
                    remaining = expected.split_off(max_parallelism);
                }

                // Advance for maximum parallelism.
                for k in expected.iter() {
                    match iter.next(now) {
                        PeersIterState::Finished => break 'finished,
                        PeersIterState::Waiting(Some(p)) => assert_eq!(&*p, k.preimage()),
                        PeersIterState::Waiting(None) => panic!("Expected another peer."),
                        PeersIterState::WaitingAtCapacity => panic!("Unexpectedly reached capacity.")
                    }
                }
                let num_waiting = iter.num_waiting();
                assert_eq!(num_waiting, expected.len());

                // Check the bounded parallelism.
                if iter.at_capacity() {
                    assert_eq!(iter.next(now), PeersIterState::WaitingAtCapacity)
                }

                // Report results back to the iterator with a random number of "closer"
                // peers or an error, thus finishing the "in-flight requests".
                for (i, k) in expected.iter().enumerate() {
                    if rng.gen_bool(0.75) {
                        let num_closer = rng.gen_range(0, iter.config.num_results + 1);
                        let closer_peers = random_peers(num_closer, &mut rng);
                        remaining.extend(closer_peers.iter().cloned().map(Key::from));
                        iter.on_success(k.preimage(), closer_peers);
                    } else {
                        num_failures += 1;
                        iter.on_failure(k.preimage());
                    }
                    assert_eq!(iter.num_waiting(), num_waiting - (i + 1));
                }

                // Re-sort the remaining expected peers for the next "round".
                remaining.sort_by_key(|k| target.distance(&k));

                expected = remaining
            }

            // The iterator must be finished.
            assert_eq!(iter.next(now), PeersIterState::Finished);
            assert_eq!(iter.state, State::Finished);

            // Determine if all peers have been contacted by the iterator. This _must_ be
            // the case if the iterator finished with fewer than the requested number
            // of results.
            let all_contacted = iter.closest_peers.values().all(|e| match e.state {
                PeerState::NotContacted | PeerState::Waiting { .. } => false,
                _ => true
            });

            let target = iter.target.clone();
            let num_results = iter.config.num_results;
            let result = iter.into_result();
            let closest = result.map(Key::from).collect::<Vec<_>>();

            assert!(sorted(&target, &closest));

            if closest.len() < num_results {
                // The iterator returned fewer results than requested. Therefore
                // either the initial number of known peers must have been
                // less than the desired number of results, or there must
                // have been failures.
                assert!(num_known < num_results || num_failures > 0);
                // All peers must have been contacted.
                assert!(all_contacted, "Not all peers have been contacted.");
            } else {
                assert_eq!(num_results, closest.len(), "Too  many results.");
            }
        }

        QuickCheck::new().tests(10).quickcheck(prop as fn(_, _) -> _)
    }

    #[test]
    fn no_duplicates() {
        fn prop(mut iter: ClosestPeersIter, seed: Seed) -> bool {
            let now = Instant::now();
            let mut rng = StdRng::from_seed(seed.0);

            let closer = random_peers(1, &mut rng);

            // A first peer reports a "closer" peer.
            let peer1 = match iter.next(now) {
                PeersIterState::Waiting(Some(p)) => p.into_owned(),
                _ => panic!("No peer.")
            };
            iter.on_success(&peer1, closer.clone());
            // Duplicate result from te same peer.
            iter.on_success(&peer1, closer.clone());

            // If there is a second peer, let it also report the same "closer" peer.
            match iter.next(now) {
                PeersIterState::Waiting(Some(p)) => {
                    let peer2 = p.into_owned();
                    assert!(iter.on_success(&peer2, closer.clone()))
                }
                PeersIterState::Finished => {}
                _ => panic!("Unexpectedly iter state."),
            };

            // The "closer" peer must only be in the iterator once.
            let n = iter.closest_peers.values().filter(|e| e.key.preimage() == &closer[0]).count();
            assert_eq!(n, 1);

            true
        }

        QuickCheck::new().tests(10).quickcheck(prop as fn(_, _) -> _)
    }

    #[test]
    fn timeout() {
        fn prop(mut iter: ClosestPeersIter) -> bool {
            let mut now = Instant::now();
            let peer = iter.closest_peers.values().next().unwrap().key.clone().into_preimage();

            // Poll the iterator for the first peer to be in progress.
            match iter.next(now) {
                PeersIterState::Waiting(Some(id)) => assert_eq!(&*id, &peer),
                _ => panic!()
            }

            // Artificially advance the clock.
            now = now + iter.config.peer_timeout;

            // Advancing the iterator again should mark the first peer as unresponsive.
            let _ = iter.next(now);
            match &iter.closest_peers.values().next().unwrap() {
                Peer { key, state: PeerState::Unresponsive, .. } => {
                    assert_eq!(key.preimage(), &peer);
                },
                Peer { state, .. } => panic!("Unexpected peer state: {:?}", state)
            }

            let finished = iter.is_finished();
            iter.on_success(&peer, iter::empty());
            let closest = iter.into_result().collect::<Vec<_>>();

            if finished {
                // Delivering results when the iterator already finished must have
                // no effect.
                assert_eq!(Vec::<PeerId>::new(), closest)
            } else {
                // Unresponsive peers can still deliver results while the iterator
                // is not finished.
                assert_eq!(vec![peer], closest)
            }
            true
        }

        QuickCheck::new().tests(10).quickcheck(prop as fn(_) -> _)
    }

    #[test]
    fn without_success_try_up_to_k_peers() {
        fn prop(mut iter: ClosestPeersIter) {
            let now = Instant::now();

            for _ in 0..(usize::min(iter.closest_peers.len(), K_VALUE.get())) {
                match iter.next(now) {
                    PeersIterState::Waiting(Some(p)) => {
                        let peer = p.clone().into_owned();
                        iter.on_failure(&peer);
                    },
                    _ => panic!("Expected iterator to yield another peer to query."),
                }
            }

            assert_eq!(PeersIterState::Finished, iter.next(now));
        }

        QuickCheck::new().tests(10).quickcheck(prop as fn(_))
    }

    fn stalled_at_capacity() {
        fn prop(mut iter: ClosestPeersIter) {
            iter.state = State::Stalled;

            for i in 0..usize::max(iter.config.parallelism, iter.config.num_results) {
                iter.num_waiting = i;
                assert!(
                    !iter.at_capacity(),
                    "Iterator should not be at capacity if less than \
                     `max(parallelism, num_results)` requests are waiting.",
                )
            }

            iter.num_waiting = usize::max(iter.config.parallelism, iter.config.num_results);
            assert!(
                iter.at_capacity(),
                "Iterator should be at capacity if `max(parallelism, num_results)` requests are \
                 waiting.",
            )
        }

        QuickCheck::new().tests(10).quickcheck(prop as fn(_))
    }
}<|MERGE_RESOLUTION|>--- conflicted
+++ resolved
@@ -530,17 +530,12 @@
     use std::{iter, time::Duration};
 
     use multihash::Multihash;
-<<<<<<< HEAD
     use quickcheck::*;
-    use rand::{Rng, thread_rng};
+    use rand::{Rng, rngs::StdRng, SeedableRng};
 
     use libp2p_core::PeerId;
 
     use super::*;
-=======
-    use rand::{Rng, rngs::StdRng, SeedableRng};
-    use std::{iter, time::Duration};
->>>>>>> 34faf945
 
     fn random_peers<R: Rng>(n: usize, g: &mut R) -> Vec<PeerId> {
         (0 .. n).map(|_| PeerId::from_multihash(
