// Copyright 2019 Parity Technologies (UK) Ltd.
//
// Permission is hereby granted, free of charge, to any person obtaining a
// copy of this software and associated documentation files (the "Software"),
// to deal in the Software without restriction, including without limitation
// the rights to use, copy, modify, merge, publish, distribute, sublicense,
// and/or sell copies of the Software, and to permit persons to whom the
// Software is furnished to do so, subject to the following conditions:
//
// The above copyright notice and this permission notice shall be included in
// all copies or substantial portions of the Software.
//
// THE SOFTWARE IS PROVIDED "AS IS", WITHOUT WARRANTY OF ANY KIND, EXPRESS
// OR IMPLIED, INCLUDING BUT NOT LIMITED TO THE WARRANTIES OF MERCHANTABILITY,
// FITNESS FOR A PARTICULAR PURPOSE AND NONINFRINGEMENT. IN NO EVENT SHALL THE
// AUTHORS OR COPYRIGHT HOLDERS BE LIABLE FOR ANY CLAIM, DAMAGES OR OTHER
// LIABILITY, WHETHER IN AN ACTION OF CONTRACT, TORT OR OTHERWISE, ARISING
// FROM, OUT OF OR IN CONNECTION WITH THE SOFTWARE OR THE USE OR OTHER
// DEALINGS IN THE SOFTWARE.

use super::*;

use crate::{K_VALUE, ALPHA_VALUE};
use crate::kbucket::{Key, KeyBytes, Distance};
use libp2p_core::PeerId;
use std::{time::Duration, iter::FromIterator};
use std::collections::btree_map::{BTreeMap, Entry};
use wasm_timer::Instant;

/// A peer iterator for a dynamically changing list of peers, sorted by increasing
/// distance to a chosen target.
#[derive(Debug, Clone)]
pub struct ClosestPeersIter {
    config: ClosestPeersIterConfig,

    /// The target whose distance to any peer determines the position of
    /// the peer in the iterator.
    target: KeyBytes,

    /// The internal iterator state.
    state: State,

    /// The closest peers to the target, ordered by increasing distance.
    closest_peers: BTreeMap<Distance, Peer>,

    /// The number of peers for which the iterator is currently waiting for results.
    num_waiting: usize,
}

/// Configuration for a `ClosestPeersIter`.
#[derive(Debug, Clone)]
pub struct ClosestPeersIterConfig {
    /// Allowed level of parallelism.
    ///
    /// The `α` parameter in the Kademlia paper. The maximum number of peers that
    /// the iterator is allowed to wait for in parallel while iterating towards the closest
    /// nodes to a target. Defaults to `ALPHA_VALUE`.
    pub parallelism: usize,

    /// Number of results (closest peers) to search for.
    ///
    /// The number of closest peers for which the iterator must obtain successful results
    /// in order to finish successfully. Defaults to `K_VALUE`.
    pub num_results: usize,

    /// The timeout for a single peer.
    ///
    /// If a successful result is not reported for a peer within this timeout
    /// window, the iterator considers the peer unresponsive and will not wait for
    /// the peer when evaluating the termination conditions, until and unless a
    /// result is delivered. Defaults to `10` seconds.
    pub peer_timeout: Duration,
}

impl Default for ClosestPeersIterConfig {
    fn default() -> Self {
        ClosestPeersIterConfig {
            parallelism: ALPHA_VALUE.get(),
            num_results: K_VALUE.get(),
            peer_timeout: Duration::from_secs(10),
        }
    }
}

impl ClosestPeersIter {
    /// Creates a new iterator with a default configuration.
    pub fn new<I>(target: KeyBytes, known_closest_peers: I) -> Self
    where
        I: IntoIterator<Item = Key<PeerId>>
    {
        Self::with_config(ClosestPeersIterConfig::default(), target, known_closest_peers)
    }

    /// Creates a new iterator with the given configuration.
    pub fn with_config<I, T>(config: ClosestPeersIterConfig, target: T, known_closest_peers: I) -> Self
    where
        I: IntoIterator<Item = Key<PeerId>>,
        T: Into<KeyBytes>
    {
        let target = target.into();

        // Initialise the closest peers to start the iterator with.
        let closest_peers = BTreeMap::from_iter(
            known_closest_peers
                .into_iter()
                .map(|key| {
                    let distance = key.distance(&target);
                    let state = PeerState::NotContacted;
                    (distance, Peer { key, state })
                })
                .take(ALPHA_VALUE.into()));

        // The iterator initially makes progress by iterating towards the target.
        let state = State::Iterating { no_progress : 0 };

        ClosestPeersIter {
            config,
            target,
            state,
            closest_peers,
            num_waiting: 0
        }
    }

    /// Callback for delivering the result of a successful request to a peer
    /// that the iterator is waiting on.
    ///
    /// Delivering results of requests back to the iterator allows the iterator to make
    /// progress. The iterator is said to make progress either when the given
    /// `closer_peers` contain a peer closer to the target than any peer seen so far,
    /// or when the iterator did not yet accumulate `num_results` closest peers and
    /// `closer_peers` contains a new peer, regardless of its distance to the target.
    ///
    /// After calling this function, `next` should eventually be called again
    /// to advance the state of the iterator.
    ///
    /// If the iterator is finished, it is not currently waiting for a
    /// result from `peer`, or a result for `peer` has already been reported,
    /// calling this function has no effect.
    pub fn on_success<I>(&mut self, peer: &PeerId, closer_peers: I)
    where
        I: IntoIterator<Item = PeerId>
    {
        if let State::Finished = self.state {
            return
        }

        let key = Key::from(peer.clone());
        let distance = key.distance(&self.target);

        // Mark the peer as succeeded.
        match self.closest_peers.entry(distance) {
            Entry::Vacant(..) => return,
            Entry::Occupied(mut e) => match e.get().state {
                PeerState::Waiting(..) => {
                    debug_assert!(self.num_waiting > 0);
                    self.num_waiting -= 1;
                    e.get_mut().state = PeerState::Succeeded;
                }
                PeerState::Unresponsive => {
                    e.get_mut().state = PeerState::Succeeded;
                }
                PeerState::NotContacted
                    | PeerState::Failed
                    | PeerState::Succeeded => return
            }
        }

        let num_closest = self.closest_peers.len();
        let mut progress = false;

        // Incorporate the reported closer peers into the iterator.
        for peer in closer_peers {
            let key = peer.into();
            let distance = self.target.distance(&key);
            let peer = Peer { key, state: PeerState::NotContacted };
            self.closest_peers.entry(distance).or_insert(peer);
            // The iterator makes progress if the new peer is either closer to the target
            // than any peer seen so far (i.e. is the first entry), or the iterator did
            // not yet accumulate enough closest peers.
            progress = self.closest_peers.keys().next() == Some(&distance)
                || num_closest < self.config.num_results;
        }

        // Update the iterator state.
        self.state = match self.state {
            State::Iterating { no_progress } => {
                let no_progress = if progress { 0 } else { no_progress + 1 };
                if no_progress >= self.config.parallelism {
                    State::Stalled
                } else {
                    State::Iterating { no_progress }
                }
            }
            State::Stalled =>
                if progress {
                    State::Iterating { no_progress: 0 }
                } else {
                    State::Stalled
                }
            State::Finished => State::Finished
        }
    }

    /// Callback for informing the iterator about a failed request to a peer
    /// that the iterator is waiting on.
    ///
    /// After calling this function, `next` should eventually be called again
    /// to advance the state of the iterator.
    ///
    /// If the iterator is finished, it is not currently waiting for a
    /// result from `peer`, or a result for `peer` has already been reported,
    /// calling this function has no effect.
    pub fn on_failure(&mut self, peer: &PeerId) {
        if let State::Finished = self.state {
            return
        }

        let key = Key::from(peer.clone());
        let distance = key.distance(&self.target);

        match self.closest_peers.entry(distance) {
            Entry::Vacant(_) => return,
            Entry::Occupied(mut e) => match e.get().state {
                PeerState::Waiting(_) => {
                    debug_assert!(self.num_waiting > 0);
                    self.num_waiting -= 1;
                    e.get_mut().state = PeerState::Failed
                }
                PeerState::Unresponsive => {
                    e.get_mut().state = PeerState::Failed
                }
                _ => {}
            }
        }
    }

    /// Returns the list of peers for which the iterator is currently waiting
    /// for results.
    pub fn waiting(&self) -> impl Iterator<Item = &PeerId> {
        self.closest_peers.values().filter_map(|peer|
            match peer.state {
                PeerState::Waiting(..) => Some(peer.key.preimage()),
                _ => None
            })
    }

    /// Returns the number of peers for which the iterator is currently
    /// waiting for results.
    pub fn num_waiting(&self) -> usize {
        self.num_waiting
    }

    /// Returns true if the iterator is waiting for a response from the given peer.
    pub fn is_waiting(&self, peer: &PeerId) -> bool {
        self.waiting().any(|p| peer == p)
    }

    /// Advances the state of the iterator, potentially getting a new peer to contact.
    pub fn next(&mut self, now: Instant) -> PeersIterState {
        if let State::Finished = self.state {
            return PeersIterState::Finished
        }

        // Count the number of peers that returned a result. If there is a
        // request in progress to one of the `num_results` closest peers, the
        // counter is set to `None` as the iterator can only finish once
        // `num_results` closest peers have responded (or there are no more
        // peers to contact, see `num_waiting`).
        let mut result_counter = Some(0);

        // Check if the iterator is at capacity w.r.t. the allowed parallelism.
        let at_capacity = self.at_capacity();

        for peer in self.closest_peers.values_mut() {
            match peer.state {
                PeerState::Waiting(timeout) => {
                    if now >= timeout {
                        // Unresponsive peers no longer count towards the limit for the
                        // bounded parallelism, though they might still be ongoing and
                        // their results can still be delivered to the iterator.
                        debug_assert!(self.num_waiting > 0);
                        self.num_waiting -= 1;
                        peer.state = PeerState::Unresponsive
                    }
                    else if at_capacity {
                        // The iterator is still waiting for a result from a peer and is
                        // at capacity w.r.t. the maximum number of peers being waited on.
                        return PeersIterState::WaitingAtCapacity
                    }
                    else {
                        // The iterator is still waiting for a result from a peer and the
                        // `result_counter` did not yet reach `num_results`. Therefore
                        // the iterator is not yet done, regardless of already successful
                        // queries to peers farther from the target.
                        result_counter = None;
                    }
                }

                PeerState::Succeeded =>
                    if let Some(ref mut cnt) = result_counter {
                        *cnt += 1;
                        // If `num_results` successful results have been delivered for the
                        // closest peers, the iterator is done.
                        if *cnt >= self.config.num_results {
                            self.state = State::Finished;
                            return PeersIterState::Finished
                        }
                    }

                PeerState::NotContacted =>
                    if !at_capacity {
                        let timeout = now + self.config.peer_timeout;
                        peer.state = PeerState::Waiting(timeout);
                        self.num_waiting += 1;
                        return PeersIterState::Waiting(Some(Cow::Borrowed(peer.key.preimage())))
                    } else {
                        return PeersIterState::WaitingAtCapacity
                    }

                PeerState::Unresponsive | PeerState::Failed => {
                    // Skip over unresponsive or failed peers.
                }
            }
        }

        if self.num_waiting > 0 {
            // The iterator is still waiting for results and not at capacity w.r.t.
            // the allowed parallelism, but there are no new peers to contact
            // at the moment.
            PeersIterState::Waiting(None)
        } else {
            // The iterator is finished because all available peers have been contacted
            // and the iterator is not waiting for any more results.
            self.state = State::Finished;
            PeersIterState::Finished
        }
    }

    /// Immediately transitions the iterator to [`PeersIterState::Finished`].
    pub fn finish(&mut self) {
        self.state = State::Finished
    }

    /// Checks whether the iterator has finished.
    pub fn finished(&self) -> bool {
        self.state == State::Finished
    }

    /// Consumes the iterator, returning the target and the closest peers.
    pub fn into_result(self) -> impl Iterator<Item = PeerId> {
        self.closest_peers
            .into_iter()
            .filter_map(|(_, peer)| {
                if let PeerState::Succeeded = peer.state {
                    Some(peer.key.into_preimage())
                } else {
                    None
                }
            })
            .take(self.config.num_results)
    }

    /// Checks if the iterator is at capacity w.r.t. the permitted parallelism.
    ///
    /// While the iterator is stalled, up to `num_results` parallel requests
    /// are allowed. This is a slightly more permissive variant of the
    /// requirement that the initiator "resends the FIND_NODE to all of the
    /// k closest nodes it has not already queried".
    fn at_capacity(&self) -> bool {
        match self.state {
            State::Stalled => self.num_waiting >= usize::max(
                self.config.num_results, self.config.parallelism
            ),
            State::Iterating { .. } => self.num_waiting >= self.config.parallelism,
            State::Finished => true
        }
    }
}

////////////////////////////////////////////////////////////////////////////////
// Private state

/// Internal state of the iterator.
#[derive(Debug, PartialEq, Eq, Copy, Clone)]
enum State {
    /// The iterator is making progress by iterating towards `num_results` closest
    /// peers to the target with a maximum of `parallelism` peers for which the
    /// iterator is waiting for results at a time.
    ///
    /// > **Note**: When the iterator switches back to `Iterating` after being
    /// > `Stalled`, it may temporarily be waiting for more than `parallelism`
    /// > results from peers, with new peers only being considered once
    /// > the number pending results drops below `parallelism`.
    Iterating {
        /// The number of consecutive results that did not yield a peer closer
        /// to the target. When this number reaches `parallelism` and no new
        /// peer was discovered or at least `num_results` peers are known to
        /// the iterator, it is considered `Stalled`.
        no_progress: usize,
    },

    /// A iterator is stalled when it did not make progress after `parallelism`
    /// consecutive successful results (see `on_success`).
    ///
    /// While the iterator is stalled, the maximum allowed parallelism for pending
    /// results is increased to `num_results` in an attempt to finish the iterator.
    /// If the iterator can make progress again upon receiving the remaining
    /// results, it switches back to `Iterating`. Otherwise it will be finished.
    Stalled,

    /// The iterator is finished.
    ///
    /// A iterator finishes either when it has collected `num_results` results
    /// from the closest peers (not counting those that failed or are unresponsive)
    /// or because the iterator ran out of peers that have not yet delivered
    /// results (or failed).
    Finished
}

/// Representation of a peer in the context of a iterator.
#[derive(Debug, Clone)]
struct Peer {
    key: Key<PeerId>,
    state: PeerState
}

/// The state of a single `Peer`.
#[derive(Debug, Copy, Clone)]
enum PeerState {
    /// The peer has not yet been contacted.
    ///
    /// This is the starting state for every peer.
    NotContacted,

    /// The iterator is waiting for a result from the peer.
    Waiting(Instant),

    /// A result was not delivered for the peer within the configured timeout.
    ///
    /// The peer is not taken into account for the termination conditions
    /// of the iterator until and unless it responds.
    Unresponsive,

    /// Obtaining a result from the peer has failed.
    ///
    /// This is a final state, reached as a result of a call to `on_failure`.
    Failed,

    /// A successful result from the peer has been delivered.
    ///
    /// This is a final state, reached as a result of a call to `on_success`.
    Succeeded,
}

#[cfg(test)]
mod tests {
    use super::*;
    use libp2p_core::PeerId;
    use quickcheck::*;
    use multihash::Multihash;
    use rand::{Rng, thread_rng};
    use std::{iter, time::Duration};

    fn random_peers(n: usize) -> impl Iterator<Item = PeerId> + Clone {
        (0 .. n).map(|_| PeerId::random())
    }

    fn random_iter<G: Rng>(g: &mut G) -> ClosestPeersIter {
        let known_closest_peers = random_peers(g.gen_range(1, 60)).map(Key::from);
        let target = Key::from(Into::<Multihash>::into(PeerId::random()));
        let config = ClosestPeersIterConfig {
            parallelism: g.gen_range(1, 10),
            num_results: g.gen_range(1, 25),
            peer_timeout: Duration::from_secs(g.gen_range(10, 30)),
        };
        ClosestPeersIter::with_config(config, target, known_closest_peers)
    }

    fn sorted<T: AsRef<KeyBytes>>(target: &T, peers: &Vec<Key<PeerId>>) -> bool {
        peers.windows(2).all(|w| w[0].distance(&target) < w[1].distance(&target))
    }

    impl Arbitrary for ClosestPeersIter {
        fn arbitrary<G: Gen>(g: &mut G) -> ClosestPeersIter {
            random_iter(g)
        }
    }

    #[test]
    fn new_iter() {
        let iter = random_iter(&mut thread_rng());
        let target = iter.target.clone();

        let (keys, states): (Vec<_>, Vec<_>) = iter.closest_peers
            .values()
            .map(|e| (e.key.clone(), &e.state))
            .unzip();

        let none_contacted = states
            .iter()
            .all(|s| match s {
                PeerState::NotContacted => true,
                _ => false
            });

        assert!(none_contacted,
            "Unexpected peer state in new iterator.");
        assert!(sorted(&target, &keys),
            "Closest peers in new iterator not sorted by distance to target.");
        assert_eq!(iter.num_waiting(), 0,
            "Unexpected peers in progress in new iterator.");
        assert_eq!(iter.into_result().count(), 0,
            "Unexpected closest peers in new iterator");
    }

    #[test]
    fn termination_and_parallelism() {
        fn prop(mut iter: ClosestPeersIter) {
            let now = Instant::now();
            let mut rng = thread_rng();

            let mut expected = iter.closest_peers
                .values()
                .map(|e| e.key.clone())
                .collect::<Vec<_>>();
            let num_known = expected.len();
            let max_parallelism = usize::min(iter.config.parallelism, num_known);

            let target = iter.target.clone();
            let mut remaining;
            let mut num_failures = 0;

            'finished: loop {
                if expected.len() == 0 {
                    break;
                }
                // Split off the next up to `parallelism` expected peers.
                else if expected.len() < max_parallelism {
                    remaining = Vec::new();
                }
                else {
                    remaining = expected.split_off(max_parallelism);
                }

                // Advance for maximum parallelism.
                for k in expected.iter() {
                    match iter.next(now) {
                        PeersIterState::Finished => break 'finished,
                        PeersIterState::Waiting(Some(p)) => assert_eq!(&*p, k.preimage()),
                        PeersIterState::Waiting(None) => panic!("Expected another peer."),
                        PeersIterState::WaitingAtCapacity => panic!("Unexpectedly reached capacity.")
                    }
                }
                let num_waiting = iter.num_waiting();
                assert_eq!(num_waiting, expected.len());

                // Check the bounded parallelism.
                if iter.at_capacity() {
                    assert_eq!(iter.next(now), PeersIterState::WaitingAtCapacity)
                }

                // Report results back to the iterator with a random number of "closer"
                // peers or an error, thus finishing the "in-flight requests".
                for (i, k) in expected.iter().enumerate() {
                    if rng.gen_bool(0.75) {
                        let num_closer = rng.gen_range(0, iter.config.num_results + 1);
                        let closer_peers = random_peers(num_closer).collect::<Vec<_>>();
                        remaining.extend(closer_peers.iter().cloned().map(Key::from));
                        iter.on_success(k.preimage(), closer_peers);
                    } else {
                        num_failures += 1;
                        iter.on_failure(k.preimage());
                    }
                    assert_eq!(iter.num_waiting(), num_waiting - (i + 1));
                }

                // Re-sort the remaining expected peers for the next "round".
                remaining.sort_by_key(|k| target.distance(&k));

                expected = remaining
            }

            // The iterator must be finished.
            assert_eq!(iter.next(now), PeersIterState::Finished);
            assert_eq!(iter.state, State::Finished);

            // Determine if all peers have been contacted by the iterator. This _must_ be
            // the case if the iterator finished with fewer than the requested number
            // of results.
            let all_contacted = iter.closest_peers.values().all(|e| match e.state {
                PeerState::NotContacted | PeerState::Waiting { .. } => false,
                _ => true
            });

            let target = iter.target.clone();
            let num_results = iter.config.num_results;
            let result = iter.into_result();
            let closest = result.map(Key::from).collect::<Vec<_>>();

            assert!(sorted(&target, &closest));

            if closest.len() < num_results {
                // The iterator returned fewer results than requested. Therefore
                // either the initial number of known peers must have been
                // less than the desired number of results, or there must
                // have been failures.
                assert!(num_known < num_results || num_failures > 0);
                // All peers must have been contacted.
                assert!(all_contacted, "Not all peers have been contacted.");
            } else {
                assert_eq!(num_results, closest.len(), "Too  many results.");
            }
        }

        QuickCheck::new().tests(10).quickcheck(prop as fn(_) -> _)
    }

    #[test]
    fn no_duplicates() {
        fn prop(mut iter: ClosestPeersIter) -> bool {
            let now = Instant::now();
            let closer = random_peers(1).collect::<Vec<_>>();

            // A first peer reports a "closer" peer.
            let peer1 = match iter.next(now) {
                PeersIterState::Waiting(Some(p)) => p.into_owned(),
                _ => panic!("No peer.")
            };
            iter.on_success(&peer1, closer.clone());
            // Duplicate result from te same peer.
            iter.on_success(&peer1, closer.clone());

            // If there is a second peer, let it also report the same "closer" peer.
            match iter.next(now) {
                PeersIterState::Waiting(Some(p)) => {
                    let peer2 = p.into_owned();
                    iter.on_success(&peer2, closer.clone())
                }
                PeersIterState::Finished => {}
                _ => panic!("Unexpectedly iter state."),
            };

            // The "closer" peer must only be in the iterator once.
            let n = iter.closest_peers.values().filter(|e| e.key.preimage() == &closer[0]).count();
            assert_eq!(n, 1);

            true
        }

        QuickCheck::new().tests(10).quickcheck(prop as fn(_) -> _)
    }

    #[test]
    fn timeout() {
        fn prop(mut iter: ClosestPeersIter) -> bool {
            let mut now = Instant::now();
            let peer = iter.closest_peers.values().next().unwrap().key.clone().into_preimage();

            // Poll the iterator for the first peer to be in progress.
            match iter.next(now) {
                PeersIterState::Waiting(Some(id)) => assert_eq!(&*id, &peer),
                _ => panic!()
            }

            // Artificially advance the clock.
            now = now + iter.config.peer_timeout;

            // Advancing the iterator again should mark the first peer as unresponsive.
            let _ = iter.next(now);
            match &iter.closest_peers.values().next().unwrap() {
                Peer { key, state: PeerState::Unresponsive } => {
                    assert_eq!(key.preimage(), &peer);
                },
                Peer { state, .. } => panic!("Unexpected peer state: {:?}", state)
            }

            let finished = iter.finished();
            iter.on_success(&peer, iter::empty());
            let closest = iter.into_result().collect::<Vec<_>>();

            if finished {
                // Delivering results when the iterator already finished must have
                // no effect.
                assert_eq!(Vec::<PeerId>::new(), closest)
            } else {
                // Unresponsive peers can still deliver results while the iterator
                // is not finished.
                assert_eq!(vec![peer], closest)
            }
            true
        }

        QuickCheck::new().tests(10).quickcheck(prop as fn(_) -> _)
    }

    #[test]
<<<<<<< HEAD
    fn try_all_provided_peers_on_failure() {
        let now = Instant::now();

        let mut iter = ClosestPeersIter::with_config(
            ClosestPeersIterConfig {
                num_results: 1,
                ..ClosestPeersIterConfig::default()
            },
            Key::from(Into::<Multihash>::into(PeerId::random())),
            random_peers(2).map(Key::from), // (*)
        );

        let next_peer = match iter.next(now) {
            PeersIterState::Waiting(Some(p)) => p.clone().into_owned(),
            _ => panic!("Expected iterator to return peer to query.")
        };

        iter.on_failure(&next_peer);

        assert!(
            iter.next(now) != PeersIterState::Finished,
            "Expected iterator to return another peer to query, given that it was initialized with \
             two peers, see (*).",
        );
=======
    fn stalled_at_capacity() {
        fn prop(mut iter: ClosestPeersIter) {
            iter.state = State::Stalled;

            for i in 0..usize::max(iter.config.parallelism, iter.config.num_results) {
                iter.num_waiting = i;
                assert!(
                    !iter.at_capacity(),
                    "Iterator should not be at capacity if less than \
                     `max(parallelism, num_results)` requests are waiting.",
                )
            }

            iter.num_waiting = usize::max(iter.config.parallelism, iter.config.num_results);
            assert!(
                iter.at_capacity(),
                "Iterator should be at capacity if `max(parallelism, num_results)` requests are \
                 waiting.",
            )
        }

        QuickCheck::new().tests(10).quickcheck(prop as fn(_))
>>>>>>> 77a34c0a
    }
}<|MERGE_RESOLUTION|>--- conflicted
+++ resolved
@@ -695,7 +695,6 @@
     }
 
     #[test]
-<<<<<<< HEAD
     fn try_all_provided_peers_on_failure() {
         let now = Instant::now();
 
@@ -720,7 +719,8 @@
             "Expected iterator to return another peer to query, given that it was initialized with \
              two peers, see (*).",
         );
-=======
+    }
+
     fn stalled_at_capacity() {
         fn prop(mut iter: ClosestPeersIter) {
             iter.state = State::Stalled;
@@ -743,6 +743,5 @@
         }
 
         QuickCheck::new().tests(10).quickcheck(prop as fn(_))
->>>>>>> 77a34c0a
     }
 }