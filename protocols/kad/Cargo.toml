[package]
name = "libp2p-kad"
edition = "2018"
description = "Kademlia protocol for libp2p"
version = "0.19.0"
authors = ["Parity Technologies <admin@parity.io>"]
license = "MIT"
repository = "https://github.com/libp2p/rust-libp2p"
keywords = ["peer-to-peer", "libp2p", "networking"]
categories = ["network-programming", "asynchronous"]

[dependencies]
arrayvec = "0.5.1"
bytes = "0.5"
either = "1.5"
fnv = "1.0"
futures_codec = "0.3.4"
futures = "0.3.1"
log = "0.4"
libp2p-core = { version = "0.19.0", path = "../../core" }
libp2p-swarm = { version = "0.19.0", path = "../../swarm" }
multihash = "0.11.0"
prost = "0.6.1"
rand = "0.7.2"
sha2 = "0.8.0"
smallvec = "1.0"
wasm-timer = "0.2"
uint = "0.8"
unsigned-varint = { version = "0.3", features = ["futures-codec"] }
void = "1.0"

[dev-dependencies]
<<<<<<< HEAD
futures-timer = "3.0"
libp2p-secio = { version = "0.19.0", path = "../secio" }
libp2p-yamux = { version = "0.19.0", path = "../../muxers/yamux" }
=======
libp2p-secio = { path = "../secio" }
libp2p-yamux = { path = "../../muxers/yamux" }
>>>>>>> 168b00ed
quickcheck = "0.9.0"

[build-dependencies]
prost-build = "0.6"
<|MERGE_RESOLUTION|>--- conflicted
+++ resolved
@@ -30,14 +30,9 @@
 void = "1.0"
 
 [dev-dependencies]
-<<<<<<< HEAD
 futures-timer = "3.0"
-libp2p-secio = { version = "0.19.0", path = "../secio" }
-libp2p-yamux = { version = "0.19.0", path = "../../muxers/yamux" }
-=======
 libp2p-secio = { path = "../secio" }
 libp2p-yamux = { path = "../../muxers/yamux" }
->>>>>>> 168b00ed
 quickcheck = "0.9.0"
 
 [build-dependencies]
