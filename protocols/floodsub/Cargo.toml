[package]
name = "libp2p-floodsub"
edition = "2018"
description = "Floodsub protocol for libp2p"
version = "0.14.0-alpha.1"
authors = ["Parity Technologies <admin@parity.io>"]
license = "MIT"
repository = "https://github.com/libp2p/rust-libp2p"
keywords = ["peer-to-peer", "libp2p", "networking"]
categories = ["network-programming", "asynchronous"]

[dependencies]
bs58 = "0.3.0"
cuckoofilter = "0.3.2"
fnv = "1.0"
futures = "0.3.1"
libp2p-core = { version = "0.14.0-alpha.1", path = "../../core" }
libp2p-swarm = { version = "0.4.0-alpha.1", path = "../../swarm" }
<<<<<<< HEAD
protobuf = "=2.8.1" # note: see https://github.com/libp2p/rust-libp2p/issues/1363
rand = "0.7"
smallvec = "1.0"
=======
prost = "0.6"
rand = "0.7"
smallvec = "1.0"

[build-dependencies]
prost-build = "0.6"
>>>>>>> 3405fc8b
<|MERGE_RESOLUTION|>--- conflicted
+++ resolved
@@ -16,15 +16,9 @@
 futures = "0.3.1"
 libp2p-core = { version = "0.14.0-alpha.1", path = "../../core" }
 libp2p-swarm = { version = "0.4.0-alpha.1", path = "../../swarm" }
-<<<<<<< HEAD
-protobuf = "=2.8.1" # note: see https://github.com/libp2p/rust-libp2p/issues/1363
-rand = "0.7"
-smallvec = "1.0"
-=======
 prost = "0.6"
 rand = "0.7"
 smallvec = "1.0"
 
 [build-dependencies]
 prost-build = "0.6"
->>>>>>> 3405fc8b
