--- conflicted
+++ resolved
@@ -945,15 +945,10 @@
 							.map_err(|err| IoError::new(IoErrorKind::Other, err));
 						negotiated.map(move |(upgrade_id, conn)| (upgrade_id, conn, upgrade, addr))
 					})
-<<<<<<< HEAD
-					.and_then(move |(upgrade_id, connection, upgrade)| {
+					.and_then(move |(upgrade_id, connection, upgrade, addr)| {
 						println!("negotiated incoming");
-						upgrade.upgrade(connection, upgrade_id, Endpoint::Dialer, &addr2)
-=======
-					.and_then(move |(upgrade_id, connection, upgrade, addr)| {
 						let upg = upgrade.upgrade(connection, upgrade_id, Endpoint::Dialer, &addr);
 						upg.map(|u| (u, addr))
->>>>>>> eca12523
 					});
 
 				Box::new(future) as Box<Future<Item = _, Error = _>>
