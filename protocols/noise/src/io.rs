--- conflicted
+++ resolved
@@ -26,13 +26,7 @@
 use futures::prelude::*;
 use log::{debug, trace};
 use snow;
-<<<<<<< HEAD
 use std::{fmt, io, pin::Pin, ops::DerefMut, task::Context};
-=======
-use snow::error::{StateProblem, Error as SnowError};
-use std::{fmt, io};
-use tokio_io::{AsyncRead, AsyncWrite};
->>>>>>> 732becd4
 
 const MAX_NOISE_PKG_LEN: usize = 65535;
 const MAX_WRITE_BUF_LEN: usize = 16384;
@@ -120,7 +114,7 @@
 impl<T> NoiseOutput<T> {
     fn new(io: T, session: SnowState) -> Self {
         NoiseOutput {
-            io, 
+            io,
             session,
             buffer: Buffer { inner: Box::new([0; TOTAL_BUFFER_LEN]) },
             read_state: ReadState::Init,
