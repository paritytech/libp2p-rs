--- conflicted
+++ resolved
@@ -76,16 +76,10 @@
 libp2p-ping = { version = "0.30.0", path = "protocols/ping", optional = true }
 libp2p-plaintext = { version = "0.29.0", path = "transports/plaintext", optional = true }
 libp2p-pnet = { version = "0.21.0", path = "transports/pnet", optional = true }
-<<<<<<< HEAD
-libp2p-relay = { version = "0.2.0", path = "protocols/relay", optional = true }
-libp2p-request-response = { version = "0.11.0", path = "protocols/request-response", optional = true }
-libp2p-rendezvous = { version = "0.1.0", path = "protocols/rendezvous", optional = true }
-libp2p-swarm = { version = "0.29.0", path = "swarm" }
-=======
 libp2p-relay = { version = "0.3.0", path = "protocols/relay", optional = true }
 libp2p-request-response = { version = "0.12.0", path = "protocols/request-response", optional = true }
+libp2p-rendezvous = { version = "0.1.0", path = "protocols/rendezvous", optional = true }
 libp2p-swarm = { version = "0.30.0", path = "swarm" }
->>>>>>> 65d0ba65
 libp2p-swarm-derive = { version = "0.23.0", path = "swarm-derive" }
 libp2p-uds = { version = "0.29.0", path = "transports/uds", optional = true }
 libp2p-wasm-ext = { version = "0.29.0", path = "transports/wasm-ext", default-features = false, optional = true }
