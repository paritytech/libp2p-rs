--- conflicted
+++ resolved
@@ -9,15 +9,9 @@
 keywords = ["peer-to-peer", "libp2p", "networking"]
 categories = ["network-programming", "asynchronous"]
 
-<<<<<<< HEAD
-[target.'cfg(all(unix, not(any(target_os = "emscripten", target_os = "unknown"))))'.dependencies]
-async-std = { version = "~1.5.0", optional = true }
-libp2p-core = { version = "0.19.0", path = "../../core" }
-=======
 [target.'cfg(all(unix, not(target_os = "emscripten")))'.dependencies]
 async-std = { version = "1.6.2", optional = true }
 libp2p-core = { version = "0.19.2", path = "../../core" }
->>>>>>> 5e0bb103
 log = "0.4.1"
 futures = "0.3.1"
 tokio = { version = "0.2", default-features = false, features = ["uds"], optional = true }
