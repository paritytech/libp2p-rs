[package]
name = "libp2p"
version = "0.1.0"
authors = ["Parity Technologies <admin@parity.io>"]
license = "MIT"

[features]
default = ["secio-rsa", "secio-secp256k1", "libp2p-websocket"]
secio-rsa = ["libp2p-secio/rsa"]
secio-secp256k1 = ["libp2p-secio/secp256k1"]

[dependencies]
bytes = "0.4"
futures = "0.1"
multiaddr = { path = "./misc/multiaddr" }
multihash = { path = "./misc/multihash" }
libp2p-mplex = { path = "./muxers/mplex" }
libp2p-identify = { path = "./protocols/identify" }
libp2p-kad = { path = "./protocols/kad" }
libp2p-floodsub = { path = "./protocols/floodsub" }
libp2p-peerstore = { path = "./stores/peerstore" }
libp2p-ping = { path = "./protocols/ping" }
libp2p-quic = { path = "./transports/quic" }
libp2p-ratelimit = { path = "./transports/ratelimit" }
libp2p-relay = { path = "./transports/relay" }
libp2p-core = { path = "./core" }
libp2p-core-derive = { path = "./misc/core-derive" }
libp2p-secio = { path = "./protocols/secio", default-features = false }
libp2p-transport-timeout = { path = "./transports/timeout" }
libp2p-uds = { path = "./transports/uds" }
libp2p-websocket = { path = "./transports/websocket", optional = true }
libp2p-yamux = { path = "./muxers/yamux" }
tokio-codec = "0.1"
tokio-executor = "0.1"
tokio-io = "0.1"

[target.'cfg(not(target_os = "emscripten"))'.dependencies]
libp2p-dns = { path = "./transports/dns" }
libp2p-tcp-transport = { path = "./transports/tcp" }

[target.'cfg(target_os = "emscripten")'.dependencies]
stdweb = { version = "0.1.3", default-features = false }

[dev-dependencies]
bigint = "4.2"
env_logger = "0.5.4"
rand = "0.4"
structopt =  "0.2"
tokio = "0.1"
tokio-io = "0.1"
tokio-stdin = "0.1"

[workspace]
members = [
    "core",
    "misc/core-derive",
    "misc/multiaddr",
    "misc/multihash",
    "misc/multistream-select",
    "misc/peer-id-generator",
    "misc/rw-stream-sink",
    "muxers/mplex",
    "muxers/yamux",
    "protocols/floodsub",
    "protocols/identify",
    "protocols/kad",
    "protocols/observed",
    "protocols/ping",
    "protocols/plaintext",
    "protocols/secio",
    "stores/datastore",
    "stores/peerstore",
    "transports/dns",
    "transports/ratelimit",
    "transports/relay",
    "transports/tcp",
<<<<<<< HEAD
    "transports/uds",
    "transports/websocket",
    "transports/quic",
=======
>>>>>>> 373b0534
    "transports/timeout",
    "transports/uds",
    "transports/websocket"
]<|MERGE_RESOLUTION|>--- conflicted
+++ resolved
@@ -71,15 +71,10 @@
     "stores/datastore",
     "stores/peerstore",
     "transports/dns",
+    "transports/quic",
     "transports/ratelimit",
     "transports/relay",
     "transports/tcp",
-<<<<<<< HEAD
-    "transports/uds",
-    "transports/websocket",
-    "transports/quic",
-=======
->>>>>>> 373b0534
     "transports/timeout",
     "transports/uds",
     "transports/websocket"
