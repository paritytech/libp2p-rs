--- conflicted
+++ resolved
@@ -11,13 +11,8 @@
 
 [dependencies]
 blake2 = { version = "0.8", default-features = false }
-<<<<<<< HEAD
-bytes = "0.4.12"
-rand = { version = "0.7.2", default-features = false, features = ["std"] }
-=======
 bytes = "0.5"
 rand = { version = "0.7", default-features = false, features = ["std"] }
->>>>>>> d0944ed5
 sha-1 = { version = "0.8", default-features = false }
 sha2 = { version = "0.8", default-features = false }
 sha3 = { version = "0.8", default-features = false }
