// Copyright 2018 Parity Technologies (UK) Ltd.
//
// Permission is hereby granted, free of charge, to any person obtaining a
// copy of this software and associated documentation files (the "Software"),
// to deal in the Software without restriction, including without limitation
// the rights to use, copy, modify, merge, publish, distribute, sublicense,
// and/or sell copies of the Software, and to permit persons to whom the
// Software is furnished to do so, subject to the following conditions:
//
// The above copyright notice and this permission notice shall be included in
// all copies or substantial portions of the Software.
//
// THE SOFTWARE IS PROVIDED "AS IS", WITHOUT WARRANTY OF ANY KIND, EXPRESS
// OR IMPLIED, INCLUDING BUT NOT LIMITED TO THE WARRANTIES OF MERCHANTABILITY,
// FITNESS FOR A PARTICULAR PURPOSE AND NONINFRINGEMENT. IN NO EVENT SHALL THE
// AUTHORS OR COPYRIGHT HOLDERS BE LIABLE FOR ANY CLAIM, DAMAGES OR OTHER
// LIABILITY, WHETHER IN AN ACTION OF CONTRACT, TORT OR OTHERWISE, ARISING
// FROM, OUT OF OR IN CONNECTION WITH THE SOFTWARE OR THE USE OR OTHER
// DEALINGS IN THE SOFTWARE.

use std::io::Error as IoError;
use std::time::Duration;
use futures::{IntoFuture, Future, Stream, Async, Poll, future};
use futures::sync::mpsc;
use tokio_timer::{self, Timer, Timeout};
use {ConnectionUpgrade, Multiaddr, MuxedTransport, UpgradedNode};

/// Creates a swarm.
///
/// Requires an upgraded transport, and a function or closure that will turn the upgrade into a
/// `Future` that produces a `()`.
///
/// Produces a `SwarmController` and an implementation of `Future`. The controller can be used to
/// control, and the `Future` must be driven to completion in order for things to work.
///
pub fn swarm<T, C, H, F>(transport: T, upgrade: C, handler: H)
                         -> (SwarmController<T, C>, SwarmFuture<T, C, H, F::Future>)
    where T: MuxedTransport + Clone + 'static,      // TODO: 'static :-/
          C: ConnectionUpgrade<T::RawConn> + Clone + 'static,      // TODO: 'static :-/
          C::NamesIter: Clone,      // TODO: not elegant
          H: FnMut(C::Output, Multiaddr, SwarmController<T, C>) -> F,
          F: IntoFuture<Item = (), Error = IoError>,
{
    let (new_dialers_tx, new_dialers_rx) = mpsc::unbounded();
    let (new_listeners_tx, new_listeners_rx) = mpsc::unbounded();
    let (new_toprocess_tx, new_toprocess_rx) = mpsc::unbounded();

    let timer = tokio_timer::wheel().build();

    let upgraded = transport.clone().with_upgrade(upgrade);

    let controller = SwarmController {
        transport: transport,
        upgraded: upgraded.clone(),
        timer: timer,
        new_listeners: new_listeners_tx,
        new_dialers: new_dialers_tx,
        new_toprocess: new_toprocess_tx,
    };

    let next_incoming = upgraded.clone().next_incoming();

    let future = SwarmFuture {
        controller: controller.clone(),
        upgraded: upgraded,
        handler: handler,
        new_listeners: new_listeners_rx,
        next_incoming: next_incoming,
        listeners: Vec::new(),
        listeners_upgrade: Vec::new(),
        dialers: Vec::new(),
        new_dialers: new_dialers_rx,
        to_process: Vec::new(),
        new_toprocess: new_toprocess_rx,
    };

    (controller, future)
}

/// Allows control of what the swarm is doing.
pub struct SwarmController<T, C>
    where T: MuxedTransport + 'static,      // TODO: 'static :-/
          C: ConnectionUpgrade<T::RawConn> + 'static,      // TODO: 'static :-/
{
    transport: T,
    upgraded: UpgradedNode<T, C>,
<<<<<<< HEAD
    timer: Timer,
    new_listeners: mpsc::UnboundedSender<Box<Stream<Item = (Box<Future<Item = C::Output, Error = IoError>>, Multiaddr), Error = IoError>>>,
    new_dialers: mpsc::UnboundedSender<(Box<Future<Item = C::Output, Error = IoError>>, Multiaddr)>,
=======
    new_listeners: mpsc::UnboundedSender<Box<Stream<Item = Box<Future<Item = (C::Output, Multiaddr), Error = IoError>>, Error = IoError>>>,
    new_dialers: mpsc::UnboundedSender<Box<Future<Item = (C::Output, Multiaddr), Error = IoError>>>,
>>>>>>> eca12523
    new_toprocess: mpsc::UnboundedSender<Box<Future<Item = (), Error = IoError>>>,
}

impl<T, C> Clone for SwarmController<T, C>
    where T: MuxedTransport + Clone + 'static,      // TODO: 'static :-/
          C: ConnectionUpgrade<T::RawConn> + 'static + Clone,      // TODO: 'static :-/
{
    fn clone(&self) -> SwarmController<T, C> {
        SwarmController {
            transport: self.transport.clone(),
            upgraded: self.upgraded.clone(),
            timer: self.timer.clone(),
            new_listeners: self.new_listeners.clone(),
            new_dialers: self.new_dialers.clone(),
            new_toprocess: self.new_toprocess.clone(),
        }
    }
}

impl<T, C> SwarmController<T, C>
    where T: MuxedTransport + Clone + 'static,      // TODO: 'static :-/
          C: ConnectionUpgrade<T::RawConn> + Clone + 'static,      // TODO: 'static :-/
		  C::NamesIter: Clone, // TODO: not elegant
{
    /// Asks the swarm to dial the node with the given multiaddress. The connection is then
    /// upgraded using the `upgrade`, and the output is sent to the handler that was passed when
    /// calling `swarm`.
    // TODO: consider returning a future so that errors can be processed?
    pub fn dial_to_handler<Du>(&self, multiaddr: Multiaddr, upgrade: Du) -> Result<(), Multiaddr>
        where Du: ConnectionUpgrade<T::RawConn> + Clone + 'static,      // TODO: 'static :-/
              Du::Output: Into<C::Output>,
    {
        match self.transport.clone().with_upgrade(upgrade).dial(multiaddr.clone()) {
            Ok(dial) => {
<<<<<<< HEAD
                let dial = Box::new(self.timer.timeout(dial.map(Into::into), Duration::from_secs(2))) as Box<Future<Item = _, Error = _>>;
=======
                let dial = Box::new(dial.map(|(d, client_addr)| (d.into(), client_addr))) as Box<Future<Item = _, Error = _>>;
>>>>>>> eca12523
                // Ignoring errors if the receiver has been closed, because in that situation
                // nothing is going to be processed anyway.
                let _ = self.new_dialers.unbounded_send(dial);
                Ok(())
            },
            Err((_, multiaddr)) => {
                Err(multiaddr)
            },
        }
    }

    /// Asks the swarm to dial the node with the given multiaddress. The connection is then
    /// upgraded using the `upgrade`, and the output is then passed to `and_then`.
    ///
    /// Contrary to `dial_to_handler`, the output of the upgrade is not given to the handler that
    /// was passed at initialization.
    // TODO: consider returning a future so that errors can be processed?
    pub fn dial_custom_handler<Du, Df, Dfu>(&self, multiaddr: Multiaddr, upgrade: Du, and_then: Df)
                                            -> Result<(), Multiaddr>
        where Du: ConnectionUpgrade<T::RawConn> + 'static,      // TODO: 'static :-/
              Df: FnOnce(Du::Output, Multiaddr) -> Dfu + 'static,          // TODO: 'static :-/
              Dfu: IntoFuture<Item = (), Error = IoError> + 'static,        // TODO: 'static :-/
    {
        match self.transport.clone().with_upgrade(upgrade).dial(multiaddr) {
            Ok(dial) => {
                let dial = Box::new(dial.and_then(|(d, m)| and_then(d, m))) as Box<_>;
                // Ignoring errors if the receiver has been closed, because in that situation
                // nothing is going to be processed anyway.
                let _ = self.new_toprocess.unbounded_send(dial);
                Ok(())
            },
            Err((_, multiaddr)) => {
                Err(multiaddr)
            },
        }
    }

    /// Adds a multiaddr to listen on. All the incoming connections will use the `upgrade` that
    /// was passed to `swarm`.
    pub fn listen_on(&self, multiaddr: Multiaddr) -> Result<Multiaddr, Multiaddr> {
        match self.upgraded.clone().listen_on(multiaddr) {
            Ok((listener, new_addr)) => {
                // Ignoring errors if the receiver has been closed, because in that situation
                // nothing is going to be processed anyway.
                let _ = self.new_listeners.unbounded_send(listener);
                Ok(new_addr)
            },
            Err((_, multiaddr)) => {
                Err(multiaddr)
            },
        }
    }
}

/// Future that must be driven to completion in order for the swarm to work.
pub struct SwarmFuture<T, C, H, F>
    where T: MuxedTransport + 'static,      // TODO: 'static :-/
          C: ConnectionUpgrade<T::RawConn> + 'static,      // TODO: 'static :-/
{
    controller: SwarmController<T, C>,
    upgraded: UpgradedNode<T, C>,
    handler: H,
    new_listeners: mpsc::UnboundedReceiver<Box<Stream<Item = Box<Future<Item = (C::Output, Multiaddr), Error = IoError>>, Error = IoError>>>,
    next_incoming: Box<Future<Item = Box<Future<Item = (C::Output, Multiaddr), Error = IoError>>, Error = IoError>>,
    listeners: Vec<Box<Stream<Item = Box<Future<Item = (C::Output, Multiaddr), Error = IoError>>, Error = IoError>>>,
    listeners_upgrade: Vec<Box<Future<Item = (C::Output, Multiaddr), Error = IoError>>>,
    dialers: Vec<Box<Future<Item = (C::Output, Multiaddr), Error = IoError>>>,
    new_dialers: mpsc::UnboundedReceiver<Box<Future<Item = (C::Output, Multiaddr), Error = IoError>>>,
    to_process: Vec<future::Either<F, Box<Future<Item = (), Error = IoError>>>>,
    new_toprocess: mpsc::UnboundedReceiver<Box<Future<Item = (), Error = IoError>>>,
}

impl<T, C, H, If, F> Future for SwarmFuture<T, C, H, F>
    where T: MuxedTransport + Clone + 'static,      // TODO: 'static :-/,
          C: ConnectionUpgrade<T::RawConn> + Clone + 'static,      // TODO: 'static :-/
          C::NamesIter: Clone,      // TODO: not elegant
          H: FnMut(C::Output, Multiaddr, SwarmController<T, C>) -> If,
          If: IntoFuture<Future = F, Item = (), Error = IoError>,
          F: Future<Item = (), Error = IoError>,
{
    type Item = ();
    type Error = IoError;

    fn poll(&mut self) -> Poll<Self::Item, Self::Error> {
        let handler = &mut self.handler;

        match self.next_incoming.poll() {
            Ok(Async::Ready(connec)) => {
                self.next_incoming = self.upgraded.clone().next_incoming();
                self.listeners_upgrade.push(connec);
            },
            Ok(Async::NotReady) => {},
            // TODO: may not be the best idea because we're killing the whole server
            Err(err) => {
                println!("err from new incoming: {:?}", err);
            },//return Err(err),
        };

        match self.new_listeners.poll() {
            Ok(Async::Ready(Some(new_listener))) => {
                self.listeners.push(new_listener);
            },
            Ok(Async::Ready(None)) => {
                // New listener sender has been closed.
            },
            Err(err) => {
                // TODO:
                println!("err from new listener: {:?}", err);
            },
            Ok(Async::NotReady) => {},
        };

        match self.new_dialers.poll() {
            Ok(Async::Ready(Some(new_dialer))) => {
                self.dialers.push(new_dialer);
            },
            Ok(Async::Ready(None)) | Err(_) => {
                // New dialers sender has been closed.
            },
            Ok(Async::NotReady) => {},
        };

        match self.new_toprocess.poll() {
            Ok(Async::Ready(Some(new_toprocess))) => {
                self.to_process.push(future::Either::B(new_toprocess));
            },
            Ok(Async::Ready(None)) | Err(_) => {
                // New to-process sender has been closed.
            },
            Ok(Async::NotReady) => {},
        };

        for n in (0 .. self.listeners.len()).rev() {
            let mut listener = self.listeners.swap_remove(n);
            match listener.poll() {
                Ok(Async::Ready(Some(upgrade))) => {
                    self.listeners.push(listener);
                    self.listeners_upgrade.push(upgrade);
                },
                Ok(Async::NotReady) => {
                    self.listeners.push(listener);
                },
                Ok(Async::Ready(None)) => {},
                Err(err) => return Err(err),
            };
        }

        for n in (0 .. self.listeners_upgrade.len()).rev() {
            let mut upgrade = self.listeners_upgrade.swap_remove(n);
            match upgrade.poll() {
<<<<<<< HEAD
                Ok(Async::Ready(output)) => {
                    self.to_process.push(future::Either::A(handler(output, addr, self.controller.clone()).into_future()));
=======
                Ok(Async::Ready((output, client_addr))) => {
                    self.to_process.push(future::Either::A(handler(output, client_addr).into_future()));
>>>>>>> eca12523
                },
                Ok(Async::NotReady) => {
                    self.listeners_upgrade.push(upgrade);
                },
                Err(err) => {
                    // TODO:
                    println!("error form listener upgrade: {:?}", err);
                },//return Err(err),
            }
        }

        for n in (0 .. self.dialers.len()).rev() {
            let mut dialer = self.dialers.swap_remove(n);
            match dialer.poll() {
<<<<<<< HEAD
                Ok(Async::Ready(output)) => {
                    self.to_process.push(future::Either::A(handler(output, addr, self.controller.clone()).into_future()));
=======
                Ok(Async::Ready((output, addr))) => {
                    self.to_process.push(future::Either::A(handler(output, addr).into_future()));
>>>>>>> eca12523
                },
                Ok(Async::NotReady) => {
                    self.dialers.push(dialer);
                },
                Err(err) => {
                    // TODO:
                    println!("error from dialer upgrade: {:?}", err);
                },//return Err(err),
            }
        }

        for n in (0 .. self.to_process.len()).rev() {
            let mut to_process = self.to_process.swap_remove(n);
            match to_process.poll() {
                Ok(Async::Ready(())) => {},
                Ok(Async::NotReady) => self.to_process.push(to_process),
                Err(err) => return Err(err),
            }
        }

        // TODO: we never return `Ok(Ready)` because there's no way to know whether
        //       `next_incoming()` can produce anything more in the future
        Ok(Async::NotReady)
    }
}<|MERGE_RESOLUTION|>--- conflicted
+++ resolved
@@ -84,14 +84,9 @@
 {
     transport: T,
     upgraded: UpgradedNode<T, C>,
-<<<<<<< HEAD
     timer: Timer,
-    new_listeners: mpsc::UnboundedSender<Box<Stream<Item = (Box<Future<Item = C::Output, Error = IoError>>, Multiaddr), Error = IoError>>>,
-    new_dialers: mpsc::UnboundedSender<(Box<Future<Item = C::Output, Error = IoError>>, Multiaddr)>,
-=======
     new_listeners: mpsc::UnboundedSender<Box<Stream<Item = Box<Future<Item = (C::Output, Multiaddr), Error = IoError>>, Error = IoError>>>,
     new_dialers: mpsc::UnboundedSender<Box<Future<Item = (C::Output, Multiaddr), Error = IoError>>>,
->>>>>>> eca12523
     new_toprocess: mpsc::UnboundedSender<Box<Future<Item = (), Error = IoError>>>,
 }
 
@@ -126,11 +121,7 @@
     {
         match self.transport.clone().with_upgrade(upgrade).dial(multiaddr.clone()) {
             Ok(dial) => {
-<<<<<<< HEAD
-                let dial = Box::new(self.timer.timeout(dial.map(Into::into), Duration::from_secs(2))) as Box<Future<Item = _, Error = _>>;
-=======
-                let dial = Box::new(dial.map(|(d, client_addr)| (d.into(), client_addr))) as Box<Future<Item = _, Error = _>>;
->>>>>>> eca12523
+                let dial = Box::new(self.timer.timeout(dial.map(|(d, client_addr)| (d.into(), client_addr)), Duration::from_secs(2))) as Box<Future<Item = _, Error = _>>;
                 // Ignoring errors if the receiver has been closed, because in that situation
                 // nothing is going to be processed anyway.
                 let _ = self.new_dialers.unbounded_send(dial);
@@ -281,13 +272,8 @@
         for n in (0 .. self.listeners_upgrade.len()).rev() {
             let mut upgrade = self.listeners_upgrade.swap_remove(n);
             match upgrade.poll() {
-<<<<<<< HEAD
-                Ok(Async::Ready(output)) => {
-                    self.to_process.push(future::Either::A(handler(output, addr, self.controller.clone()).into_future()));
-=======
                 Ok(Async::Ready((output, client_addr))) => {
-                    self.to_process.push(future::Either::A(handler(output, client_addr).into_future()));
->>>>>>> eca12523
+                    self.to_process.push(future::Either::A(handler(output, client_addr, self.controller.clone()).into_future()));
                 },
                 Ok(Async::NotReady) => {
                     self.listeners_upgrade.push(upgrade);
@@ -302,13 +288,8 @@
         for n in (0 .. self.dialers.len()).rev() {
             let mut dialer = self.dialers.swap_remove(n);
             match dialer.poll() {
-<<<<<<< HEAD
-                Ok(Async::Ready(output)) => {
+                Ok(Async::Ready((output, addr))) => {
                     self.to_process.push(future::Either::A(handler(output, addr, self.controller.clone()).into_future()));
-=======
-                Ok(Async::Ready((output, addr))) => {
-                    self.to_process.push(future::Either::A(handler(output, addr).into_future()));
->>>>>>> eca12523
                 },
                 Ok(Async::NotReady) => {
                     self.dialers.push(dialer);
