--- conflicted
+++ resolved
@@ -2,11 +2,7 @@
 name = "libp2p-tcp"
 edition = "2018"
 description = "TCP/IP transport protocol for libp2p"
-<<<<<<< HEAD
-version = "0.17.0"
-=======
 version = "0.18.0"
->>>>>>> f187fd4d
 authors = ["Parity Technologies <admin@parity.io>"]
 license = "MIT"
 repository = "https://github.com/libp2p/rust-libp2p"
@@ -19,11 +15,7 @@
 futures-timer = "3.0"
 get_if_addrs = "0.5.3"
 ipnet = "2.0.0"
-<<<<<<< HEAD
-libp2p-core = { version = "0.17.0", path = "../../core" }
-=======
 libp2p-core = { version = "0.18.0", path = "../../core" }
->>>>>>> f187fd4d
 log = "0.4.1"
 tokio = { version = "0.2", default-features = false, features = ["tcp"], optional = true }
 
