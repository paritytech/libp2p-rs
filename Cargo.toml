--- conflicted
+++ resolved
@@ -5,13 +5,9 @@
     "libp2p-swarm",
     "libp2p-secio",
     "libp2p-tcp-transport",
-<<<<<<< HEAD
+    "rw-stream-sink",
 ]
 
 [replace]
 # Ring has a feature merged in master that hasn't been published yet ; remove this after 0.12.2
-"ring:0.12.1" = { git = "https://github.com/briansmith/ring" }
-=======
-    "rw-stream-sink",
-]
->>>>>>> da2567de
+"ring:0.12.1" = { git = "https://github.com/briansmith/ring" }